use core::fmt::Write;
use std::collections::btree_map::{BTreeMap, Entry as BTreeMapEntry};
use std::collections::hash_map::{Entry as HashMapEntry, HashMap};
use std::net::{IpAddr, SocketAddr};
use std::path::PathBuf;

use camino::Utf8Path;
use eyre::{bail, Result as EyreResult};
use rand::seq::IteratorRandom;
use serde::{Deserialize, Serialize};
use serde_json::from_slice;
use tokio::fs::{read, read_dir, write};
use tokio::net::{TcpListener, TcpSocket};
use tokio::time::{sleep, Duration};
use tokio::try_join;

use crate::config::{Config, ProtocolSandboxConfig};
use crate::meroctl::Meroctl;
use crate::merod::Merod;
use crate::output::OutputWriter;
use crate::protocol::ethereum::EthereumSandboxEnvironment;
use crate::protocol::icp::IcpSandboxEnvironment;
use crate::protocol::near::NearSandboxEnvironment;
use crate::protocol::stellar::StellarSandboxEnvironment;
use crate::protocol::ProtocolSandboxEnvironment;
use crate::steps::TestScenario;
use crate::TestEnvironment;

pub struct TestContext<'a> {
    pub inviter: String,
    pub invitees: Vec<String>,
    pub meroctl: &'a Meroctl,
    pub application_id: Option<String>,
    pub context_id: Option<String>,
    pub inviter_public_key: Option<String>,
    pub invitees_public_keys: HashMap<String, String>,
    pub protocol_name: &'a str,
    pub protocol: &'a ProtocolSandboxEnvironment,
    pub output_writer: OutputWriter,
    pub context_alias: Option<String>,
    pub proposal_id: Option<String>,
}

pub trait Test {
    async fn run_assert(&self, ctx: &mut TestContext<'_>) -> EyreResult<()>;
    fn display_name(&self) -> String;
}

impl<'a> TestContext<'a> {
    pub fn new(
        inviter: String,
        invitees: Vec<String>,
        meroctl: &'a Meroctl,
        output_writer: OutputWriter,
        protocol_name: &'a str,
        proposal_id: Option<String>,
        protocol: &'a ProtocolSandboxEnvironment,
    ) -> Self {
        Self {
            inviter,
            invitees,
            meroctl,
            application_id: None,
            context_id: None,
            protocol_name,
            inviter_public_key: None,
            invitees_public_keys: HashMap::new(),
            output_writer,
            context_alias: None,
            proposal_id,
            protocol,
        }
    }
}

pub struct Driver {
    environment: TestEnvironment,
    config: Config,
}

pub struct Mero {
    ctl: Meroctl,
    ds: HashMap<String, Merod>,
}

impl Driver {
    pub const fn new(environment: TestEnvironment, config: Config) -> Self {
        Self {
            environment,
            config,
        }
    }

    pub async fn run(&self) -> EyreResult<()> {
        self.environment.init().await?;

        let mut report = TestRunReport::new();
        let mut initialized_protocols: HashMap<String, ProtocolSandboxEnvironment> = HashMap::new();

        // Run scenarios directory by directory
        let scenarios_dir = self.environment.input_dir.join("scenarios");
        let mut entries = read_dir(scenarios_dir).await?;

        while let Some(entry) = entries.next_entry().await? {
            let path = entry.path();
            if path.is_dir() {
                let test_file_path = path.join("test.json");
                if test_file_path.exists() {
                    let test_content = read(&test_file_path).await?;
                    let test_json: serde_json::Value = from_slice(&test_content)?;

                    if let Some(protocol_name) = test_json.get("protocol").and_then(|p| p.as_str())
                    {
                        // Skip if this isn't one of the requested scenarios/protocols
                        if !self
                            .environment
                            .scenarios
                            .iter()
                            .any(|s| s.to_string().to_lowercase() == protocol_name)
                        {
                            continue;
                        }

                        // Initialize protocol if not already done
                        if !initialized_protocols.contains_key(protocol_name) {
                            // Find and initialize the protocol sandbox
                            for protocol_sandbox in &self.config.protocol_sandboxes {
                                let config_protocol_name = match protocol_sandbox {
                                    ProtocolSandboxConfig::Stellar(_) => "stellar",
                                    ProtocolSandboxConfig::Near(_) => "near",
                                    ProtocolSandboxConfig::Icp(_) => "icp",
                                    ProtocolSandboxConfig::Ethereum(_) => "ethereum",
                                };

                                if config_protocol_name == protocol_name {
                                    let sandbox_env = match protocol_sandbox {
                                        ProtocolSandboxConfig::Stellar(config) => {
                                            ProtocolSandboxEnvironment::Stellar(
                                                StellarSandboxEnvironment::init(config.clone())?,
                                            )
                                        }
                                        ProtocolSandboxConfig::Near(config) => {
                                            ProtocolSandboxEnvironment::Near(
                                                NearSandboxEnvironment::init(config.clone())
                                                    .await?,
                                            )
                                        }
                                        ProtocolSandboxConfig::Icp(config) => {
                                            ProtocolSandboxEnvironment::Icp(
                                                IcpSandboxEnvironment::init(config.clone())?,
                                            )
                                        }
                                        ProtocolSandboxConfig::Ethereum(config) => {
                                            ProtocolSandboxEnvironment::Ethereum(
                                                EthereumSandboxEnvironment::init(config.clone())?,
                                            )
                                        }
                                    };
                                    if initialized_protocols
                                        .insert(protocol_name.to_owned(), sandbox_env)
                                        .is_some()
                                    {
                                        self.environment.output_writer.write_str(&format!(
                                            "Warning: Overwriting existing protocol {}",
                                            protocol_name
                                        ));
                                    }
                                    break;
                                }
                            }
                        }

                        // If we have the protocol initialized, run the scenario
                        if let Some(sandbox) = initialized_protocols.get(protocol_name) {
                            let mero = self.setup_mero(&vec![sandbox.clone()]).await?;

                            let Some((inviter, invitees)) = self.pick_inviter_node(&mero.ds) else {
                                bail!("Not enough nodes to run the test")
                            };

                            self.environment
                                .output_writer
                                .write_str(&format!("Picked inviter: {inviter}"));
                            self.environment
                                .output_writer
                                .write_str(&format!("Picked invitees: {invitees:?}"));

                            let mut ctx = TestContext::new(
                                inviter,
                                invitees,
                                &mero.ctl,
                                self.environment.output_writer,
                                protocol_name,
                                None,
                                sandbox,
                            );

                            // Parse the scenario from already loaded test_content
                            let scenario: TestScenario = from_slice(&test_content)?;

                            self.environment
                                .output_writer
                                .write_header(&format!("Running protocol {}", sandbox.name()), 1);

                            report = self
                                .run_scenarios(
                                    &mut ctx,
                                    report,
                                    protocol_name,
                                    scenario,
                                    &test_file_path,
                                )
                                .await?;

                            self.environment
                                .output_writer
                                .write_header(&format!("Finished protocol {}", sandbox.name()), 1);

                            // Stop mero after running scenarios
                            self.stop_merods(&mero.ds).await;
                        }
                    }
                }
            }
        }

        if let Err(e) = report.result() {
            self.environment
                .output_writer
                .write_str("Error occurred during test run:");
            self.environment.output_writer.write_str(&e.to_string());
        }

        report
            .store_to_file(
                &self.environment.output_dir,
                &self.environment.output_writer,
            )
            .await?;

        report.result()
    }

    async fn setup_mero(
        &self,
        sandbox_environments: &Vec<ProtocolSandboxEnvironment>,
    ) -> EyreResult<Mero> {
        self.environment
            .output_writer
            .write_header("Starting merod nodes", 2);

        let mut merods = HashMap::new();

        let swarm_host = self.config.network.swarm_host.to_string();
        let mut swarm_port = self.config.network.start_swarm_port;

        let server_host = self.config.network.server_host.to_string();
        let mut server_port = self.config.network.start_server_port;

        for i in 0..self.config.network.node_count {
            let node_name = format!("node{}", i + 1);
            if let HashMapEntry::Vacant(e) = merods.entry(node_name.clone()) {
                let config_args = [format!(
                    "discovery.rendezvous.namespace=\"calimero/e2e-tests/{}\"",
                    self.environment.test_id
                )];

                let mut node_args = vec![];
                for sandbox in sandbox_environments {
                    node_args = sandbox.node_args(&node_name).await?;
                }

                let config_args = config_args.iter().chain(node_args.iter());

                let merod = Merod::new(
                    node_name,
                    self.environment.nodes_dir.clone(),
                    &self.environment.logs_dir,
                    self.environment.merod_binary.clone(),
                    self.environment.output_writer,
                );

                let swarm_port =
                    PortBinding::next_available(self.config.network.swarm_host, &mut swarm_port)
                        .await?;

                let server_port =
                    PortBinding::next_available(self.config.network.server_host, &mut server_port)
                        .await?;

                merod
                    .init(
                        &swarm_host,
                        &server_host,
                        swarm_port.port(),
                        server_port.port(),
                        config_args.map(String::as_str),
                    )
                    .await?;

                let swarm_addr = swarm_port.into_socket_addr();
                let server_addr = server_port.into_socket_addr();

                merod.run().await?;

                let _ = e.insert(merod);

                while let Err(_) = try_join!(
                    TcpSocket::new_v4()?.connect(swarm_addr),
                    TcpSocket::new_v4()?.connect(server_addr)
                ) {
                    sleep(Duration::from_secs(1)).await;
                }
            }
        }

        Ok(Mero {
            ctl: Meroctl::new(
                self.environment.nodes_dir.clone(),
                self.environment.meroctl_binary.clone(),
                self.environment.output_writer,
            ),
            ds: merods,
        })
    }

    async fn stop_merods(&self, merods: &HashMap<String, Merod>) {
        for (_, merod) in merods {
            if let Err(err) = merod.stop().await {
                eprintln!("Error stopping merod: {err:?}");
            }
        }
    }

    async fn run_scenarios(
        &self,
        ctx: &mut TestContext<'_>,
        mut report: TestRunReport,
        scenario_name: &str,
        scenario: TestScenario,
        file_path: &PathBuf,
    ) -> EyreResult<TestRunReport> {
        let scenario_report = self
            .run_scenario(ctx, scenario_name, scenario, file_path)
            .await?;

        drop(
            report
                .scenario_matrix
                .entry(scenario_report.scenario_name.clone())
                .or_default()
                .insert(ctx.protocol_name.to_owned(), scenario_report),
        );

        Ok(report)
    }

    async fn run_scenario(
        &self,
        ctx: &mut TestContext<'_>,
        scenario_name: &str,
        scenario: TestScenario,
        file_path: &PathBuf,
    ) -> EyreResult<TestScenarioReport> {
        self.environment
            .output_writer
            .write_header("Running scenario", 2);

        self.environment
            .output_writer
            .write_str(&format!("Source file: {file_path:?}"));
        self.environment
            .output_writer
            .write_str(&format!("Steps count: {}", scenario.steps.len()));

        let mut report = TestScenarioReport::new(scenario_name.to_owned());

        let mut scenario_failed = false;
        for (i, step) in scenario.steps.iter().enumerate() {
            if scenario_failed {
                report.steps.push(TestStepReport {
                    step_name: format!("{}. {}", i, step.display_name()),
                    result: None,
                });
                continue;
            }

            self.environment
                .output_writer
                .write_header("Running test step", 3);
            self.environment.output_writer.write_str("Step spec:");
            self.environment.output_writer.write_json(&step)?;

            let result = step.run_assert(ctx).await;

            if result.is_err() {
                scenario_failed = true;
                self.environment
                    .output_writer
                    .write_str(&format!("Error: {result:?}"));
            }

            report.steps.push(TestStepReport {
                step_name: format!("{}. {}", i, step.display_name()),
                result: Some(result),
            });
        }

        Ok(report)
    }

    fn pick_inviter_node(&self, merods: &HashMap<String, Merod>) -> Option<(String, Vec<String>)> {
        let mut rng = rand::thread_rng();
        let mut node_names: Vec<String> = merods.keys().cloned().collect();
        let picked_node = node_names.iter().choose(&mut rng);
        if picked_node.is_none() {
            None
        } else {
            let picked_node = node_names.remove(0);
            Some((picked_node, node_names))
        }
    }
}

#[derive(Serialize, Deserialize)]
pub struct TestRunReport {
    scenario_matrix: BTreeMap<String, BTreeMap<String, TestScenarioReport>>,
}

impl TestRunReport {
    fn new() -> Self {
        Self {
            scenario_matrix: BTreeMap::default(),
        }
    }

    fn result(&self) -> EyreResult<()> {
        let mut errors = vec![];

        for (_, scenarios) in &self.scenario_matrix {
            for (_, scenario) in scenarios {
                for step in &scenario.steps {
                    if let Some(Err(e)) = &step.result {
                        errors.push(e.to_string());
                    }
                }
            }
        }

        if errors.is_empty() {
            Ok(())
        } else {
            bail!("Errors occurred during test run: {:?}", errors)
        }
    }

    pub async fn store_to_file(
        &self,
        output_dir: &Utf8Path,
        output_writer: &OutputWriter,
    ) -> EyreResult<()> {
        let markdown = self.to_markdown()?;
        let json = serde_json::to_string_pretty(&self)?;

        let report_file = output_dir.join("report.md");
        write(&report_file, markdown).await?;

        output_writer.write_str(&format!("Report file (.md): {report_file:?}"));

        let report_file = output_dir.join("report.json");
        write(&report_file, json).await?;

        output_writer.write_str(&format!("Report file (.json): {report_file:?}"));

        Ok(())
    }

    pub async fn from_dir(dir: &Utf8Path) -> EyreResult<Self> {
        let file = dir.join("report.json");
        let content = read(&file).await?;
        let report = from_slice(&content)?;
        Ok(report)
    }

    pub async fn merge(&mut self, other: Self) {
        for (scenario, other_protocols) in other.scenario_matrix {
            let protocols = self.scenario_matrix.entry(scenario).or_default();

            for (protocol, other_report) in other_protocols {
                let entry = protocols.entry(protocol);

                match entry {
                    BTreeMapEntry::Occupied(mut entry) => {
                        let report = entry.get_mut();

                        for step in other_report.steps {
                            if report.steps.iter().all(|s| s.step_name != step.step_name) {
                                report.steps.push(step);
                            }
                        }
                    }
                    BTreeMapEntry::Vacant(entry) => {
                        entry.insert(other_report);
                    }
                }
            }
        }
    }

    fn to_markdown(&self) -> EyreResult<String> {
        let mut markdown = String::new();

        writeln!(&mut markdown, "## E2E tests report")?;

        for (scenario, protocols) in &self.scenario_matrix {
            writeln!(&mut markdown, "### Scenario: {scenario}")?;

            // Collecting all step names
            let mut step_names = vec![];
            for report in protocols.values() {
                for step in &report.steps {
                    if !step_names.contains(&step.step_name) {
                        step_names.push(step.step_name.clone());
                    }
                }
            }

            // Write table header
            write!(&mut markdown, "| Protocol/Step |")?;
            for step_name in &step_names {
                write!(&mut markdown, " {step_name} |")?;
            }
            writeln!(&mut markdown)?;

            // Write table header separator
            write!(&mut markdown, "| :--- |")?;
            for _ in &step_names {
                write!(&mut markdown, " :---: |")?;
            }
            writeln!(&mut markdown)?;

            // Write table rows
            for (protocol, report) in protocols {
                write!(&mut markdown, "| {protocol} |")?;
                for step_name in &step_names {
                    let result = report.steps.iter().find_map(|step| {
                        (&step.step_name == step_name).then_some(step.result.as_ref())
                    });

                    let result = match result {
                        None => "-",
                        Some(None) => ":fast_forward:",
                        Some(Some(Ok(_))) => ":white_check_mark:",
                        Some(Some(Err(_))) => ":x:",
                    };

                    write!(&mut markdown, " {result} |")?;
                }
                writeln!(&mut markdown)?;
            }
            writeln!(&mut markdown)?;
        }

        Ok(markdown)
    }
}

#[derive(Serialize, Deserialize)]
struct TestScenarioReport {
    scenario_name: String,
    steps: Vec<TestStepReport>,
}

impl TestScenarioReport {
    fn new(scenario_name: String) -> Self {
        Self {
            scenario_name,
            steps: Vec::default(),
        }
    }
}

#[derive(Serialize, Deserialize)]
struct TestStepReport {
    step_name: String,
    #[serde(default, with = "serde_eyre", skip_serializing_if = "Option::is_none")]
    result: Option<EyreResult<()>>,
}

mod serde_eyre {
    use eyre::bail;
    use serde::{Deserialize, Deserializer, Serialize, Serializer};

    #[derive(Serialize, Deserialize)]
    struct Outcome {
        #[serde(default, skip_serializing_if = "Option::is_none")]
        error: Option<String>,
    }

    pub fn serialize<S>(result: &Option<eyre::Result<()>>, serializer: S) -> Result<S::Ok, S::Error>
    where
        S: Serializer,
    {
        result
            .as_ref()
            .map(|result| Outcome {
                error: result.as_ref().err().map(|err| err.to_string()),
            })
            .serialize(serializer)
    }

    pub fn deserialize<'de, D>(deserializer: D) -> Result<Option<eyre::Result<()>>, D::Error>
    where
        D: Deserializer<'de>,
    {
        let outcome = Outcome::deserialize(deserializer)?;

        Ok(Some(
            outcome.error.map_or_else(|| Ok(()), |error| bail!(error)),
        ))
    }
}

struct PortBinding {
    address: SocketAddr,
    listener: TcpListener,
}

impl PortBinding {
    async fn next_available(host: IpAddr, port: &mut u16) -> EyreResult<PortBinding> {
        for _ in 0..100 {
            let address = (host, *port).into();

            let res = TcpListener::bind(address).await;

            *port += 1;

            if let Ok(listener) = res {
                return Ok(PortBinding { address, listener });
            }
        }

        bail!(
            "unable to select a port in range {}..={}",
            *port - 100,
            *port - 1
        );
    }
<<<<<<< HEAD
}

#[cfg(test)]
mod tests {
    use std::env;
    use std::net::IpAddr;

    use super::PortBinding;

    #[tokio::test]
    async fn test_ports() -> eyre::Result<()> {
        let env_hosts = env::var("TEST_HOSTS").ok();

        dbg!(&env_hosts);

        let mut env_hosts = env_hosts
            .iter()
            .flat_map(|hosts| hosts.split(','))
            .map(|host| host.parse::<IpAddr>())
            .into_iter()
            .peekable();

        let default = env_hosts
            .peek()
            .map_or_else(|| Some(Ok([0, 0, 0, 0].into())), |_| None)
            .into_iter();

        let port = 2800;

        for host in default.chain(env_hosts) {
            let host = host?;

            dbg!(&host, port);

            test_port(host, port).await?;
        }

        Ok(())
    }

    async fn test_port(host: IpAddr, start_port: u16) -> eyre::Result<()> {
        let mut port = start_port;

        let bind1 = PortBinding::next_available(host, &mut port).await?;

        assert_eq!(port, bind1.port() + 1);

        let bind2 = PortBinding::next_available(host, &mut port).await?;

        assert_eq!(port, bind2.port() + 1);

        let port1 = bind1.into_socket_addr().port();
        let port2 = bind2.into_socket_addr().port();

        assert!(port1 < port2);

        let bind1 = PortBinding::next_available(host, &mut { port1 }).await?;
        let bind2 = PortBinding::next_available(host, &mut { port2 }).await?;

        assert_eq!(bind1.port(), port1);
        assert_eq!(bind2.port(), port2);

        Ok(())
=======

    fn port(&self) -> u16 {
        self.address.port()
    }

    /// Drop the binding, returning the bound address.
    fn into_socket_addr(self) -> SocketAddr {
        drop(self.listener);
        self.address
>>>>>>> 50dbf073
    }
}<|MERGE_RESOLUTION|>--- conflicted
+++ resolved
@@ -646,7 +646,16 @@
             *port - 1
         );
     }
-<<<<<<< HEAD
+
+    fn port(&self) -> u16 {
+        self.address.port()
+    }
+
+    /// Drop the binding, returning the bound address.
+    fn into_socket_addr(self) -> SocketAddr {
+        drop(self.listener);
+        self.address
+    }
 }
 
 #[cfg(test)]
@@ -710,16 +719,5 @@
         assert_eq!(bind2.port(), port2);
 
         Ok(())
-=======
-
-    fn port(&self) -> u16 {
-        self.address.port()
-    }
-
-    /// Drop the binding, returning the bound address.
-    fn into_socket_addr(self) -> SocketAddr {
-        drop(self.listener);
-        self.address
->>>>>>> 50dbf073
     }
 }