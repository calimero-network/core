use std::future::Future;
use std::pin::Pin;
use std::process::Stdio;

use camino::Utf8PathBuf;
use eyre::{bail, eyre, OptionExt, Result as EyreResult};
use tokio::process::Command;

use crate::output::OutputWriter;

pub struct Meroctl {
    home_dir: Utf8PathBuf,
    binary: Utf8PathBuf,
    output_writer: OutputWriter,
}

impl Meroctl {
    pub const fn new(
        home_dir: Utf8PathBuf,
        binary: Utf8PathBuf,
        output_writer: OutputWriter,
    ) -> Self {
        Self {
            home_dir,
            binary,
            output_writer,
        }
    }

    pub async fn application_install(&self, node: &str, app_path: &str) -> EyreResult<String> {
        let json = self
            .run_cmd(node, ["app", "install", "--path", app_path])
            .await?;

        let data = self.remove_value_from_object(json, "data")?;
        let app_id = self.get_string_from_object(&data, "applicationId")?;

        Ok(app_id)
    }

    pub async fn application_get(&self, node: &str, app_id: &str) -> EyreResult<serde_json::Value> {
        let json = self.run_cmd(node, ["app", "get", app_id]).await?;

        let data = self.remove_value_from_object(json, "data")?;
        let application = self.remove_value_from_object(data, "application")?;

        Ok(application)
    }

    pub async fn context_create(
        &self,
        node: &str,
        app_id: &str,
        protocol_name: &str,
    ) -> EyreResult<(String, String)> {
        let json = self
            .run_cmd(
                node,
                [
                    "context",
                    "create",
                    "-a",
                    app_id,
                    "--protocol",
                    protocol_name,
                ],
            )
            .await?;

        let data = self.remove_value_from_object(json, "data")?;
        let context_id = self.get_string_from_object(&data, "contextId")?;
        let member_public_key = self.get_string_from_object(&data, "memberPublicKey")?;

        Ok((context_id, member_public_key))
    }

    pub async fn context_create_alias(
        &self,
        node: &str,
        context_id: &str,
        alias: &str,
    ) -> EyreResult<()> {
        drop(
            self.run_cmd(node, ["context", "alias", "add", alias, context_id])
                .await?,
        );
        Ok(())
    }

    pub async fn context_get_alias(&self, node: &str, alias: &str) -> EyreResult<String> {
        let json = self
            .run_cmd(node, ["context", "alias", "get", alias])
            .await?;

        let data = self.remove_value_from_object(json, "data")?;
        let context_id = self.get_string_from_object(&data, "value")?;

        Ok(context_id)
    }

    pub async fn context_invite(
        &self,
        node: &str,
        context_id: &str,
        inviter_public_key: &str,
        invitee_public_key: &str,
    ) -> EyreResult<String> {
        let json = self
            .run_cmd(
                node,
                [
                    "context",
                    "invite",
                    "--context",
                    context_id,
                    invitee_public_key,
                    "--as",
                    inviter_public_key,
                ],
            )
            .await?;

        let data = self
            .remove_value_from_object(json, "data")?
            .as_str()
            .ok_or_eyre("data is not string")?
            .to_owned();

        Ok(data)
    }

    pub async fn context_join(
        &self,
<<<<<<< HEAD
        node_name: &str,
        invitation_data: &str,
    ) -> EyreResult<(String, String)> {
        let json = self
            .run_cmd(node_name, ["context", "join", invitation_data])
=======
        node: &str,
        private_key: &str,
        invitation_data: &str,
    ) -> EyreResult<(String, String)> {
        let json = self
            .run_cmd(node, ["context", "join", private_key, invitation_data])
>>>>>>> d40736fa
            .await?;

        let data = self.remove_value_from_object(json, "data")?;
        let context_id = self.get_string_from_object(&data, "contextId")?;
        let member_public_key = self.get_string_from_object(&data, "memberPublicKey")?;

        Ok((context_id, member_public_key))
    }

<<<<<<< HEAD
    pub async fn identity_generate(&self, node_name: &str) -> EyreResult<String> {
=======
    pub async fn identity_generate(&self, node: &str) -> EyreResult<(String, String)> {
>>>>>>> d40736fa
        let json = self
            .run_cmd(node, ["context", "identity", "generate"])
            .await?;

        let data = self.remove_value_from_object(json, "data")?;
        let public_key = self.get_string_from_object(&data, "publicKey")?;

        Ok(public_key)
    }

    pub async fn get_proposals(
        &self,
        node: &str,
        context_id: &str,
        args: &serde_json::Value,
    ) -> EyreResult<serde_json::Value> {
        let args_json = serde_json::to_string(args)?;
        let json = self
            .run_cmd(
                node,
                [
                    "proxy",
                    "get",
                    "proposals",
                    "--context",
                    context_id,
                    "--args",
                    &args_json,
                ],
            )
            .await?;

        Ok(json)
    }

    pub fn json_rpc_execute(
        &self,
        node: &str,
        context_id: &str,
        method_name: &str,
        args: &serde_json::Value,
        public_key: &str,
    ) -> Pin<Box<dyn Future<Output = EyreResult<serde_json::Value>> + Send>> {
        let args_json = serde_json::to_string(args).unwrap();

        let task = self.run_cmd(
            node,
            [
                "call",
                "--context",
                context_id,
                method_name,
                "--args",
                &args_json,
                "--as",
                public_key,
            ],
        );

        let task = async move {
            let json = task.await?;

            if let Some(error) = json.get("error") {
                bail!("JSON RPC response error: {:?}", error)
            }

            Ok(json)
        };

        // https://github.com/rust-lang/rust/issues/42940
        // apparently anon trait returns capture all param lifetimes, whoops
        Box::pin(task)
    }

    fn run_cmd<'a>(
        &'a self,
        node: &'a str,
        args: impl IntoIterator<Item = &'a str>,
    ) -> impl Future<Output = EyreResult<serde_json::Value>> + 'static {
        let mut command = Command::new(&self.binary);

        let mut command_line = format!("Command: '{}", &self.binary);

        let root_args = [
            "--home",
            self.home_dir.as_str(),
            "--node",
            node,
            "--output-format",
            "json",
        ];

        for arg in root_args.into_iter().chain(args) {
            let _ignored = command.arg(arg);
            command_line.reserve(arg.len() + 1);
            command_line.push(' ');
            command_line.push_str(arg);
        }

        command_line.push('\'');

        self.output_writer.write_str(&command_line);

        async move {
            let output = command
                .stdout(Stdio::piped())
                .spawn()?
                .wait_with_output()
                .await?;

            Ok(serde_json::from_slice(&output.stdout)?)
        }
    }

    fn remove_value_from_object(
        &self,
        mut json: serde_json::Value,
        key: &str,
    ) -> EyreResult<serde_json::Value> {
        let Some(json) = json.as_object_mut() else {
            bail!("'{}' is not a JSON object", json)
        };

        json.remove(key)
            .ok_or_else(|| eyre!("key '{}' not found in '{:?}' JSON object", key, json))
    }

    fn get_string_from_object(&self, json: &serde_json::Value, key: &str) -> EyreResult<String> {
        let Some(json) = json.as_object() else {
            bail!("'{}' is not a JSON object", json)
        };

        let json = json
            .get(key)
            .ok_or_else(|| eyre!("key '{}' not found in '{:?}' JSON object", key, json))?;

        let value = json
            .as_str()
            .ok_or_else(|| eyre!("'{}' is not a string", key))?;

        Ok(value.to_owned())
    }
}<|MERGE_RESOLUTION|>--- conflicted
+++ resolved
@@ -131,20 +131,11 @@
 
     pub async fn context_join(
         &self,
-<<<<<<< HEAD
-        node_name: &str,
+        node: &str,
         invitation_data: &str,
     ) -> EyreResult<(String, String)> {
         let json = self
-            .run_cmd(node_name, ["context", "join", invitation_data])
-=======
-        node: &str,
-        private_key: &str,
-        invitation_data: &str,
-    ) -> EyreResult<(String, String)> {
-        let json = self
-            .run_cmd(node, ["context", "join", private_key, invitation_data])
->>>>>>> d40736fa
+            .run_cmd(node, ["context", "join", invitation_data])
             .await?;
 
         let data = self.remove_value_from_object(json, "data")?;
@@ -154,11 +145,7 @@
         Ok((context_id, member_public_key))
     }
 
-<<<<<<< HEAD
-    pub async fn identity_generate(&self, node_name: &str) -> EyreResult<String> {
-=======
-    pub async fn identity_generate(&self, node: &str) -> EyreResult<(String, String)> {
->>>>>>> d40736fa
+    pub async fn identity_generate(&self, node: &str) -> EyreResult<String> {
         let json = self
             .run_cmd(node, ["context", "identity", "generate"])
             .await?;
