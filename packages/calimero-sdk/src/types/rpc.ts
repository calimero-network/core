import { ContextId } from './context';

export type RpcRequestId = string | number;

export interface RpcClient {
  execute<Args, Out>(
    params: RpcQueryParams<Args>,
    config?: RequestConfig,
  ): Promise<RpcResult<RpcQueryResponse<Out>>>;

  query<Args, Out>(
    params: RpcQueryParams<Args>,
    config?: RequestConfig,
  ): Promise<RpcResult<RpcQueryResponse<Out>>>;
  mutate<Args, Out>(
    params: RpcMutateParams<Args>,
    config?: RequestConfig,
  ): Promise<RpcResult<RpcMutateResponse<Out>>>;
<<<<<<< HEAD

  //???
  // execute<Args, Out>(
  //   params: RpcMutateParams<Args>,
  //   config?: RequestConfig,
  // ): Promise<RpcResult<RpcMutateResponse<Out>>>;
=======
  execute<Args, Out>(
    params: RpcQueryParams<Args>,
    config?: RequestConfig,
  ): Promise<RpcResult<RpcQueryResponse<Out>>>;
>>>>>>> c46ce47a
}

interface Headers {
  [key: string]: string;
}

export interface RequestConfig {
  timeout?: number;
  headers?: Headers;
}

export type RpcResult<Result> =
  | {
      result: Result;
      error?: null;
    }
  | {
      result?: null;
      error: RpcError;
    };

export interface RpcErrorInfo {
  name: string;
  cause: {
    name: string;
    info?: {
      message: string;
    };
  };
}

export interface RpcError {
  id: RpcRequestId;
  jsonrpc: string;
  code: number;
  error: RpcErrorInfo;
}

export interface RpcQueryParams<Args> {
  contextId: ContextId;
  method: string;
  argsJson: Args;
  executorPublicKey: string;
}

export interface RpcQueryResponse<Output> {
  output?: Output;
}

export interface RpcMutateParams<Args> {
  contextId: ContextId;
  method: string;
  argsJson: Args;
  executorPublicKey: string;
}

export interface RpcMutateResponse<Output> {
  output?: Output;
}<|MERGE_RESOLUTION|>--- conflicted
+++ resolved
@@ -3,11 +3,6 @@
 export type RpcRequestId = string | number;
 
 export interface RpcClient {
-  execute<Args, Out>(
-    params: RpcQueryParams<Args>,
-    config?: RequestConfig,
-  ): Promise<RpcResult<RpcQueryResponse<Out>>>;
-
   query<Args, Out>(
     params: RpcQueryParams<Args>,
     config?: RequestConfig,
@@ -16,19 +11,10 @@
     params: RpcMutateParams<Args>,
     config?: RequestConfig,
   ): Promise<RpcResult<RpcMutateResponse<Out>>>;
-<<<<<<< HEAD
-
-  //???
-  // execute<Args, Out>(
-  //   params: RpcMutateParams<Args>,
-  //   config?: RequestConfig,
-  // ): Promise<RpcResult<RpcMutateResponse<Out>>>;
-=======
   execute<Args, Out>(
     params: RpcQueryParams<Args>,
     config?: RequestConfig,
   ): Promise<RpcResult<RpcQueryResponse<Out>>>;
->>>>>>> c46ce47a
 }
 
 interface Headers {
