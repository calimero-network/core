--- conflicted
+++ resolved
@@ -1,21 +1,7 @@
-<<<<<<< HEAD
 export * from './rpc';
 export * from './subscriptions';
 export * from './wallets';
 export * from './setup';
 export * from './components';
 export * from './types';
-=======
-export * from "./rpc";
-export * from "./rpc/jsonrpc";
-export * from "./subscriptions";
-export * from "./subscriptions/ws";
-export * from "./wallets/NearLogin/WalletSelectorContext";
-export * from "./wallets/NearLogin/NearLogin";
-export * from "./wallets/NearLogin/NearRootKey";
-export * from "./wallets/MetamaskLogin/LoginWithMetamask";
-export * from "./wallets/MetamaskLogin/MetamaskWrapper";
-export * from "./wallets/LoginSelector";
-export * from "./setup/SetupModal";
-export * from "./nodeApi";
->>>>>>> fe4cf071
+export * from './api/nodeApi';