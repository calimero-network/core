[package]
name = "identity-rs"
version = "0.1.0"
edition = "2021"

# See more keys and their definitions at https://doc.rust-lang.org/cargo/reference/manifest.html

[dependencies]
didkit = "0.6.0"
<<<<<<< HEAD
libp2p = { workspace = true, features = ["full"] }
libc = "0.2.110"
didkit-cli = "0.3.2"
=======
libp2p = "0.53.2"
>>>>>>> 78b6ca9f
serde_json = "1.0.113"
sha2 = "0.10.8"
multibase = "0.9.1"
<<<<<<< HEAD
hex = "0.4.3"
bs58.workspace = true
=======
>>>>>>> 78b6ca9f
serde = "1.0.196"<|MERGE_RESOLUTION|>--- conflicted
+++ resolved
@@ -6,20 +6,8 @@
 # See more keys and their definitions at https://doc.rust-lang.org/cargo/reference/manifest.html
 
 [dependencies]
-didkit = "0.6.0"
-<<<<<<< HEAD
 libp2p = { workspace = true, features = ["full"] }
-libc = "0.2.110"
-didkit-cli = "0.3.2"
-=======
-libp2p = "0.53.2"
->>>>>>> 78b6ca9f
 serde_json = "1.0.113"
 sha2 = "0.10.8"
 multibase = "0.9.1"
-<<<<<<< HEAD
-hex = "0.4.3"
-bs58.workspace = true
-=======
->>>>>>> 78b6ca9f
 serde = "1.0.196"