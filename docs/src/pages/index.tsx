--- conflicted
+++ resolved
@@ -15,14 +15,12 @@
         <Heading as="h1" className="hero__title">
           {siteConfig.title}
         </Heading>
-<<<<<<< HEAD
       </div>
     </header>
   );
 }
 
 function HomepageBody() {
-  const { siteConfig } = useDocusaurusContext();
   return (
     <header className={styles.features}>
       <div className={styles.bodyContainer}>
@@ -35,22 +33,12 @@
           towards an ecosystem where applications are built on principles of
           decentralization, ensuring users retain control over their digital
           footprint.
-=======
-        <p className="hero__subtitle">{siteConfig.tagline}</p>
-        <div className={styles.buttons}>
-          <Link
-            className="button button--secondary button--lg"
-            to="/core/explore/intro"
-          >
-            Dive into privacy preserving technology
-          </Link>
->>>>>>> cefc2240
         </div>
       </div>
       <div className={styles.buttons}>
         <Link
           className="button button--secondary button--lg"
-          to="/core/category/explore"
+          to="/core/explore/intro"
         >
           Dive into privacy preserving technology
         </Link>
