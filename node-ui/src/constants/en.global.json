--- conflicted
+++ resolved
@@ -20,7 +20,6 @@
         "uninstallButtonText": "Uninstall",
         "installButtonText": "Install new application"
     },
-<<<<<<< HEAD
     "confirmWallet": {
         "logoText": "Admin Dashboard",
         "title": "Confirm Wallet",
@@ -29,7 +28,7 @@
         "publicKeyText": "PublicKey",
         "callbackUrlText": "Callback Url",
         "submitButtonText": "Submit Request"
-=======
+    },
     "identityTable": {
         "title": "Identity",
         "headerIdText": "Id",
@@ -40,6 +39,5 @@
         "expandEditorTitle": "Edit DID",
         "cancelButtonText": "Cancel",
         "saveButtonText": "Save"
->>>>>>> 557b1f11
     }
 }