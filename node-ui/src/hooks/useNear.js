--- conflicted
+++ resolved
@@ -23,9 +23,6 @@
     return JSON.parse(Buffer.from(rawResult.result).toString());
   };
 
-<<<<<<< HEAD
-  const getReleases = async (id) => {
-=======
   const getPackage = async (id) => {
     const provider = new nearAPI.providers.JsonRpcProvider(JSON_RPC_ENDPOINT);
 
@@ -45,7 +42,6 @@
   };
 
   const getReleases = async (packageName) => {
->>>>>>> 08225f7e
     const provider = new nearAPI.providers.JsonRpcProvider(JSON_RPC_ENDPOINT);
 
     const rawResult = await provider.query({
