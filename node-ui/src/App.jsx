--- conflicted
+++ resolved
@@ -7,13 +7,10 @@
 import UploadApp from "./pages/UploadApp";
 import Contexts from "./pages/Contexts";
 import StartContext from "./pages/StartContext";
-<<<<<<< HEAD
 import ContextDetails from "./pages/ContextDetails";
+import Export from "./pages/Export";
 
 import "bootstrap/dist/css/bootstrap.min.css";
-=======
-import Export from "./pages/Export";
->>>>>>> 8e26bd66
 
 export default function App() {
   return (
@@ -27,11 +24,8 @@
           <Route path="/upload-app" element={<UploadApp />} />
           <Route path="/contexts" element={<Contexts />} />
           <Route path="/start-context" element={<StartContext />} />
-<<<<<<< HEAD
           <Route path="/context/:id" element={<ContextDetails />} />
-=======
           <Route path="/export" element={<Export />} />
->>>>>>> 8e26bd66
         </Routes>
       </BrowserRouter>
     </>
