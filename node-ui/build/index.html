--- conflicted
+++ resolved
@@ -36,13 +36,8 @@
       })(window.location);
     </script>
     <!-- End Single Page Apps for GitHub Pages -->
-<<<<<<< HEAD
-    <script type="module" crossorigin src="/admin-dashboard/assets/main-D1W-bu91.js"></script>
-    <link rel="stylesheet" crossorigin href="/admin-dashboard/assets/main-BesWMiQO.css">
-=======
     <script type="module" crossorigin src="/admin-dashboard/assets/main-DrCNd38j.js"></script>
     <link rel="stylesheet" crossorigin href="/admin-dashboard/assets/main-CALIhgPD.css">
->>>>>>> bd5d080d
   </head>
   <body>
     <div id="root"></div>
