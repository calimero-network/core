--- conflicted
+++ resolved
@@ -17,7 +17,6 @@
       - name: Checkout code
         uses: actions/checkout@v4
 
-<<<<<<< HEAD
         # Install Node.js (version 20) and pnpm
       - name: Set up Node.js
         uses: actions/setup-node@v2
@@ -34,15 +33,11 @@
       - name: Build node-ui
         run: pnpm --filter ./node-ui run build
 
-      - name: Setup rust toolchain
-        run: rustup toolchain install stable --profile minimal
-=======
       - name: Run code style checks
         uses: ./.github/actions/style
 
       - uses: actions-rust-lang/setup-rust-toolchain@v1
       - run: rustup toolchain install stable --profile minimal
->>>>>>> e2df58bc
 
       - name: Setup rust cache
         uses: Swatinem/rust-cache@v2
