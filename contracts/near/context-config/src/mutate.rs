use core::mem;

use calimero_context_config::repr::{Repr, ReprBytes, ReprTransmute};
use calimero_context_config::types::{
    Application, Capability, ContextId, ContextIdentity, Signed, SignerId,
};
use calimero_context_config::{ContextRequest, ContextRequestKind, Request, RequestKind};
use near_sdk::serde_json::{self, json};
use near_sdk::store::{IterableMap, IterableSet};
use near_sdk::{env, near, require, AccountId, Gas, NearToken, Promise, PromiseError};

use super::{
    parse_input, Context, ContextConfigs, ContextConfigsExt, ContextPrivilegeScope, Guard, Prefix,
    PrivilegeScope,
};

#[near]
impl ContextConfigs {
    pub fn mutate(&mut self) {
        parse_input!(request: Signed<Request<'_>>);

        let request = request
            .parse(|i| *i.signer_id)
            .expect("failed to parse input");

<<<<<<< HEAD
        match request.kind {
=======
        let (context_id, kind) = match request.kind {
>>>>>>> 652c0042
            RequestKind::Context(ContextRequest {
                context_id, kind, ..
            }) => (context_id, kind),
        };

        self.check_and_increment_nonce(
            *context_id,
            request.signer_id.rt().expect("infallible conversion"),
            request.nonce,
        );

        match kind {
            ContextRequestKind::Add {
                author_id,
                application,
            } => {
                let _is_sent_on_drop =
                    self.add_context(&request.signer_id, context_id, author_id, application);
            }
            ContextRequestKind::UpdateApplication { application } => {
                self.update_application(&request.signer_id, context_id, application);
            }
            ContextRequestKind::AddMembers { members } => {
                self.add_members(&request.signer_id, context_id, members.into_owned());
            }
            ContextRequestKind::RemoveMembers { members } => {
                self.remove_members(&request.signer_id, context_id, members.into_owned())
            }
            ContextRequestKind::Grant { capabilities } => {
                self.grant(&request.signer_id, context_id, capabilities.into_owned());
            }
            ContextRequestKind::Revoke { capabilities } => {
                self.revoke(&request.signer_id, context_id, capabilities.into_owned());
            }
            ContextRequestKind::UpdateProxyContract => {
                let _is_sent_on_drop = self.update_proxy_contract(&request.signer_id, context_id);
            }
        }
    }
}

impl ContextConfigs {
    fn check_and_increment_nonce(
        &mut self,
        context_id: ContextId,
        member_id: ContextIdentity,
        nonce: u64,
    ) {
        let Some(context) = self.contexts.get_mut(&context_id) else {
            return;
        };

        let Some(current_nonce) = context.member_nonces.get_mut(&member_id) else {
            return;
        };

        require!(*current_nonce == nonce, "invalid nonce");

        *current_nonce += 1;
    }

    fn add_context(
        &mut self,
        signer_id: &SignerId,
        context_id: Repr<ContextId>,
        author_id: Repr<ContextIdentity>,
        application: Application<'_>,
    ) -> Promise {
        require!(
            signer_id.as_bytes() == context_id.as_bytes(),
            "context addition must be signed by the context itself"
        );

        let mut members = IterableSet::new(Prefix::Members(*context_id));
        let _ignored = members.insert(*author_id);

        // Create incremental account ID
        let account_id: AccountId = format!("{}.{}", self.next_proxy_id, env::current_account_id())
            .parse()
            .expect("invalid account ID");

        self.next_proxy_id += 1;

        let mut context = Context {
            application: Guard::new(
                Prefix::Privileges(PrivilegeScope::Context(
                    *context_id,
                    ContextPrivilegeScope::Application,
                )),
                author_id.rt().expect("infallible conversion"),
                Application::new(
                    application.id,
                    application.blob,
                    application.size,
                    application.source.to_owned(),
                    application.metadata.to_owned(),
                ),
            ),
            members: Guard::new(
                Prefix::Privileges(PrivilegeScope::Context(
                    *context_id,
                    ContextPrivilegeScope::MemberList,
                )),
                author_id.rt().expect("infallible conversion"),
                members,
            ),
            member_nonces: IterableMap::new(b"n"),
            proxy: Guard::new(
                Prefix::Privileges(PrivilegeScope::Context(
                    *context_id,
                    ContextPrivilegeScope::Proxy,
                )),
                author_id.rt().expect("infallible conversion"),
                account_id.clone(),
            ),
        };

        let _ignored = context.member_nonces.insert(*author_id, 0);

        if self.contexts.insert(*context_id, context).is_some() {
            env::panic_str("context already exists");
        }

        env::log_str(&format!("Context `{}` added", context_id));

        self.init_proxy_contract(context_id, account_id)
    }

    fn update_application(
        &mut self,
        signer_id: &SignerId,
        context_id: Repr<ContextId>,
        application: Application<'_>,
    ) {
        let context = self
            .contexts
            .get_mut(&context_id)
            .expect("context does not exist");

        let new_application_id = application.id;

        let old_application = mem::replace(
            &mut *context
                .application
                .get(signer_id)
                .expect("unable to update application")
                .get_mut(),
            Application::new(
                application.id,
                application.blob,
                application.size,
                application.source.to_owned(),
                application.metadata.to_owned(),
            ),
        );

        env::log_str(&format!(
            "Updated application for context `{}` from `{}` to `{}`",
            context_id, old_application.id, new_application_id
        ));
    }

    fn add_members(
        &mut self,
        signer_id: &SignerId,
        context_id: Repr<ContextId>,
        members: Vec<Repr<ContextIdentity>>,
    ) {
        let context = self
            .contexts
            .get_mut(&context_id)
            .expect("context does not exist");

        let mut ctx_members = context
            .members
            .get(signer_id)
            .expect("unable to update member list")
            .get_mut();

        for member in members {
            env::log_str(&format!("Added `{member}` as a member of `{context_id}`"));

            let _ignored = context.member_nonces.entry(*member).or_default();

            let _ignored = ctx_members.insert(*member);
        }
    }

    fn remove_members(
        &mut self,
        signer_id: &SignerId,
        context_id: Repr<ContextId>,
        members: Vec<Repr<ContextIdentity>>,
    ) {
        let context = self
            .contexts
            .get_mut(&context_id)
            .expect("context does not exist");

        let mut ctx_members = context
            .members
            .get(signer_id)
            .expect("unable to update member list")
            .get_mut();

        for member in members {
            let _ignored = ctx_members.remove(&member);

            let _ignored = context.member_nonces.remove(&member);

            let member = member.rt().expect("infallible conversion");

            env::log_str(&format!(
                "Removed `{}` from being a member of `{}`",
                Repr::new(member),
                context_id
            ));

            ctx_members.priviledges().revoke(&member);
            context.application.priviledges().revoke(&member);
        }
    }

    fn grant(
        &mut self,
        signer_id: &SignerId,
        context_id: Repr<ContextId>,
        capabilities: Vec<(Repr<ContextIdentity>, Capability)>,
    ) {
        let context = self
            .contexts
            .get_mut(&context_id)
            .expect("context does not exist");

        for (identity, capability) in capabilities {
            require!(
                context.members.contains(&*identity),
                "unable to grant privileges to non-member"
            );

            let identity = identity.rt().expect("infallible conversion");

            match capability {
                Capability::ManageApplication => context
                    .application
                    .get(signer_id)
                    .expect("unable to update application")
                    .priviledges()
                    .grant(identity),
                Capability::ManageMembers => context
                    .members
                    .get(signer_id)
                    .expect("unable to update member list")
                    .priviledges()
                    .grant(identity),
                Capability::Proxy => context
                    .proxy
                    .get(signer_id)
                    .expect("unable to update proxy")
                    .priviledges()
                    .grant(identity),
            };

            env::log_str(&format!(
                "Granted `{:?}` to `{}` in `{}`",
                capability,
                Repr::new(identity),
                context_id
            ));
        }
    }

    fn revoke(
        &mut self,
        signer_id: &SignerId,
        context_id: Repr<ContextId>,
        capabilities: Vec<(Repr<ContextIdentity>, Capability)>,
    ) {
        let context = self
            .contexts
            .get_mut(&context_id)
            .expect("context does not exist");

        for (identity, capability) in capabilities {
            let identity = identity.rt().expect("infallible conversion");

            match capability {
                Capability::ManageApplication => context
                    .application
                    .get(signer_id)
                    .expect("unable to update application")
                    .priviledges()
                    .revoke(&identity),
                Capability::ManageMembers => context
                    .members
                    .get(signer_id)
                    .expect("unable to update member list")
                    .priviledges()
                    .revoke(&identity),
                Capability::Proxy => context
                    .proxy
                    .get(signer_id)
                    .expect("unable to update proxy")
                    .priviledges()
                    .revoke(&identity),
            };

            env::log_str(&format!(
                "Revoked `{:?}` from `{}` in `{}`",
                capability,
                Repr::new(identity),
                context_id
            ));
        }
    }

    // take the proxy code from LazyOption's cache
    // without it assuming we're removing the value
    fn get_proxy_code(&self) -> Vec<u8> {
        let code_ref = self.proxy_code.get();

        let code_ptr = std::ptr::from_ref(code_ref) as usize + 0;

        let code_mut = unsafe { &mut *(code_ptr as *mut Option<Vec<u8>>) };

        code_mut.take().expect("proxy code not set")
    }

    fn init_proxy_contract(
        &mut self,
        context_id: Repr<ContextId>,
        account_id: AccountId,
    ) -> Promise {
        // Known constants from NEAR protocol
        const ACCOUNT_CREATION_COST: NearToken = NearToken::from_millinear(1); // 0.001 NEAR
        const MIN_ACCOUNT_BALANCE: NearToken = NearToken::from_millinear(35).saturating_div(10); // 0.0035 NEAR
        const STORAGE_TIP: NearToken = NearToken::from_near(1).saturating_div(10); // 0.1 NEAR

        let contract_bytes = self.get_proxy_code();
        let storage_cost = env::storage_byte_cost().saturating_mul(contract_bytes.len() as u128);

        let required_deposit = ACCOUNT_CREATION_COST
            .saturating_add(MIN_ACCOUNT_BALANCE)
            .saturating_add(STORAGE_TIP)
            .saturating_add(storage_cost);

        require!(
            env::account_balance() >= required_deposit,
            "Insufficient contract balance for deployment"
        );

        let init_args = serde_json::to_vec(&json!({ "context_id": context_id })).unwrap();

        Promise::new(account_id.clone())
            .create_account()
            .transfer(required_deposit)
            .deploy_contract(contract_bytes)
            .function_call(
                "init".to_owned(),
                init_args,
                NearToken::default(),
                Gas::from_tgas(1),
            )
            .then(Self::ext(env::current_account_id()).proxy_contract_callback())
    }

    fn update_proxy_contract(
        &mut self,
        signer_id: &SignerId,
        context_id: Repr<ContextId>,
    ) -> Promise {
        let context = self
            .contexts
            .get_mut(&context_id)
            .expect("context does not exist");

        let proxy_account_id = context
            .proxy
            .get(signer_id)
            .expect("unable to update contract")
            .get_mut()
            .clone();

        let contract_bytes = self.get_proxy_code();
        let storage_cost = env::storage_byte_cost().saturating_mul(contract_bytes.len() as u128);

        require!(
            env::account_balance() >= storage_cost,
            "Insufficient contract balance for deployment"
        );

        Promise::new(proxy_account_id)
            .function_call(
                "update_contract".to_owned(),
                contract_bytes,
                storage_cost,
                Gas::from_tgas(100),
            )
            .then(Self::ext(env::current_account_id()).proxy_contract_callback())
    }
}

#[near]
impl ContextConfigs {
    #[private]
    pub fn proxy_contract_callback(
        &mut self,
        #[callback_result] call_result: Result<(), PromiseError>,
    ) {
        call_result.expect("Failed to update proxy contract");

        env::log_str("Successfully deployed proxy contract");
    }
}<|MERGE_RESOLUTION|>--- conflicted
+++ resolved
@@ -23,11 +23,7 @@
             .parse(|i| *i.signer_id)
             .expect("failed to parse input");
 
-<<<<<<< HEAD
-        match request.kind {
-=======
         let (context_id, kind) = match request.kind {
->>>>>>> 652c0042
             RequestKind::Context(ContextRequest {
                 context_id, kind, ..
             }) => (context_id, kind),
