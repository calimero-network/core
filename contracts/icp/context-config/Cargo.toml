--- conflicted
+++ resolved
@@ -10,13 +10,8 @@
 
 [dependencies]
 bs58.workspace = true
-<<<<<<< HEAD
-calimero-context-config = { path = "../../../crates/context/config" }
+calimero-context-config = { workspace = true, features = ["icp"] }
 candid.workspace = true
-=======
-calimero-context-config = { workspace = true, features = ["icp"] }
-candid = "0.10"
->>>>>>> 9c895cf0
 ed25519-dalek.workspace = true
 ic-cdk = "0.16"
 ic-cdk-macros = "0.16"
