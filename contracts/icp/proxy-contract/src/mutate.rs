--- conflicted
+++ resolved
@@ -1,13 +1,9 @@
 use std::collections::BTreeSet;
 
-<<<<<<< HEAD
 use calimero_context_config::repr::ReprTransmute;
-use candid::{CandidType, Principal};
+use candid::Principal;
 use ic_cdk::api::call::CallResult;
-=======
-use candid::Principal;
 use ic_ledger_types::{AccountIdentifier, Memo, Subaccount, Tokens, TransferArgs, TransferError};
->>>>>>> 7a08e59e
 
 use crate::types::*;
 use crate::{ICProxyContract, PROXY_CONTRACT};
@@ -22,13 +18,11 @@
 
     let identity = ICContextIdentity::new(signer_id.rt().expect("Invalid signer id"));
 
-    let args = candid::encode_args((context_id, identity)).expect("Failed to encode args");
-
     let call_result: CallResult<(bool,)> = ic_cdk::call(
         Principal::from_text(&context_canister_id)
             .map_err(|e| format!("Invalid context canister ID: {}", e))?,
         "has_member",
-        (args,),
+        (context_id, identity),
     )
     .await;
 
