mod context_types;
use context_types::*;

#[cfg(test)]
mod tests {
    use std::cell::RefCell;
    use std::time::UNIX_EPOCH;

    use calimero_context_config::repr::ReprBytes;
    use candid::Principal;
    use ed25519_dalek::{Signer, SigningKey};
    use ic_ledger_types::{AccountBalanceArgs, AccountIdentifier, Subaccount, Tokens};
    use pocket_ic::{PocketIc, WasmResult};
    use proxy_contract::types::{
        ICContextId, ICContextIdentity, ICPSigned, ICProposal, ICProposalAction,
        ICProposalApprovalWithSigner, ICProposalId, ICProposalWithApprovals, ICRequest,
        ICRequestKind, ICSignerId,
    };
    use rand::Rng;

    use crate::{
        ContextRequest, ContextRequestKind, ICApplication, ICApplicationId, ICBlobId, Request,
        RequestKind,
    };

    // Mock canister states
    thread_local! {
        static MOCK_LEDGER_BALANCE: RefCell<u64> = RefCell::new(1_000_000_000);
        static MOCK_EXTERNAL_CALLS: RefCell<Vec<(String, Vec<u8>)>> = RefCell::new(Vec::new());
    }

<<<<<<< HEAD
    fn create_signed_request(signer_key: &SigningKey, request: ICRequest) -> ICPSigned<ICRequest> {
        ICPSigned::new(request, |bytes| signer_key.sign(bytes))
            .expect("Failed to create signed request")
=======
    struct ProxyTestContext {
        pic: PocketIc,
        proxy_canister: Principal,
        mock_external: Principal,
        mock_ledger: Principal,
    }

    fn setup() -> ProxyTestContext {
        let pic = PocketIc::new();

        // Setup mock ledger first
        let mock_ledger = pic.create_canister();
        pic.add_cycles(mock_ledger, 100_000_000_000_000);
        let mock_ledger_wasm =
            std::fs::read("mock/ledger/target/wasm32-unknown-unknown/release/mock_ledger.wasm")
                .expect("failed to read mock ledger wasm");
        pic.install_canister(mock_ledger, mock_ledger_wasm, vec![], None);

        // Setup proxy contract
        let wasm = std::fs::read("target/wasm32-unknown-unknown/release/proxy_contract.wasm")
            .expect("failed to read wasm");
        let proxy_canister = pic.create_canister();
        pic.add_cycles(proxy_canister, 100_000_000_000_000);

        // Create init arg with both context_id and ledger_id
        let context_id = ICContextId::new([0; 32]);
        let init_arg = candid::encode_args((context_id, mock_ledger)).unwrap();

        pic.install_canister(proxy_canister, wasm, init_arg, None);

        // Setup mock external
        let mock_external = pic.create_canister();
        pic.add_cycles(mock_external, 100_000_000_000_000);
        let mock_external_wasm =
            std::fs::read("mock/external/target/wasm32-unknown-unknown/release/mock_external.wasm")
                .expect("failed to read mock external wasm");
        pic.install_canister(mock_external, mock_external_wasm, vec![], None);

        ProxyTestContext {
            pic,
            proxy_canister,
            mock_external,
            mock_ledger,
        }
>>>>>>> 7a08e59e
    }

    fn create_signed_context_request(
        signer_key: &SigningKey,
        request: Request,
    ) -> ICPSigned<Request> {
        ICPSigned::new(request, |bytes| signer_key.sign(bytes))
            .expect("Failed to create signed request")
    }

    fn get_time_nanos(pic: &PocketIc) -> u64 {
        pic.get_time()
            .duration_since(UNIX_EPOCH)
            .expect("Time went backwards")
            .as_nanos() as u64
    }

    // Helper function to create a proposal and verify response
    fn create_and_verify_proposal(
        pic: &PocketIc,
        canister: Principal,
        signer_sk: &SigningKey,
        signer_id: &ICSignerId,
        proposal: ICProposal,
    ) -> Result<ICProposalWithApprovals, String> {
        let request = ICRequest {
            signer_id: signer_id.clone(),
            timestamp_ms: get_time_nanos(pic),
            kind: ICRequestKind::Propose {
                proposal: proposal.clone(),
            },
        };

        let signed_request = create_signed_request(signer_sk, request);
        let response = pic
            .update_call(
                canister,
                Principal::anonymous(),
                "mutate",
                candid::encode_one(signed_request).unwrap(),
            )
            .map_err(|e| format!("Failed to call canister: {}", e))?;

        match response {
            WasmResult::Reply(bytes) => {
                let result: Result<Option<ICProposalWithApprovals>, String> =
                    candid::decode_one(&bytes)
                        .map_err(|e| format!("Failed to decode response: {}", e))?;

                match result {
                    Ok(Some(proposal_with_approvals)) => Ok(proposal_with_approvals),
                    Ok(None) => Err("No proposal returned".to_string()),
                    Err(e) => Err(e),
                }
            }
            WasmResult::Reject(msg) => Err(format!("Canister rejected the call: {}", msg)),
        }
    }

    struct ProxyTestContext {
        pic: PocketIc,
        proxy_canister: Principal,
        context_canister: Principal,
        mock_external: Principal,
        author_sk: SigningKey,
        context_id: ICContextId,
    }

    fn setup() -> ProxyTestContext {
        let pic = PocketIc::new();
        let mut rng = rand::thread_rng();

        // Setup context contract first
        let context_canister = pic.create_canister();
        pic.add_cycles(context_canister, 100_000_000_000_000_000);
        let context_wasm = std::fs::read(
            "../context-config/target/wasm32-unknown-unknown/release/context_contract.wasm",
        )
        .expect("failed to read context wasm");
        pic.install_canister(context_canister, context_wasm, vec![], None);

        // Set proxy code in context contract
        set_proxy_code(&pic, context_canister).expect("Failed to set proxy code");

        // Setup mock ledger
        let mock_ledger = pic.create_canister();
        pic.add_cycles(mock_ledger, 100_000_000_000_000);
        let mock_ledger_wasm =
            std::fs::read("target/wasm32-unknown-unknown/release/mock_ledger.wasm")
                .expect("failed to read mock ledger wasm");
        pic.install_canister(mock_ledger, mock_ledger_wasm, vec![], None);

        // Setup mock external
        let mock_external = pic.create_canister();
        pic.add_cycles(mock_external, 100_000_000_000_000);
        let mock_external_wasm =
            std::fs::read("mock/external/target/wasm32-unknown-unknown/release/mock_external.wasm")
                .expect("failed to read mock external wasm");
        pic.install_canister(mock_external, mock_external_wasm, vec![], None);

        // Create initial author key
        let author_sk = SigningKey::from_bytes(&rng.gen());

        // Create context and get proxy canister
        let (proxy_canister, context_id) =
            create_context_with_proxy(&pic, context_canister, &author_sk)
                .expect("Failed to create context and proxy");

        ProxyTestContext {
            pic,
            proxy_canister,
            context_canister,
            mock_external,
            author_sk,
            context_id,
        }
    }

    // Helper function to set proxy code in context contract
    fn set_proxy_code(pic: &PocketIc, context_canister: Principal) -> Result<(), String> {
        // Read proxy contract wasm
        let proxy_wasm = std::fs::read("target/wasm32-unknown-unknown/release/proxy_contract.wasm")
            .expect("failed to read proxy wasm");

        let response = pic.update_call(
            context_canister,
            Principal::anonymous(),
            "set_proxy_code",
            candid::encode_one(proxy_wasm).unwrap(),
        );

        match response {
            Ok(WasmResult::Reply(bytes)) => {
                let result: Result<(), String> = candid::decode_one(&bytes)
                    .map_err(|e| format!("Failed to decode response: {}", e))?;
                result
            }
            Ok(WasmResult::Reject(msg)) => Err(format!("Setting proxy code rejected: {}", msg)),
            Err(e) => Err(format!("Setting proxy code failed: {}", e)),
        }
    }

    // Helper function to create context and deploy proxy
    fn create_context_with_proxy(
        pic: &PocketIc,
        context_canister: Principal,
        author_sk: &SigningKey,
    ) -> Result<(Principal, ICContextId), String> {
        let mut rng = rand::thread_rng();

        // Generate context ID
        let context_sk = SigningKey::from_bytes(&rng.gen());
        let context_pk = context_sk.verifying_key();
        let context_id = ICContextId::new(context_pk.to_bytes());

        // Create author identity
        let author_pk = author_sk.verifying_key();
        let author_id = ICContextIdentity::new(author_pk.to_bytes());

        // Create context with initial application
        let create_request = Request {
            kind: RequestKind::Context(ContextRequest {
                context_id: context_id.clone(),
                kind: ContextRequestKind::Add {
                    author_id: author_id.clone(),
                    application: ICApplication {
                        id: ICApplicationId::new(rng.gen()),
                        blob: ICBlobId::new(rng.gen()),
                        size: 0,
                        source: String::new(),
                        metadata: vec![],
                    },
                },
            }),
            signer_id: ICSignerId::new(context_id.as_bytes()),
            timestamp_ms: get_time_nanos(pic),
        };

        let signed_request = create_signed_context_request(&context_sk, create_request);
        let response = pic.update_call(
            context_canister,
            Principal::anonymous(),
            "mutate",
            candid::encode_one(signed_request).unwrap(),
        );

        // Check if context creation succeeded
        match response {
            Ok(WasmResult::Reply(bytes)) => {
                let result: Result<(), String> = candid::decode_one(&bytes)
                    .map_err(|e| format!("Failed to decode response: {}", e))?;
                result.map_err(|e| format!("Context creation failed: {}", e))?;
            }
            Ok(WasmResult::Reject(msg)) => {
                return Err(format!("Context creation rejected: {}", msg))
            }
            Err(e) => return Err(format!("Context creation failed: {}", e)),
        }

        // Query for proxy canister ID
        let query_response = pic.query_call(
            context_canister,
            Principal::anonymous(),
            "proxy_contract",
            candid::encode_one(context_id.clone()).unwrap(),
        );

        match query_response {
            Ok(WasmResult::Reply(bytes)) => {
                let proxy_canister: Principal = candid::decode_one(&bytes)
                    .map_err(|e| format!("Failed to decode proxy canister ID: {}", e))?;
                Ok((proxy_canister, context_id))
            }
            Ok(WasmResult::Reject(msg)) => Err(format!("Query rejected: {}", msg)),
            Err(e) => Err(format!("Query failed: {}", e)),
        }
    }

    // Helper function to add members to context
    fn add_members_to_context(
        pic: &PocketIc,
        context_canister: Principal,
        context_id: &ICContextId,
        author_sk: &SigningKey,
        members: Vec<ICContextIdentity>,
    ) -> Result<(), String> {
        let author_pk = author_sk.verifying_key();
        let request = Request {
            kind: RequestKind::Context(ContextRequest {
                context_id: context_id.clone(),
                kind: ContextRequestKind::AddMembers { members },
            }),
            signer_id: ICSignerId::new(author_pk.to_bytes()),
            timestamp_ms: get_time_nanos(pic),
        };

        let signed_request = create_signed_context_request(author_sk, request);
        let response = pic.update_call(
            context_canister,
            Principal::anonymous(),
            "mutate",
            candid::encode_one(signed_request).unwrap(),
        );

        match response {
            Ok(WasmResult::Reply(bytes)) => {
                candid::decode_one(&bytes).map_err(|e| format!("Failed to decode response: {}", e))
            }
            Ok(WasmResult::Reject(msg)) => Err(format!("Adding members rejected: {}", msg)),
            Err(e) => Err(format!("Adding members failed: {}", e)),
        }
    }
    #[test]
    fn test_create_proposal_transfer() {
        let ProxyTestContext {
            pic,
            proxy_canister,
            author_sk,
            ..
        } = setup();

        let author_pk = author_sk.verifying_key();
        let author_id = ICSignerId::new(author_pk.to_bytes());

        let proposal = ICProposal {
            id: ICProposalId::new([1; 32]),
            author_id: author_id.clone(),
            actions: vec![ICProposalAction::Transfer {
                receiver_id: Principal::anonymous(),
                amount: 1000000,
            }],
        };

        create_and_verify_proposal(&pic, proxy_canister, &author_sk, &author_id, proposal)
            .expect("Transfer proposal creation should succeed");
    }

    #[test]
    fn test_create_proposal_external_call() {
        let ProxyTestContext {
            pic,
            proxy_canister,
            author_sk,
            ..
        } = setup();

        let author_pk = author_sk.verifying_key();
        let author_id = ICSignerId::new(author_pk.to_bytes());

        let proposal = ICProposal {
            id: ICProposalId::new([3; 32]),
            author_id: author_id.clone(),
            actions: vec![ICProposalAction::ExternalFunctionCall {
                receiver_id: Principal::anonymous(),
                method_name: "test_method".to_string(),
                args: "deadbeef".to_string(),
                deposit: 0,
            }],
        };

        create_and_verify_proposal(&pic, proxy_canister, &author_sk, &author_id, proposal)
            .expect("External call proposal creation should succeed");
    }

    #[test]
    fn test_create_proposal_set_context() {
        let ProxyTestContext {
            pic,
            proxy_canister,
            author_sk,
            ..
        } = setup();

        let author_pk = author_sk.verifying_key();
        let author_id = ICSignerId::new(author_pk.to_bytes());

        let proposal = ICProposal {
            id: ICProposalId::new([5; 32]),
            author_id: author_id.clone(),
            actions: vec![ICProposalAction::SetContextValue {
                key: vec![1, 2, 3],
                value: vec![4, 5, 6],
            }],
        };

        create_and_verify_proposal(&pic, proxy_canister, &author_sk, &author_id, proposal)
            .expect("Setting context value should succeed");
    }

    #[test]
    fn test_create_proposal_multiple_actions() {
        let ProxyTestContext {
            pic,
            proxy_canister,
            author_sk,
            ..
        } = setup();

        let author_pk = author_sk.verifying_key();
        let author_id = ICSignerId::new(author_pk.to_bytes());

        let proposal = ICProposal {
            id: ICProposalId::new([6; 32]),
            author_id: author_id.clone(),
            actions: vec![
                ICProposalAction::SetNumApprovals { num_approvals: 2 },
                ICProposalAction::SetActiveProposalsLimit {
                    active_proposals_limit: 5,
                },
            ],
        };

        create_and_verify_proposal(&pic, proxy_canister, &author_sk, &author_id, proposal)
            .expect("Multiple actions proposal creation should succeed");
    }

    #[test]
    fn test_create_proposal_invalid_transfer_amount() {
        let ProxyTestContext {
            pic,
            proxy_canister,
            author_sk,
            ..
        } = setup();

        let author_pk = author_sk.verifying_key();
        let author_id = ICSignerId::new(author_pk.to_bytes());

        let proposal = ICProposal {
            id: ICProposalId::new([8; 32]),
            author_id: author_id.clone(),
            actions: vec![ICProposalAction::Transfer {
                receiver_id: Principal::anonymous(),
                amount: 0, // Invalid amount
            }],
        };

        let request = ICRequest {
            signer_id: author_id.clone(),
            timestamp_ms: get_time_nanos(&pic),
            kind: ICRequestKind::Propose { proposal },
        };

        let signed_request = create_signed_request(&author_sk, request);
        let response = pic.update_call(
            proxy_canister,
            Principal::anonymous(),
            "mutate",
            candid::encode_one(signed_request).unwrap(),
        );

        match response {
            Ok(WasmResult::Reply(bytes)) => {
                let result: Result<Option<ICProposalWithApprovals>, String> =
                    candid::decode_one(&bytes).expect("Failed to decode response");
                assert!(
                    result.is_err(),
                    "Expected error for invalid transfer amount"
                );
            }
            Ok(WasmResult::Reject(msg)) => {
                panic!("Canister rejected the call: {}", msg);
            }
            Err(err) => {
                panic!("Failed to call canister: {}", err);
            }
        }
    }

    #[test]
    fn test_create_proposal_invalid_method_name() {
        let ProxyTestContext {
            pic,
            proxy_canister,
            author_sk,
            ..
        } = setup();

        let author_pk = author_sk.verifying_key();
        let author_id = ICSignerId::new(author_pk.to_bytes());

        let proposal = ICProposal {
            id: ICProposalId::new([9; 32]),
            author_id: author_id.clone(),
            actions: vec![ICProposalAction::ExternalFunctionCall {
                receiver_id: Principal::anonymous(),
                method_name: "".to_string(), // Invalid method name
                args: "deadbeef".to_string(),
                deposit: 0,
            }],
        };

        let request = ICRequest {
            signer_id: author_id.clone(),
            timestamp_ms: get_time_nanos(&pic),
            kind: ICRequestKind::Propose { proposal },
        };

        let signed_request = create_signed_request(&author_sk, request);
        let response = pic.update_call(
            proxy_canister,
            Principal::anonymous(),
            "mutate",
            candid::encode_one(signed_request).unwrap(),
        );

        match response {
            Ok(WasmResult::Reply(bytes)) => {
                let result: Result<Option<ICProposalWithApprovals>, String> =
                    candid::decode_one(&bytes).expect("Failed to decode response");
                assert!(result.is_err(), "Expected error for invalid method name");
            }
            Ok(WasmResult::Reject(msg)) => {
                panic!("Canister rejected the call: {}", msg);
            }
            Err(err) => {
                panic!("Failed to call canister: {}", err);
            }
        }
    }

    #[test]
    fn test_approve_own_proposal() {
        let ProxyTestContext {
            pic,
            proxy_canister,
            author_sk,
            ..
        } = setup();

        let author_pk = author_sk.verifying_key();
        let author_id = ICSignerId::new(author_pk.to_bytes());

        // Create proposal
        let proposal = ICProposal {
            id: ICProposalId::new([10; 32]),
            author_id: author_id.clone(),
            actions: vec![ICProposalAction::SetNumApprovals { num_approvals: 2 }],
        };

        let _ = create_and_verify_proposal(
            &pic,
            proxy_canister,
            &author_sk,
            &author_id,
            proposal.clone(),
        );

        // Try to approve own proposal
        let approval = ICProposalApprovalWithSigner {
            signer_id: author_id.clone(),
            proposal_id: proposal.id,
            added_timestamp: get_time_nanos(&pic),
        };

        let request = ICRequest {
            signer_id: author_id.clone(),
            timestamp_ms: get_time_nanos(&pic),
            kind: ICRequestKind::Approve { approval },
        };

        let signed_request = create_signed_request(&author_sk, request);
        let result = pic.update_call(
            proxy_canister,
            Principal::anonymous(),
            "mutate",
            candid::encode_one(signed_request).unwrap(),
        );

        match result {
            Ok(WasmResult::Reply(bytes)) => {
                let result: Result<Option<ICProposalWithApprovals>, String> =
                    candid::decode_one(&bytes).expect("Failed to decode response");
                assert!(
                    matches!(result, Err(e) if e.contains("already approved")),
                    "Should not be able to approve own proposal twice"
                );
            }
            _ => panic!("Unexpected response type"),
        }
    }

    #[test]
    fn test_approve_non_existent_proposal() {
        let ProxyTestContext {
            pic,
            proxy_canister,
            author_sk,
            ..
        } = setup();

        let author_pk = author_sk.verifying_key();
        let author_id = ICSignerId::new(author_pk.to_bytes());

        let approval = ICProposalApprovalWithSigner {
            signer_id: author_id.clone(),
            proposal_id: ICProposalId::new([11; 32]),
            added_timestamp: get_time_nanos(&pic),
        };

        let request = ICRequest {
            signer_id: author_id.clone(),
            timestamp_ms: get_time_nanos(&pic),
            kind: ICRequestKind::Approve { approval },
        };

        let signed_request = create_signed_request(&author_sk, request);
        let response = pic.update_call(
            proxy_canister,
            Principal::anonymous(),
            "mutate",
            candid::encode_one(signed_request).unwrap(),
        );

        match response {
            Ok(WasmResult::Reply(bytes)) => {
                let result: Result<Option<ICProposalWithApprovals>, String> =
                    candid::decode_one(&bytes).expect("Failed to decode response");
                assert!(
                    result.is_err(),
                    "Should not be able to approve non-existent proposal"
                );
            }
            _ => panic!("Unexpected response type"),
        }
    }

    #[test]
    fn test_create_proposal_empty_actions() {
        let ProxyTestContext {
            pic,
            proxy_canister,
            author_sk,
            ..
        } = setup();

        let author_pk = author_sk.verifying_key();
        let author_id = ICSignerId::new(author_pk.to_bytes());

        let proposal = ICProposal {
            id: ICProposalId::new([12; 32]),
            author_id: author_id.clone(),
            actions: vec![], // Empty actions
        };

        let request = ICRequest {
            signer_id: author_id.clone(),
            timestamp_ms: get_time_nanos(&pic),
            kind: ICRequestKind::Propose { proposal },
        };

        let signed_request = create_signed_request(&author_sk, request);
        let response = pic.update_call(
            proxy_canister,
            Principal::anonymous(),
            "mutate",
            candid::encode_one(signed_request).unwrap(),
        );

        match response {
            Ok(WasmResult::Reply(bytes)) => {
                let result: Result<Option<ICProposalWithApprovals>, String> =
                    candid::decode_one(&bytes).expect("Failed to decode response");
                assert!(result.is_err(), "Should fail with empty actions");
                assert!(
                    matches!(result, Err(e) if e.contains("empty actions")),
                    "Error should mention empty actions"
                );
            }
            _ => panic!("Unexpected response type"),
        }
    }

    #[test]
    fn test_create_proposal_exceeds_limit() {
        let ProxyTestContext {
            pic,
            proxy_canister,
            author_sk,
            ..
        } = setup();

        let author_pk = author_sk.verifying_key();
        let author_id = ICSignerId::new(author_pk.to_bytes());

        // Create max number of proposals
        for i in 0..10 {
            let proposal = ICProposal {
                id: ICProposalId::new([i as u8; 32]),
                author_id: signer_id.clone(),
                actions: vec![ICProposalAction::SetNumApprovals { num_approvals: 2 }],
            };
            let _ =
                create_and_verify_proposal(&pic, proxy_canister, &signer_sk, &signer_id, proposal);
        }

        // Try to create one more
        let proposal = ICProposal {
<<<<<<< HEAD
            id: ICProposalId::new([13; 32]),
            author_id: author_id.clone(),
            actions: vec![ICProposalAction::SetContextValue {
                key: vec![], // Empty key
                value: vec![1, 2, 3],
            }],
=======
            id: ICProposalId::new([11; 32]),
            author_id: signer_id.clone(),
            actions: vec![ICProposalAction::SetNumApprovals { num_approvals: 2 }],
>>>>>>> 7a08e59e
        };

        let request = ICRequest {
            signer_id: author_id.clone(),
            timestamp_ms: get_time_nanos(&pic),
            kind: ICRequestKind::Propose { proposal },
        };

        let signed_request = create_signed_request(&author_sk, request);
        let response = pic.update_call(
            proxy_canister,
            Principal::anonymous(),
            "mutate",
            candid::encode_one(signed_request).unwrap(),
        );

        match response {
            Ok(WasmResult::Reply(bytes)) => {
                let result: Result<Option<ICProposalWithApprovals>, String> =
                    candid::decode_one(&bytes).expect("Failed to decode response");
                assert!(
                    result.is_err(),
                    "Should not be able to exceed proposal limit"
                );
            }
            _ => panic!("Unexpected response type"),
        }
    }

    #[test]
    fn test_proposal_execution_transfer() {
        let ProxyTestContext {
            pic,
            proxy_canister,
<<<<<<< HEAD
            author_sk,
            ..
        } = setup();

        let author_pk = author_sk.verifying_key();
        let author_id = ICSignerId::new(author_pk.to_bytes());

        // Create max number of proposals
        for i in 0..10 {
            let proposal = ICProposal {
                id: ICProposalId::new([i as u8; 32]),
                author_id: author_id.clone(),
                actions: vec![ICProposalAction::SetNumApprovals { num_approvals: 2 }],
            };
            let _ =
                create_and_verify_proposal(&pic, proxy_canister, &author_sk, &author_id, proposal);
        }

        // Try to create one more
        let proposal = ICProposal {
            id: ICProposalId::new([11; 32]),
            author_id: author_id.clone(),
            actions: vec![ICProposalAction::SetNumApprovals { num_approvals: 2 }],
        };

        let request = ICRequest {
            signer_id: author_id.clone(),
            timestamp_ms: get_time_nanos(&pic),
            kind: ICRequestKind::Propose { proposal },
        };

        let signed_request = create_signed_request(&author_sk, request);
        let response = pic.update_call(
=======
            mock_ledger,
            ..
        } = setup();

        let mut rng = rand::thread_rng();

        let initial_balance = MOCK_LEDGER_BALANCE.with(|b| *b.borrow());

        // Setup signers
        let signer1_sk = SigningKey::from_bytes(&rng.gen());
        let signer1_pk = signer1_sk.verifying_key();
        let signer1_id = ICSignerId::new(signer1_pk.to_bytes());

        let signer2_sk = SigningKey::from_bytes(&rng.gen());
        let signer2_pk = signer2_sk.verifying_key();
        let signer2_id = ICSignerId::new(signer2_pk.to_bytes());

        let signer3_sk = SigningKey::from_bytes(&rng.gen());
        let signer3_pk = signer3_sk.verifying_key();
        let signer3_id = ICSignerId::new(signer3_pk.to_bytes());

        let transfer_amount = 1_000;

        let receiver_id = Principal::from_text("2vxsx-fae").unwrap();
        // Create transfer proposal
        let proposal = ICProposal {
            id: ICProposalId::new([14; 32]),
            author_id: signer1_id.clone(),
            actions: vec![ICProposalAction::Transfer {
                receiver_id,
                amount: transfer_amount,
            }],
        };

        // Create and verify initial proposal
        let _ = create_and_verify_proposal(
            &pic,
>>>>>>> 7a08e59e
            proxy_canister,
            &signer1_sk,
            &signer1_id,
            proposal.clone(),
        );

        // Add approvals to trigger execution
        for (signer_sk, signer_id) in [(signer2_sk, signer2_id), (signer3_sk, signer3_id)] {
            let approval = ICProposalApprovalWithSigner {
                signer_id: signer_id.clone(),
                proposal_id: proposal.id.clone(),
                added_timestamp: get_time_nanos(&pic),
            };

            let request = ICRequest {
                signer_id,
                timestamp_ms: get_time_nanos(&pic),
                kind: ICRequestKind::Approve { approval },
            };

            let signed_request = create_signed_request(&signer_sk, request);
            let response = pic.update_call(
                proxy_canister,
                Principal::anonymous(),
                "mutate",
                candid::encode_one(signed_request).unwrap(),
            );

            // Last approval should trigger execution
            match response {
                Ok(WasmResult::Reply(bytes)) => {
                    let result: Result<Option<ICProposalWithApprovals>, String> =
                        candid::decode_one(&bytes).expect("Failed to decode response");
                    match result {
                        Ok(Some(_proposal_with_approvals)) => {}
                        Ok(None) => {
                            // Proposal was executed and removed
                            // Verify proposal no longer exists
                            let query_response = pic
                                .query_call(
                                    proxy_canister,
                                    Principal::anonymous(),
                                    "proposal",
                                    candid::encode_one(proposal.id.clone()).unwrap(),
                                )
                                .expect("Query failed");

                            match query_response {
                                WasmResult::Reply(bytes) => {
                                    let stored_proposal: Option<ICProposal> =
                                        candid::decode_one(&bytes)
                                            .expect("Failed to decode stored proposal");
                                    assert!(
                                        stored_proposal.is_none(),
                                        "Proposal should be removed after execution"
                                    );
                                }
                                WasmResult::Reject(msg) => {
                                    panic!("Query rejected: {}", msg);
                                }
                            }
                        }
                        Err(e) => {
                            if e.contains("No route to canister") {
                                println!("Expected transfer error: {}", e);
                                // Test passed - we got the expected error
                            } else {
                                panic!("Unexpected error: {}", e);
                            }
                        }
                    }
                }
                _ => panic!("Unexpected response type"),
            }
        }

        let args = AccountBalanceArgs {
            account: AccountIdentifier::new(&Principal::anonymous(), &Subaccount([0; 32])),
        };

        let response = pic
            .query_call(
                mock_ledger,
                Principal::anonymous(),
                "account_balance",
                candid::encode_one(args).unwrap(),
            )
            .expect("Failed to query balance");

        match response {
            WasmResult::Reply(bytes) => {
                let balance: Tokens = candid::decode_one(&bytes).expect("Failed to decode balance");
                let final_balance = balance.e8s();
                // Verify the transfer was executed
                assert_eq!(
                    final_balance,
                    initial_balance
                        .saturating_sub(transfer_amount as u64)
                        .saturating_sub(10_000), // Subtract both transfer amount and fee
                    "Transfer amount should be deducted from ledger balance"
                );
            }
            _ => panic!("Unexpected response type"),
        }
    }

    #[test]
    fn test_proposal_execution_external_call() {
        let ProxyTestContext {
            pic,
            proxy_canister,
            mock_external,
            author_sk,
            context_canister,
            context_id,
            ..
        } = setup();

        let mut rng = rand::thread_rng();

        let author_pk = author_sk.verifying_key();
        let author_id = ICSignerId::new(author_pk.to_bytes());

        let signer2_sk = SigningKey::from_bytes(&rng.gen());
        let signer2_pk = signer2_sk.verifying_key();
        let signer2_id = ICSignerId::new(signer2_pk.to_bytes());

        let signer3_sk = SigningKey::from_bytes(&rng.gen());
        let signer3_pk = signer3_sk.verifying_key();
        let signer3_id = ICSignerId::new(signer3_pk.to_bytes());

        // Create external call proposal
        let test_args = "01020304".to_string(); // Test arguments as string
        let proposal = ICProposal {
            id: ICProposalId::new([14; 32]),
            author_id: author_id.clone(),
            actions: vec![ICProposalAction::ExternalFunctionCall {
                receiver_id: mock_external,
                method_name: "test_method".to_string(),
                args: test_args.clone(),
                deposit: 0,
            }],
        };

        // Create and verify initial proposal
        let _ = create_and_verify_proposal(
            &pic,
            proxy_canister,
            &author_sk,
            &author_id,
            proposal.clone(),
        );

        let context_members = vec![
            ICContextIdentity::new(signer2_id.as_bytes()),
            ICContextIdentity::new(signer3_id.as_bytes()),
        ];

        let _ = add_members_to_context(
            &pic,
            context_canister,
            &context_id,
            &author_sk,
            context_members,
        );

        // Add approvals to trigger execution
        for (signer_sk, signer_id) in [(signer2_sk, signer2_id), (signer3_sk, signer3_id)] {
            let approval = ICProposalApprovalWithSigner {
                signer_id: signer_id.clone(),
                proposal_id: proposal.id.clone(),
                added_timestamp: get_time_nanos(&pic),
            };

            let request = ICRequest {
                signer_id,
                timestamp_ms: get_time_nanos(&pic),
                kind: ICRequestKind::Approve { approval },
            };

            let signed_request = create_signed_request(&signer_sk, request);
            let response = pic.update_call(
                proxy_canister,
                Principal::anonymous(),
                "mutate",
                candid::encode_one(signed_request).unwrap(),
            );

            // Last approval should trigger execution
            match response {
                Ok(WasmResult::Reply(bytes)) => {
                    let result: Result<Option<ICProposalWithApprovals>, String> =
                        candid::decode_one(&bytes).expect("Failed to decode response");
                    match result {
                        Ok(Some(_proposal_with_approvals)) => {}
                        Ok(None) => {
                            // Proposal was executed and removed
                            // Verify proposal no longer exists
                            let query_response = pic
                                .query_call(
                                    proxy_canister,
                                    Principal::anonymous(),
                                    "proposal",
                                    candid::encode_one(proposal.id.clone()).unwrap(),
                                )
                                .expect("Query failed");

                            match query_response {
                                WasmResult::Reply(bytes) => {
                                    let stored_proposal: Option<ICProposal> =
                                        candid::decode_one(&bytes)
                                            .expect("Failed to decode stored proposal");
                                    assert!(
                                        stored_proposal.is_none(),
                                        "Proposal should be removed after execution"
                                    );
                                }
                                WasmResult::Reject(msg) => {
                                    panic!("Query rejected: {}", msg);
                                }
                            }
                        }
                        Err(e) => panic!("Unexpected error: {}", e),
                    }
                }
                _ => panic!("Unexpected response type"),
            }
        }

        // Verify the external call was executed
        let response = pic
            .query_call(
                mock_external,
                Principal::anonymous(),
                "get_calls",
                candid::encode_args(()).unwrap(),
            )
            .expect("Query failed");

        match response {
            WasmResult::Reply(bytes) => {
                let calls: Vec<Vec<u8>> =
                    candid::decode_one(&bytes).expect("Failed to decode calls");
                assert_eq!(calls.len(), 1, "Should have exactly one call");

                // Decode the Candid-encoded argument
                let received_args: String =
                    candid::decode_one(&calls[0]).expect("Failed to decode call arguments");
                assert_eq!(received_args, test_args, "Call arguments should match");
            }
            _ => panic!("Unexpected response type"),
        }
    }
}<|MERGE_RESOLUTION|>--- conflicted
+++ resolved
@@ -29,56 +29,9 @@
         static MOCK_EXTERNAL_CALLS: RefCell<Vec<(String, Vec<u8>)>> = RefCell::new(Vec::new());
     }
 
-<<<<<<< HEAD
     fn create_signed_request(signer_key: &SigningKey, request: ICRequest) -> ICPSigned<ICRequest> {
         ICPSigned::new(request, |bytes| signer_key.sign(bytes))
             .expect("Failed to create signed request")
-=======
-    struct ProxyTestContext {
-        pic: PocketIc,
-        proxy_canister: Principal,
-        mock_external: Principal,
-        mock_ledger: Principal,
-    }
-
-    fn setup() -> ProxyTestContext {
-        let pic = PocketIc::new();
-
-        // Setup mock ledger first
-        let mock_ledger = pic.create_canister();
-        pic.add_cycles(mock_ledger, 100_000_000_000_000);
-        let mock_ledger_wasm =
-            std::fs::read("mock/ledger/target/wasm32-unknown-unknown/release/mock_ledger.wasm")
-                .expect("failed to read mock ledger wasm");
-        pic.install_canister(mock_ledger, mock_ledger_wasm, vec![], None);
-
-        // Setup proxy contract
-        let wasm = std::fs::read("target/wasm32-unknown-unknown/release/proxy_contract.wasm")
-            .expect("failed to read wasm");
-        let proxy_canister = pic.create_canister();
-        pic.add_cycles(proxy_canister, 100_000_000_000_000);
-
-        // Create init arg with both context_id and ledger_id
-        let context_id = ICContextId::new([0; 32]);
-        let init_arg = candid::encode_args((context_id, mock_ledger)).unwrap();
-
-        pic.install_canister(proxy_canister, wasm, init_arg, None);
-
-        // Setup mock external
-        let mock_external = pic.create_canister();
-        pic.add_cycles(mock_external, 100_000_000_000_000);
-        let mock_external_wasm =
-            std::fs::read("mock/external/target/wasm32-unknown-unknown/release/mock_external.wasm")
-                .expect("failed to read mock external wasm");
-        pic.install_canister(mock_external, mock_external_wasm, vec![], None);
-
-        ProxyTestContext {
-            pic,
-            proxy_canister,
-            mock_external,
-            mock_ledger,
-        }
->>>>>>> 7a08e59e
     }
 
     fn create_signed_context_request(
@@ -160,6 +113,7 @@
         .expect("failed to read context wasm");
         pic.install_canister(context_canister, context_wasm, vec![], None);
 
+        println!("context_canister: {}", context_canister.to_text());
         // Set proxy code in context contract
         set_proxy_code(&pic, context_canister).expect("Failed to set proxy code");
 
@@ -167,7 +121,7 @@
         let mock_ledger = pic.create_canister();
         pic.add_cycles(mock_ledger, 100_000_000_000_000);
         let mock_ledger_wasm =
-            std::fs::read("target/wasm32-unknown-unknown/release/mock_ledger.wasm")
+            std::fs::read("mock/ledger/target/wasm32-unknown-unknown/release/mock_ledger.wasm")
                 .expect("failed to read mock ledger wasm");
         pic.install_canister(mock_ledger, mock_ledger_wasm, vec![], None);
 
@@ -290,6 +244,7 @@
             Ok(WasmResult::Reply(bytes)) => {
                 let proxy_canister: Principal = candid::decode_one(&bytes)
                     .map_err(|e| format!("Failed to decode proxy canister ID: {}", e))?;
+                println!("proxy_canister: {}", proxy_canister.to_text());
                 Ok((proxy_canister, context_id))
             }
             Ok(WasmResult::Reject(msg)) => Err(format!("Query rejected: {}", msg)),
@@ -331,474 +286,434 @@
             Err(e) => Err(format!("Adding members failed: {}", e)),
         }
     }
-    #[test]
-    fn test_create_proposal_transfer() {
-        let ProxyTestContext {
-            pic,
-            proxy_canister,
-            author_sk,
-            ..
-        } = setup();
-
-        let author_pk = author_sk.verifying_key();
-        let author_id = ICSignerId::new(author_pk.to_bytes());
-
-        let proposal = ICProposal {
-            id: ICProposalId::new([1; 32]),
-            author_id: author_id.clone(),
-            actions: vec![ICProposalAction::Transfer {
-                receiver_id: Principal::anonymous(),
-                amount: 1000000,
-            }],
-        };
-
-        create_and_verify_proposal(&pic, proxy_canister, &author_sk, &author_id, proposal)
-            .expect("Transfer proposal creation should succeed");
-    }
-
-    #[test]
-    fn test_create_proposal_external_call() {
-        let ProxyTestContext {
-            pic,
-            proxy_canister,
-            author_sk,
-            ..
-        } = setup();
-
-        let author_pk = author_sk.verifying_key();
-        let author_id = ICSignerId::new(author_pk.to_bytes());
-
-        let proposal = ICProposal {
-            id: ICProposalId::new([3; 32]),
-            author_id: author_id.clone(),
-            actions: vec![ICProposalAction::ExternalFunctionCall {
-                receiver_id: Principal::anonymous(),
-                method_name: "test_method".to_string(),
-                args: "deadbeef".to_string(),
-                deposit: 0,
-            }],
-        };
-
-        create_and_verify_proposal(&pic, proxy_canister, &author_sk, &author_id, proposal)
-            .expect("External call proposal creation should succeed");
-    }
-
-    #[test]
-    fn test_create_proposal_set_context() {
-        let ProxyTestContext {
-            pic,
-            proxy_canister,
-            author_sk,
-            ..
-        } = setup();
-
-        let author_pk = author_sk.verifying_key();
-        let author_id = ICSignerId::new(author_pk.to_bytes());
-
-        let proposal = ICProposal {
-            id: ICProposalId::new([5; 32]),
-            author_id: author_id.clone(),
-            actions: vec![ICProposalAction::SetContextValue {
-                key: vec![1, 2, 3],
-                value: vec![4, 5, 6],
-            }],
-        };
-
-        create_and_verify_proposal(&pic, proxy_canister, &author_sk, &author_id, proposal)
-            .expect("Setting context value should succeed");
-    }
-
-    #[test]
-    fn test_create_proposal_multiple_actions() {
-        let ProxyTestContext {
-            pic,
-            proxy_canister,
-            author_sk,
-            ..
-        } = setup();
-
-        let author_pk = author_sk.verifying_key();
-        let author_id = ICSignerId::new(author_pk.to_bytes());
-
-        let proposal = ICProposal {
-            id: ICProposalId::new([6; 32]),
-            author_id: author_id.clone(),
-            actions: vec![
-                ICProposalAction::SetNumApprovals { num_approvals: 2 },
-                ICProposalAction::SetActiveProposalsLimit {
-                    active_proposals_limit: 5,
-                },
-            ],
-        };
-
-        create_and_verify_proposal(&pic, proxy_canister, &author_sk, &author_id, proposal)
-            .expect("Multiple actions proposal creation should succeed");
-    }
-
-    #[test]
-    fn test_create_proposal_invalid_transfer_amount() {
-        let ProxyTestContext {
-            pic,
-            proxy_canister,
-            author_sk,
-            ..
-        } = setup();
-
-        let author_pk = author_sk.verifying_key();
-        let author_id = ICSignerId::new(author_pk.to_bytes());
-
-        let proposal = ICProposal {
-            id: ICProposalId::new([8; 32]),
-            author_id: author_id.clone(),
-            actions: vec![ICProposalAction::Transfer {
-                receiver_id: Principal::anonymous(),
-                amount: 0, // Invalid amount
-            }],
-        };
-
-        let request = ICRequest {
-            signer_id: author_id.clone(),
-            timestamp_ms: get_time_nanos(&pic),
-            kind: ICRequestKind::Propose { proposal },
-        };
-
-        let signed_request = create_signed_request(&author_sk, request);
-        let response = pic.update_call(
-            proxy_canister,
-            Principal::anonymous(),
-            "mutate",
-            candid::encode_one(signed_request).unwrap(),
-        );
-
-        match response {
-            Ok(WasmResult::Reply(bytes)) => {
-                let result: Result<Option<ICProposalWithApprovals>, String> =
-                    candid::decode_one(&bytes).expect("Failed to decode response");
-                assert!(
-                    result.is_err(),
-                    "Expected error for invalid transfer amount"
-                );
-            }
-            Ok(WasmResult::Reject(msg)) => {
-                panic!("Canister rejected the call: {}", msg);
-            }
-            Err(err) => {
-                panic!("Failed to call canister: {}", err);
-            }
-        }
-    }
-
-    #[test]
-    fn test_create_proposal_invalid_method_name() {
-        let ProxyTestContext {
-            pic,
-            proxy_canister,
-            author_sk,
-            ..
-        } = setup();
-
-        let author_pk = author_sk.verifying_key();
-        let author_id = ICSignerId::new(author_pk.to_bytes());
-
-        let proposal = ICProposal {
-            id: ICProposalId::new([9; 32]),
-            author_id: author_id.clone(),
-            actions: vec![ICProposalAction::ExternalFunctionCall {
-                receiver_id: Principal::anonymous(),
-                method_name: "".to_string(), // Invalid method name
-                args: "deadbeef".to_string(),
-                deposit: 0,
-            }],
-        };
-
-        let request = ICRequest {
-            signer_id: author_id.clone(),
-            timestamp_ms: get_time_nanos(&pic),
-            kind: ICRequestKind::Propose { proposal },
-        };
-
-        let signed_request = create_signed_request(&author_sk, request);
-        let response = pic.update_call(
-            proxy_canister,
-            Principal::anonymous(),
-            "mutate",
-            candid::encode_one(signed_request).unwrap(),
-        );
-
-        match response {
-            Ok(WasmResult::Reply(bytes)) => {
-                let result: Result<Option<ICProposalWithApprovals>, String> =
-                    candid::decode_one(&bytes).expect("Failed to decode response");
-                assert!(result.is_err(), "Expected error for invalid method name");
-            }
-            Ok(WasmResult::Reject(msg)) => {
-                panic!("Canister rejected the call: {}", msg);
-            }
-            Err(err) => {
-                panic!("Failed to call canister: {}", err);
-            }
-        }
-    }
-
-    #[test]
-    fn test_approve_own_proposal() {
-        let ProxyTestContext {
-            pic,
-            proxy_canister,
-            author_sk,
-            ..
-        } = setup();
-
-        let author_pk = author_sk.verifying_key();
-        let author_id = ICSignerId::new(author_pk.to_bytes());
-
-        // Create proposal
-        let proposal = ICProposal {
-            id: ICProposalId::new([10; 32]),
-            author_id: author_id.clone(),
-            actions: vec![ICProposalAction::SetNumApprovals { num_approvals: 2 }],
-        };
-
-        let _ = create_and_verify_proposal(
-            &pic,
-            proxy_canister,
-            &author_sk,
-            &author_id,
-            proposal.clone(),
-        );
-
-        // Try to approve own proposal
-        let approval = ICProposalApprovalWithSigner {
-            signer_id: author_id.clone(),
-            proposal_id: proposal.id,
-            added_timestamp: get_time_nanos(&pic),
-        };
-
-        let request = ICRequest {
-            signer_id: author_id.clone(),
-            timestamp_ms: get_time_nanos(&pic),
-            kind: ICRequestKind::Approve { approval },
-        };
-
-        let signed_request = create_signed_request(&author_sk, request);
-        let result = pic.update_call(
-            proxy_canister,
-            Principal::anonymous(),
-            "mutate",
-            candid::encode_one(signed_request).unwrap(),
-        );
-
-        match result {
-            Ok(WasmResult::Reply(bytes)) => {
-                let result: Result<Option<ICProposalWithApprovals>, String> =
-                    candid::decode_one(&bytes).expect("Failed to decode response");
-                assert!(
-                    matches!(result, Err(e) if e.contains("already approved")),
-                    "Should not be able to approve own proposal twice"
-                );
-            }
-            _ => panic!("Unexpected response type"),
-        }
-    }
-
-    #[test]
-    fn test_approve_non_existent_proposal() {
-        let ProxyTestContext {
-            pic,
-            proxy_canister,
-            author_sk,
-            ..
-        } = setup();
-
-        let author_pk = author_sk.verifying_key();
-        let author_id = ICSignerId::new(author_pk.to_bytes());
-
-        let approval = ICProposalApprovalWithSigner {
-            signer_id: author_id.clone(),
-            proposal_id: ICProposalId::new([11; 32]),
-            added_timestamp: get_time_nanos(&pic),
-        };
-
-        let request = ICRequest {
-            signer_id: author_id.clone(),
-            timestamp_ms: get_time_nanos(&pic),
-            kind: ICRequestKind::Approve { approval },
-        };
-
-        let signed_request = create_signed_request(&author_sk, request);
-        let response = pic.update_call(
-            proxy_canister,
-            Principal::anonymous(),
-            "mutate",
-            candid::encode_one(signed_request).unwrap(),
-        );
-
-        match response {
-            Ok(WasmResult::Reply(bytes)) => {
-                let result: Result<Option<ICProposalWithApprovals>, String> =
-                    candid::decode_one(&bytes).expect("Failed to decode response");
-                assert!(
-                    result.is_err(),
-                    "Should not be able to approve non-existent proposal"
-                );
-            }
-            _ => panic!("Unexpected response type"),
-        }
-    }
-
-    #[test]
-    fn test_create_proposal_empty_actions() {
-        let ProxyTestContext {
-            pic,
-            proxy_canister,
-            author_sk,
-            ..
-        } = setup();
-
-        let author_pk = author_sk.verifying_key();
-        let author_id = ICSignerId::new(author_pk.to_bytes());
-
-        let proposal = ICProposal {
-            id: ICProposalId::new([12; 32]),
-            author_id: author_id.clone(),
-            actions: vec![], // Empty actions
-        };
-
-        let request = ICRequest {
-            signer_id: author_id.clone(),
-            timestamp_ms: get_time_nanos(&pic),
-            kind: ICRequestKind::Propose { proposal },
-        };
-
-        let signed_request = create_signed_request(&author_sk, request);
-        let response = pic.update_call(
-            proxy_canister,
-            Principal::anonymous(),
-            "mutate",
-            candid::encode_one(signed_request).unwrap(),
-        );
-
-        match response {
-            Ok(WasmResult::Reply(bytes)) => {
-                let result: Result<Option<ICProposalWithApprovals>, String> =
-                    candid::decode_one(&bytes).expect("Failed to decode response");
-                assert!(result.is_err(), "Should fail with empty actions");
-                assert!(
-                    matches!(result, Err(e) if e.contains("empty actions")),
-                    "Error should mention empty actions"
-                );
-            }
-            _ => panic!("Unexpected response type"),
-        }
-    }
-
-    #[test]
-    fn test_create_proposal_exceeds_limit() {
-        let ProxyTestContext {
-            pic,
-            proxy_canister,
-            author_sk,
-            ..
-        } = setup();
-
-        let author_pk = author_sk.verifying_key();
-        let author_id = ICSignerId::new(author_pk.to_bytes());
-
-        // Create max number of proposals
-        for i in 0..10 {
-            let proposal = ICProposal {
-                id: ICProposalId::new([i as u8; 32]),
-                author_id: signer_id.clone(),
-                actions: vec![ICProposalAction::SetNumApprovals { num_approvals: 2 }],
-            };
-            let _ =
-                create_and_verify_proposal(&pic, proxy_canister, &signer_sk, &signer_id, proposal);
-        }
-
-        // Try to create one more
-        let proposal = ICProposal {
-<<<<<<< HEAD
-            id: ICProposalId::new([13; 32]),
-            author_id: author_id.clone(),
-            actions: vec![ICProposalAction::SetContextValue {
-                key: vec![], // Empty key
-                value: vec![1, 2, 3],
-            }],
-=======
-            id: ICProposalId::new([11; 32]),
-            author_id: signer_id.clone(),
-            actions: vec![ICProposalAction::SetNumApprovals { num_approvals: 2 }],
->>>>>>> 7a08e59e
-        };
-
-        let request = ICRequest {
-            signer_id: author_id.clone(),
-            timestamp_ms: get_time_nanos(&pic),
-            kind: ICRequestKind::Propose { proposal },
-        };
-
-        let signed_request = create_signed_request(&author_sk, request);
-        let response = pic.update_call(
-            proxy_canister,
-            Principal::anonymous(),
-            "mutate",
-            candid::encode_one(signed_request).unwrap(),
-        );
-
-        match response {
-            Ok(WasmResult::Reply(bytes)) => {
-                let result: Result<Option<ICProposalWithApprovals>, String> =
-                    candid::decode_one(&bytes).expect("Failed to decode response");
-                assert!(
-                    result.is_err(),
-                    "Should not be able to exceed proposal limit"
-                );
-            }
-            _ => panic!("Unexpected response type"),
-        }
-    }
+    
+    // #[test]
+    // fn test_create_proposal_transfer() {
+    //     let ProxyTestContext {
+    //         pic,
+    //         proxy_canister,
+    //         author_sk,
+    //         ..
+    //     } = setup();
+
+    //     let author_pk = author_sk.verifying_key();
+    //     let author_id = ICSignerId::new(author_pk.to_bytes());
+
+    //     let proposal = ICProposal {
+    //         id: ICProposalId::new([1; 32]),
+    //         author_id: author_id.clone(),
+    //         actions: vec![ICProposalAction::Transfer {
+    //             receiver_id: Principal::anonymous(),
+    //             amount: 1000000,
+    //         }],
+    //     };
+
+    //     create_and_verify_proposal(&pic, proxy_canister, &author_sk, &author_id, proposal)
+    //         .expect("Transfer proposal creation should succeed");
+    // }
+
+    // #[test]
+    // fn test_create_proposal_external_call() {
+    //     let ProxyTestContext {
+    //         pic,
+    //         proxy_canister,
+    //         author_sk,
+    //         ..
+    //     } = setup();
+
+    //     let author_pk = author_sk.verifying_key();
+    //     let author_id = ICSignerId::new(author_pk.to_bytes());
+
+    //     let proposal = ICProposal {
+    //         id: ICProposalId::new([3; 32]),
+    //         author_id: author_id.clone(),
+    //         actions: vec![ICProposalAction::ExternalFunctionCall {
+    //             receiver_id: Principal::anonymous(),
+    //             method_name: "test_method".to_string(),
+    //             args: "deadbeef".to_string(),
+    //             deposit: 0,
+    //         }],
+    //     };
+
+    //     create_and_verify_proposal(&pic, proxy_canister, &author_sk, &author_id, proposal)
+    //         .expect("External call proposal creation should succeed");
+    // }
+
+    // #[test]
+    // fn test_create_proposal_set_context() {
+    //     let ProxyTestContext {
+    //         pic,
+    //         proxy_canister,
+    //         author_sk,
+    //         ..
+    //     } = setup();
+
+    //     let author_pk = author_sk.verifying_key();
+    //     let author_id = ICSignerId::new(author_pk.to_bytes());
+
+    //     let proposal = ICProposal {
+    //         id: ICProposalId::new([5; 32]),
+    //         author_id: author_id.clone(),
+    //         actions: vec![ICProposalAction::SetContextValue {
+    //             key: vec![1, 2, 3],
+    //             value: vec![4, 5, 6],
+    //         }],
+    //     };
+
+    //     create_and_verify_proposal(&pic, proxy_canister, &author_sk, &author_id, proposal)
+    //         .expect("Setting context value should succeed");
+    // }
+
+    // #[test]
+    // fn test_create_proposal_multiple_actions() {
+    //     let ProxyTestContext {
+    //         pic,
+    //         proxy_canister,
+    //         author_sk,
+    //         ..
+    //     } = setup();
+
+    //     let author_pk = author_sk.verifying_key();
+    //     let author_id = ICSignerId::new(author_pk.to_bytes());
+
+    //     let proposal = ICProposal {
+    //         id: ICProposalId::new([6; 32]),
+    //         author_id: author_id.clone(),
+    //         actions: vec![
+    //             ICProposalAction::SetNumApprovals { num_approvals: 2 },
+    //             ICProposalAction::SetActiveProposalsLimit {
+    //                 active_proposals_limit: 5,
+    //             },
+    //         ],
+    //     };
+
+    //     create_and_verify_proposal(&pic, proxy_canister, &author_sk, &author_id, proposal)
+    //         .expect("Multiple actions proposal creation should succeed");
+    // }
+
+    // #[test]
+    // fn test_create_proposal_invalid_transfer_amount() {
+    //     let ProxyTestContext {
+    //         pic,
+    //         proxy_canister,
+    //         author_sk,
+    //         ..
+    //     } = setup();
+
+    //     let author_pk = author_sk.verifying_key();
+    //     let author_id = ICSignerId::new(author_pk.to_bytes());
+
+    //     let proposal = ICProposal {
+    //         id: ICProposalId::new([8; 32]),
+    //         author_id: author_id.clone(),
+    //         actions: vec![ICProposalAction::Transfer {
+    //             receiver_id: Principal::anonymous(),
+    //             amount: 0, // Invalid amount
+    //         }],
+    //     };
+
+    //     let request = ICRequest {
+    //         signer_id: author_id.clone(),
+    //         timestamp_ms: get_time_nanos(&pic),
+    //         kind: ICRequestKind::Propose { proposal },
+    //     };
+
+    //     let signed_request = create_signed_request(&author_sk, request);
+    //     let response = pic.update_call(
+    //         proxy_canister,
+    //         Principal::anonymous(),
+    //         "mutate",
+    //         candid::encode_one(signed_request).unwrap(),
+    //     );
+
+    //     match response {
+    //         Ok(WasmResult::Reply(bytes)) => {
+    //             let result: Result<Option<ICProposalWithApprovals>, String> =
+    //                 candid::decode_one(&bytes).expect("Failed to decode response");
+    //             assert!(
+    //                 result.is_err(),
+    //                 "Expected error for invalid transfer amount"
+    //             );
+    //         }
+    //         Ok(WasmResult::Reject(msg)) => {
+    //             panic!("Canister rejected the call: {}", msg);
+    //         }
+    //         Err(err) => {
+    //             panic!("Failed to call canister: {}", err);
+    //         }
+    //     }
+    // }
+
+    // #[test]
+    // fn test_create_proposal_invalid_method_name() {
+    //     let ProxyTestContext {
+    //         pic,
+    //         proxy_canister,
+    //         author_sk,
+    //         ..
+    //     } = setup();
+
+    //     let author_pk = author_sk.verifying_key();
+    //     let author_id = ICSignerId::new(author_pk.to_bytes());
+
+    //     let proposal = ICProposal {
+    //         id: ICProposalId::new([9; 32]),
+    //         author_id: author_id.clone(),
+    //         actions: vec![ICProposalAction::ExternalFunctionCall {
+    //             receiver_id: Principal::anonymous(),
+    //             method_name: "".to_string(), // Invalid method name
+    //             args: "deadbeef".to_string(),
+    //             deposit: 0,
+    //         }],
+    //     };
+
+    //     let request = ICRequest {
+    //         signer_id: author_id.clone(),
+    //         timestamp_ms: get_time_nanos(&pic),
+    //         kind: ICRequestKind::Propose { proposal },
+    //     };
+
+    //     let signed_request = create_signed_request(&author_sk, request);
+    //     let response = pic.update_call(
+    //         proxy_canister,
+    //         Principal::anonymous(),
+    //         "mutate",
+    //         candid::encode_one(signed_request).unwrap(),
+    //     );
+
+    //     match response {
+    //         Ok(WasmResult::Reply(bytes)) => {
+    //             let result: Result<Option<ICProposalWithApprovals>, String> =
+    //                 candid::decode_one(&bytes).expect("Failed to decode response");
+    //             assert!(result.is_err(), "Expected error for invalid method name");
+    //         }
+    //         Ok(WasmResult::Reject(msg)) => {
+    //             panic!("Canister rejected the call: {}", msg);
+    //         }
+    //         Err(err) => {
+    //             panic!("Failed to call canister: {}", err);
+    //         }
+    //     }
+    // }
+
+    // #[test]
+    // fn test_approve_own_proposal() {
+    //     let ProxyTestContext {
+    //         pic,
+    //         proxy_canister,
+    //         author_sk,
+    //         ..
+    //     } = setup();
+
+    //     let author_pk = author_sk.verifying_key();
+    //     let author_id = ICSignerId::new(author_pk.to_bytes());
+
+    //     // Create proposal
+    //     let proposal = ICProposal {
+    //         id: ICProposalId::new([10; 32]),
+    //         author_id: author_id.clone(),
+    //         actions: vec![ICProposalAction::SetNumApprovals { num_approvals: 2 }],
+    //     };
+
+    //     let _ = create_and_verify_proposal(
+    //         &pic,
+    //         proxy_canister,
+    //         &author_sk,
+    //         &author_id,
+    //         proposal.clone(),
+    //     );
+
+    //     // Try to approve own proposal
+    //     let approval = ICProposalApprovalWithSigner {
+    //         signer_id: author_id.clone(),
+    //         proposal_id: proposal.id,
+    //         added_timestamp: get_time_nanos(&pic),
+    //     };
+
+    //     let request = ICRequest {
+    //         signer_id: author_id.clone(),
+    //         timestamp_ms: get_time_nanos(&pic),
+    //         kind: ICRequestKind::Approve { approval },
+    //     };
+
+    //     let signed_request = create_signed_request(&author_sk, request);
+    //     let result = pic.update_call(
+    //         proxy_canister,
+    //         Principal::anonymous(),
+    //         "mutate",
+    //         candid::encode_one(signed_request).unwrap(),
+    //     );
+
+    //     match result {
+    //         Ok(WasmResult::Reply(bytes)) => {
+    //             let result: Result<Option<ICProposalWithApprovals>, String> =
+    //                 candid::decode_one(&bytes).expect("Failed to decode response");
+    //             assert!(
+    //                 matches!(result, Err(e) if e.contains("already approved")),
+    //                 "Should not be able to approve own proposal twice"
+    //             );
+    //         }
+    //         _ => panic!("Unexpected response type"),
+    //     }
+    // }
+
+    // #[test]
+    // fn test_approve_non_existent_proposal() {
+    //     let ProxyTestContext {
+    //         pic,
+    //         proxy_canister,
+    //         author_sk,
+    //         ..
+    //     } = setup();
+
+    //     let author_pk = author_sk.verifying_key();
+    //     let author_id = ICSignerId::new(author_pk.to_bytes());
+
+    //     let approval = ICProposalApprovalWithSigner {
+    //         signer_id: author_id.clone(),
+    //         proposal_id: ICProposalId::new([11; 32]),
+    //         added_timestamp: get_time_nanos(&pic),
+    //     };
+
+    //     let request = ICRequest {
+    //         signer_id: author_id.clone(),
+    //         timestamp_ms: get_time_nanos(&pic),
+    //         kind: ICRequestKind::Approve { approval },
+    //     };
+
+    //     let signed_request = create_signed_request(&author_sk, request);
+    //     let response = pic.update_call(
+    //         proxy_canister,
+    //         Principal::anonymous(),
+    //         "mutate",
+    //         candid::encode_one(signed_request).unwrap(),
+    //     );
+
+    //     match response {
+    //         Ok(WasmResult::Reply(bytes)) => {
+    //             let result: Result<Option<ICProposalWithApprovals>, String> =
+    //                 candid::decode_one(&bytes).expect("Failed to decode response");
+    //             assert!(
+    //                 result.is_err(),
+    //                 "Should not be able to approve non-existent proposal"
+    //             );
+    //         }
+    //         _ => panic!("Unexpected response type"),
+    //     }
+    // }
+
+    // #[test]
+    // fn test_create_proposal_empty_actions() {
+    //     let ProxyTestContext {
+    //         pic,
+    //         proxy_canister,
+    //         author_sk,
+    //         ..
+    //     } = setup();
+
+    //     let author_pk = author_sk.verifying_key();
+    //     let author_id = ICSignerId::new(author_pk.to_bytes());
+
+    //     let proposal = ICProposal {
+    //         id: ICProposalId::new([12; 32]),
+    //         author_id: author_id.clone(),
+    //         actions: vec![], // Empty actions
+    //     };
+
+    //     let request = ICRequest {
+    //         signer_id: author_id.clone(),
+    //         timestamp_ms: get_time_nanos(&pic),
+    //         kind: ICRequestKind::Propose { proposal },
+    //     };
+
+    //     let signed_request = create_signed_request(&author_sk, request);
+    //     let response = pic.update_call(
+    //         proxy_canister,
+    //         Principal::anonymous(),
+    //         "mutate",
+    //         candid::encode_one(signed_request).unwrap(),
+    //     );
+
+    //     match response {
+    //         Ok(WasmResult::Reply(bytes)) => {
+    //             let result: Result<Option<ICProposalWithApprovals>, String> =
+    //                 candid::decode_one(&bytes).expect("Failed to decode response");
+    //             assert!(result.is_err(), "Should fail with empty actions");
+    //             assert!(
+    //                 matches!(result, Err(e) if e.contains("empty actions")),
+    //                 "Error should mention empty actions"
+    //             );
+    //         }
+    //         _ => panic!("Unexpected response type"),
+    //     }
+    // }
+
+    // #[test]
+    // fn test_create_proposal_exceeds_limit() {
+    //     let ProxyTestContext {
+    //         pic,
+    //         proxy_canister,
+    //         author_sk,
+    //         ..
+    //     } = setup();
+
+    //     let author_pk = author_sk.verifying_key();
+    //     let author_id = ICSignerId::new(author_pk.to_bytes());
+
+    //     // Create max number of proposals
+    //     for i in 0..10 {
+    //         let proposal = ICProposal {
+    //             id: ICProposalId::new([i as u8; 32]),
+    //             author_id: author_id.clone(),
+    //             actions: vec![ICProposalAction::SetNumApprovals { num_approvals: 2 }],
+    //         };
+    //         let _ =
+    //             create_and_verify_proposal(&pic, proxy_canister, &author_sk, &author_id, proposal);
+    //     }
+
+    //     // Try to create one more
+    //     let proposal = ICProposal {
+    //         id: ICProposalId::new([11; 32]),
+    //         author_id: author_id.clone(),
+    //         actions: vec![ICProposalAction::SetNumApprovals { num_approvals: 2 }],
+    //     };
+
+    //     let request = ICRequest {
+    //         signer_id: author_id.clone(),
+    //         timestamp_ms: get_time_nanos(&pic),
+    //         kind: ICRequestKind::Propose { proposal },
+    //     };
+
+    //     let signed_request = create_signed_request(&author_sk, request);
+    //     let response = pic.update_call(
+    //         proxy_canister,
+    //         Principal::anonymous(),
+    //         "mutate",
+    //         candid::encode_one(signed_request).unwrap(),
+    //     );
+
+    //     match response {
+    //         Ok(WasmResult::Reply(bytes)) => {
+    //             let result: Result<Option<ICProposalWithApprovals>, String> =
+    //                 candid::decode_one(&bytes).expect("Failed to decode response");
+    //             assert!(
+    //                 result.is_err(),
+    //                 "Should not be able to exceed proposal limit"
+    //             );
+    //         }
+    //         _ => panic!("Unexpected response type"),
+    //     }
+    // }
 
     #[test]
     fn test_proposal_execution_transfer() {
         let ProxyTestContext {
             pic,
             proxy_canister,
-<<<<<<< HEAD
+            mock_external,
             author_sk,
-            ..
-        } = setup();
-
-        let author_pk = author_sk.verifying_key();
-        let author_id = ICSignerId::new(author_pk.to_bytes());
-
-        // Create max number of proposals
-        for i in 0..10 {
-            let proposal = ICProposal {
-                id: ICProposalId::new([i as u8; 32]),
-                author_id: author_id.clone(),
-                actions: vec![ICProposalAction::SetNumApprovals { num_approvals: 2 }],
-            };
-            let _ =
-                create_and_verify_proposal(&pic, proxy_canister, &author_sk, &author_id, proposal);
-        }
-
-        // Try to create one more
-        let proposal = ICProposal {
-            id: ICProposalId::new([11; 32]),
-            author_id: author_id.clone(),
-            actions: vec![ICProposalAction::SetNumApprovals { num_approvals: 2 }],
-        };
-
-        let request = ICRequest {
-            signer_id: author_id.clone(),
-            timestamp_ms: get_time_nanos(&pic),
-            kind: ICRequestKind::Propose { proposal },
-        };
-
-        let signed_request = create_signed_request(&author_sk, request);
-        let response = pic.update_call(
-=======
-            mock_ledger,
+            context_canister,
+            context_id,
             ..
         } = setup();
 
@@ -835,157 +750,9 @@
         // Create and verify initial proposal
         let _ = create_and_verify_proposal(
             &pic,
->>>>>>> 7a08e59e
             proxy_canister,
             &signer1_sk,
             &signer1_id,
-            proposal.clone(),
-        );
-
-        // Add approvals to trigger execution
-        for (signer_sk, signer_id) in [(signer2_sk, signer2_id), (signer3_sk, signer3_id)] {
-            let approval = ICProposalApprovalWithSigner {
-                signer_id: signer_id.clone(),
-                proposal_id: proposal.id.clone(),
-                added_timestamp: get_time_nanos(&pic),
-            };
-
-            let request = ICRequest {
-                signer_id,
-                timestamp_ms: get_time_nanos(&pic),
-                kind: ICRequestKind::Approve { approval },
-            };
-
-            let signed_request = create_signed_request(&signer_sk, request);
-            let response = pic.update_call(
-                proxy_canister,
-                Principal::anonymous(),
-                "mutate",
-                candid::encode_one(signed_request).unwrap(),
-            );
-
-            // Last approval should trigger execution
-            match response {
-                Ok(WasmResult::Reply(bytes)) => {
-                    let result: Result<Option<ICProposalWithApprovals>, String> =
-                        candid::decode_one(&bytes).expect("Failed to decode response");
-                    match result {
-                        Ok(Some(_proposal_with_approvals)) => {}
-                        Ok(None) => {
-                            // Proposal was executed and removed
-                            // Verify proposal no longer exists
-                            let query_response = pic
-                                .query_call(
-                                    proxy_canister,
-                                    Principal::anonymous(),
-                                    "proposal",
-                                    candid::encode_one(proposal.id.clone()).unwrap(),
-                                )
-                                .expect("Query failed");
-
-                            match query_response {
-                                WasmResult::Reply(bytes) => {
-                                    let stored_proposal: Option<ICProposal> =
-                                        candid::decode_one(&bytes)
-                                            .expect("Failed to decode stored proposal");
-                                    assert!(
-                                        stored_proposal.is_none(),
-                                        "Proposal should be removed after execution"
-                                    );
-                                }
-                                WasmResult::Reject(msg) => {
-                                    panic!("Query rejected: {}", msg);
-                                }
-                            }
-                        }
-                        Err(e) => {
-                            if e.contains("No route to canister") {
-                                println!("Expected transfer error: {}", e);
-                                // Test passed - we got the expected error
-                            } else {
-                                panic!("Unexpected error: {}", e);
-                            }
-                        }
-                    }
-                }
-                _ => panic!("Unexpected response type"),
-            }
-        }
-
-        let args = AccountBalanceArgs {
-            account: AccountIdentifier::new(&Principal::anonymous(), &Subaccount([0; 32])),
-        };
-
-        let response = pic
-            .query_call(
-                mock_ledger,
-                Principal::anonymous(),
-                "account_balance",
-                candid::encode_one(args).unwrap(),
-            )
-            .expect("Failed to query balance");
-
-        match response {
-            WasmResult::Reply(bytes) => {
-                let balance: Tokens = candid::decode_one(&bytes).expect("Failed to decode balance");
-                let final_balance = balance.e8s();
-                // Verify the transfer was executed
-                assert_eq!(
-                    final_balance,
-                    initial_balance
-                        .saturating_sub(transfer_amount as u64)
-                        .saturating_sub(10_000), // Subtract both transfer amount and fee
-                    "Transfer amount should be deducted from ledger balance"
-                );
-            }
-            _ => panic!("Unexpected response type"),
-        }
-    }
-
-    #[test]
-    fn test_proposal_execution_external_call() {
-        let ProxyTestContext {
-            pic,
-            proxy_canister,
-            mock_external,
-            author_sk,
-            context_canister,
-            context_id,
-            ..
-        } = setup();
-
-        let mut rng = rand::thread_rng();
-
-        let author_pk = author_sk.verifying_key();
-        let author_id = ICSignerId::new(author_pk.to_bytes());
-
-        let signer2_sk = SigningKey::from_bytes(&rng.gen());
-        let signer2_pk = signer2_sk.verifying_key();
-        let signer2_id = ICSignerId::new(signer2_pk.to_bytes());
-
-        let signer3_sk = SigningKey::from_bytes(&rng.gen());
-        let signer3_pk = signer3_sk.verifying_key();
-        let signer3_id = ICSignerId::new(signer3_pk.to_bytes());
-
-        // Create external call proposal
-        let test_args = "01020304".to_string(); // Test arguments as string
-        let proposal = ICProposal {
-            id: ICProposalId::new([14; 32]),
-            author_id: author_id.clone(),
-            actions: vec![ICProposalAction::ExternalFunctionCall {
-                receiver_id: mock_external,
-                method_name: "test_method".to_string(),
-                args: test_args.clone(),
-                deposit: 0,
-            }],
-        };
-
-        // Create and verify initial proposal
-        let _ = create_and_verify_proposal(
-            &pic,
-            proxy_canister,
-            &author_sk,
-            &author_id,
             proposal.clone(),
         );
 
@@ -1065,6 +832,159 @@
             }
         }
 
+        let args = AccountBalanceArgs {
+            account: AccountIdentifier::new(&Principal::anonymous(), &Subaccount([0; 32])),
+        };
+
+        let response = pic
+            .query_call(
+                mock_external,
+                Principal::anonymous(),
+                "account_balance",
+                candid::encode_one(args).unwrap(),
+            )
+            .expect("Failed to query balance");
+
+        match response {
+            WasmResult::Reply(bytes) => {
+                let balance: Tokens = candid::decode_one(&bytes).expect("Failed to decode balance");
+                let final_balance = balance.e8s();
+                // Verify the transfer was executed
+                assert_eq!(
+                    final_balance,
+                    initial_balance
+                        .saturating_sub(transfer_amount as u64)
+                        .saturating_sub(10_000), // Subtract both transfer amount and fee
+                    "Transfer amount should be deducted from ledger balance"
+                );
+            }
+            _ => panic!("Unexpected response type"),
+        }
+    }
+
+    #[test]
+    fn test_proposal_execution_external_call() {
+        let ProxyTestContext {
+            pic,
+            proxy_canister,
+            mock_external,
+            author_sk,
+            context_canister,
+            context_id,
+            ..
+        } = setup();
+
+        let mut rng = rand::thread_rng();
+
+        let author_pk = author_sk.verifying_key();
+        let author_id = ICSignerId::new(author_pk.to_bytes());
+
+        let signer2_sk = SigningKey::from_bytes(&rng.gen());
+        let signer2_pk = signer2_sk.verifying_key();
+        let signer2_id = ICSignerId::new(signer2_pk.to_bytes());
+
+        let signer3_sk = SigningKey::from_bytes(&rng.gen());
+        let signer3_pk = signer3_sk.verifying_key();
+        let signer3_id = ICSignerId::new(signer3_pk.to_bytes());
+
+        // Create external call proposal
+        let test_args = "01020304".to_string(); // Test arguments as string
+        let proposal = ICProposal {
+            id: ICProposalId::new([14; 32]),
+            author_id: author_id.clone(),
+            actions: vec![ICProposalAction::ExternalFunctionCall {
+                receiver_id: mock_external,
+                method_name: "test_method".to_string(),
+                args: test_args.clone(),
+                deposit: 0,
+            }],
+        };
+
+        // Create and verify initial proposal
+        let _ = create_and_verify_proposal(
+            &pic,
+            proxy_canister,
+            &author_sk,
+            &author_id,
+            proposal.clone(),
+        );
+
+        let context_members = vec![
+            ICContextIdentity::new(signer2_id.as_bytes()),
+            ICContextIdentity::new(signer3_id.as_bytes()),
+        ];
+
+        let _ = add_members_to_context(
+            &pic,
+            context_canister,
+            &context_id,
+            &author_sk,
+            context_members,
+        );
+
+        // Add approvals to trigger execution
+        for (signer_sk, signer_id) in [(signer2_sk, signer2_id), (signer3_sk, signer3_id)] {
+            let approval = ICProposalApprovalWithSigner {
+                signer_id: signer_id.clone(),
+                proposal_id: proposal.id.clone(),
+                added_timestamp: get_time_nanos(&pic),
+            };
+
+            let request = ICRequest {
+                signer_id,
+                timestamp_ms: get_time_nanos(&pic),
+                kind: ICRequestKind::Approve { approval },
+            };
+
+            let signed_request = create_signed_request(&signer_sk, request);
+            let response = pic.update_call(
+                proxy_canister,
+                Principal::anonymous(),
+                "mutate",
+                candid::encode_one(signed_request).unwrap(),
+            );
+
+            // Last approval should trigger execution
+            match response {
+                Ok(WasmResult::Reply(bytes)) => {
+                    let result: Result<Option<ICProposalWithApprovals>, String> =
+                        candid::decode_one(&bytes).expect("Failed to decode response");
+                    match result {
+                        Ok(Some(_proposal_with_approvals)) => {}
+                        Ok(None) => {
+                            // Proposal was executed and removed
+                            // Verify proposal no longer exists
+                            let query_response = pic
+                                .query_call(
+                                    proxy_canister,
+                                    Principal::anonymous(),
+                                    "proposal",
+                                    candid::encode_one(proposal.id.clone()).unwrap(),
+                                )
+                                .expect("Query failed");
+
+                            match query_response {
+                                WasmResult::Reply(bytes) => {
+                                    let stored_proposal: Option<ICProposal> =
+                                        candid::decode_one(&bytes)
+                                            .expect("Failed to decode stored proposal");
+                                    assert!(
+                                        stored_proposal.is_none(),
+                                        "Proposal should be removed after execution"
+                                    );
+                                }
+                                WasmResult::Reject(msg) => {
+                                    panic!("Query rejected: {}", msg);
+                                }
+                            }
+                        }
+                        Err(e) => panic!("Unexpected error: {}", e),
+                    }
+                }
+                _ => panic!("Unexpected response type"),
+            }
+        }
+
         // Verify the external call was executed
         let response = pic
             .query_call(
