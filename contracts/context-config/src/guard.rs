use core::ops::{Deref, DerefMut};
use std::fmt;

use calimero_context_config::types::SignerId;
use near_sdk::near;
use near_sdk::store::IterableSet;

use super::Prefix;

#[derive(Debug)]
#[near(serializers = [borsh])]
pub struct Guard<T> {
    inner: T,
    priviledged: IterableSet<SignerId>,
}

#[derive(Copy, Clone)]
pub struct UnauthorizedAccess {
    _priv: (),
}

impl fmt::Display for UnauthorizedAccess {
    fn fmt(&self, f: &mut fmt::Formatter<'_>) -> fmt::Result {
        f.pad("unauthorized access")
    }
}

impl fmt::Debug for UnauthorizedAccess {
    fn fmt(&self, f: &mut fmt::Formatter<'_>) -> fmt::Result {
        fmt::Display::fmt(self, f)
    }
}

impl<T> Guard<T> {
    pub fn new(prefix: Prefix, signer_id: SignerId, inner: T) -> Self {
        let mut priviledged = IterableSet::new(prefix);
        let _ = priviledged.insert(signer_id);

        Self { inner, priviledged }
    }

    pub fn get_mut(&mut self, signer_id: &SignerId) -> Result<GuardMut<'_, T>, UnauthorizedAccess> {
        if !self.priviledged.contains(signer_id) {
            return Err(UnauthorizedAccess { _priv: () });
        }

        Ok(GuardMut { inner: self })
    }

<<<<<<< HEAD
    pub const fn priviledged(&self) -> &IterableSet<SignerId> {
=======
    pub fn into_inner(self) -> T {
        let mut this = self;
        this.priviledged.clear();
        this.inner
    }

    pub fn priviledged(&self) -> &IterableSet<SignerId> {
>>>>>>> e2df58bc
        &self.priviledged
    }

    pub fn priviledges(&mut self) -> Priviledges<'_> {
        Priviledges {
            inner: &mut self.priviledged,
        }
    }
}

impl<T> Deref for Guard<T> {
    type Target = T;

    fn deref(&self) -> &Self::Target {
        &self.inner
    }
}

#[derive(Debug)]
pub struct GuardMut<'a, T> {
    inner: &'a mut Guard<T>,
}

impl<T> GuardMut<'_, T> {
    pub fn priviledges(&mut self) -> Priviledges<'_> {
        Priviledges {
            inner: &mut self.inner.priviledged,
        }
    }
}

impl<T> Deref for GuardMut<'_, T> {
    type Target = T;

    fn deref(&self) -> &Self::Target {
        self.inner
    }
}

impl<T> DerefMut for GuardMut<'_, T> {
    fn deref_mut(&mut self) -> &mut Self::Target {
        &mut self.inner.inner
    }
}

#[derive(Debug)]
pub struct Priviledges<'a> {
    inner: &'a mut IterableSet<SignerId>,
}

impl Priviledges<'_> {
    pub fn grant(&mut self, signer_id: SignerId) {
        let _ = self.inner.insert(signer_id);
    }

    pub fn revoke(&mut self, signer_id: &SignerId) {
        let _ = self.inner.remove(signer_id);
    }
}<|MERGE_RESOLUTION|>--- conflicted
+++ resolved
@@ -47,17 +47,13 @@
         Ok(GuardMut { inner: self })
     }
 
-<<<<<<< HEAD
-    pub const fn priviledged(&self) -> &IterableSet<SignerId> {
-=======
     pub fn into_inner(self) -> T {
         let mut this = self;
         this.priviledged.clear();
         this.inner
     }
 
-    pub fn priviledged(&self) -> &IterableSet<SignerId> {
->>>>>>> e2df58bc
+    pub const fn priviledged(&self) -> &IterableSet<SignerId> {
         &self.priviledged
     }
 
