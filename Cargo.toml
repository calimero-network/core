[workspace.package]
authors = ["Calimero Limited <info@calimero.network>"]
edition = "2021"
repository = "https://github.com/calimero-network/core"
license = "MIT OR Apache-2.0"
license-file = "LICENSE.md"

[workspace]
resolver = "2"
members = [
    "./crates/config",
    "./crates/context",
    "./crates/context/config",
    "./crates/meroctl",
    "./crates/merod",
    "./crates/network",
    "./crates/node",
    "./crates/node-primitives",
    "./crates/primitives",
    "./crates/runtime",
    "./crates/sdk",
    "./crates/sdk/libs/near",
    "./crates/sdk/macros",
    "./crates/server",
    "./crates/server-primitives",
    "./crates/storage",
    "./crates/storage-macros",
    "./crates/store",
    "./crates/store/blobs",

    "./apps/kv-store",
    "./apps/only-peers",
    "./apps/gen-ext",
<<<<<<< HEAD
    "./apps/blockchain",
=======
    "./apps/visited",
>>>>>>> 2a3aa2a0

  "./contracts/context-config",
  "./contracts/registry",
  "./contracts/proxy-lib",
  "./contracts/test-counter",
]

[workspace.dependencies]
assert-json-diff = "2.0.2"
async-stream = "0.3.5"
axum = "0.7.4"
base64 = "0.22.0"
borsh = "1.3.1"
bs58 = "0.5.0"
bytes = "1.6.0"
candid = "0.10.10"
camino = "1.1.6"
cfg-if = "1.0.0"
chrono = "0.4.37"
claims = "0.7.1"
clap = "4.4.18"
color-eyre = "0.6.2"
const_format = "0.2.32"
dirs = "5.0.1"
ed25519-dalek = "2.1.1"
either = "1.13.0"
eyre = "0.6.12"
fixedstr = { version = "0.5.7", features = ["flex-str", "serde", "std"] }
fragile = "2.0.0"
futures-util = "0.3.30"
generic-array = "1.0.0"
hex = "0.4.3"
http = "1.1.0"
http-serde = "2.1.1"
ic-canister-sig-creation = "1.1"
ic-signature-verification = "0.2"
indexmap = "2.6.0"
jsonwebtoken = "9.3.0"
libp2p = "0.53.2"
libp2p-stream = "0.1.0-alpha.1"
libp2p-identity = "0.2.9"
multiaddr = "0.18.1"
near-account-id = "1.0.0"
near-crypto = "0.26.0"
near-jsonrpc-client = "0.13.0"
near-jsonrpc-primitives = "0.26.0"
near-primitives = "0.26.0"
near-sdk = "5.5.0"
near-workspaces = "0.10.0"
notify = "6.1.1"
ouroboros = "0.18.3"
owo-colors = "3.5.0"
parking_lot = "0.12.3"
prettyplease = "0.2.17"
proc-macro2 = "1.0"
quote = "1.0.37"
rand = "0.8.5"
rand_chacha = "0.3.1"
reqwest = "0.12.2"
rocksdb = "0.22.0"
rust-embed = "8.5.0"
sha2 = "0.10.8"
sha3 = "0.10.8"
semver = "1.0.22"
serde = "1.0.196"
serde_json = "1.0.113"
serde_with = "3.9.0"
starknet = "0.12.0"
starknet-crypto = "0.7.1"
starknet-types-core = "0.1.7"
strum = "0.26.2"
syn = "2.0"
tempdir = "0.3.7"
tempfile = "3.12.0"
thiserror = "1.0.56"
thunderdome = "0.6.1"
tokio = "1.35.1"
tokio-test = "0.4.4"
tokio-tungstenite = "0.24.0"
tokio-util = "0.7.11"
toml = "0.8.9"
toml_edit = "0.22.14"
tower = "0.4.13"
tower-http = "0.5.2"
tower-sessions = "0.12.0"
tracing = "0.1.37"
tracing-subscriber = "0.3.17"
trybuild = "1.0"
ureq = "2.9.7"
url = "2.5.2"
uuid = { version = "1.10.0", features = ["serde"] }
velcro = "0.5.4"
wasmer = "4.2.5"
wasmer-types = "4.2.5"
web3 = "0.19.0"
local-ip-address = "0.6.1"
rcgen = "0.13.1"
x509-parser = "0.16.0"
axum-server = { version = "0.6", features = ["tls-rustls"] }
axum-server-dual-protocol = "0.6.0"

[profile.release]
strip = "symbols"
lto = "fat"
codegen-units = 1
opt-level = "z"
panic = "abort"

[profile.app-release]
inherits = "release"
codegen-units = 1
opt-level = "z"
lto = true
debug = false
panic = "abort"
overflow-checks = true

[workspace.lints.rust]
# Future compatibility lints
future_incompatible = { level = "deny", priority = -1 }

# Deprecated approach lints
rust_2018_compatibility = { level = "deny", priority = -1 }
rust_2018_idioms = { level = "warn", priority = -1 }
rust_2021_compatibility = { level = "deny", priority = -1 }

# Unused code lints
unused = { level = "warn", priority = -1 }

# Cherry-picked lints
## Forbid
#unsafe_code = "forbid" TODO: Unsafe code is needed at present
#unsafe_op_in_unsafe_fn = "forbid" TODO: Unsafe code is needed at present
## Deny
deprecated = "deny"
deprecated_where_clause_location = "deny"
incomplete_features = "deny"
internal_features = "deny"
macro_use_extern_crate = "deny"
unknown_lints = "deny"
unnameable_test_items = "deny"
#unreachable_pub = "deny" TODO: Enable later
## Warn
let_underscore_drop = "warn"
meta_variable_misuse = "warn"
missing_copy_implementations = "warn"
missing_debug_implementations = "warn"
#missing_docs = "warn" TODO: Enable later once documentation has been added
single_use_lifetimes = "warn"
trivial_casts = "warn"
trivial_numeric_casts = "warn"
unused_crate_dependencies = "warn"
unused_import_braces = "warn"
unused_lifetimes = "warn"
unused_qualifications = "warn"
unused_results = "warn"
variant_size_differences = "warn"

[workspace.lints.clippy]
# Clippy lint categories
#cargo = { level = "warn", priority = -1 } TODO: Enable later
nursery = { level = "warn", priority = -1 }
pedantic = { level = "warn", priority = -1 }

# Clippy cargo lints
#negative_feature_names = "deny" TODO: Enable later
#wildcard_dependencies = "deny" TODO: Enable later

# Clippy pedantic lints
## Deny
pub_underscore_fields = "deny"
## Allow
module_name_repetitions = "allow"

# Clippy restriction lints
## Forbid TODO: Make these forbid ASAP
allow_attributes_without_reason = "deny"
dbg_macro = "deny"
exit = "deny"
infinite_loop = "deny"
missing_assert_message = "deny"
#missing_docs_in_private_items = "forbid" TODO: Enable later once documentation has been added
mod_module_files = "deny"
panic_in_result_fn = "deny"
str_to_string = "deny"
string_to_string = "deny"
tests_outside_test_module = "deny"
#unimplemented = "forbid" TODO: Enable as soon as possible, once first release is stable
unwrap_in_result = "deny" # TODO: Change to "forbid" once all unwraps have been removed
## Deny
clone_on_ref_ptr = "deny"
empty_enum_variants_with_brackets = "deny"
empty_structs_with_brackets = "deny"
error_impl_error = "deny"
#expect_used = "deny" TODO: Enable as soon as possible
float_cmp_const = "deny"
fn_to_numeric_cast_any = "deny"
format_push_string = "deny"
get_unwrap = "deny"
impl_trait_in_params = "deny"
integer_division = "deny"
lossy_float_literal = "deny"
mem_forget = "deny"
multiple_inherent_impl = "deny"
#panic = "deny" TODO: Enable as soon as possible
rc_mutex = "deny"
renamed_function_params = "deny"
try_err = "deny"
#unwrap_used = "deny" TODO: Enable as soon as possible
wildcard_enum_match_arm = "deny"
## Warn
absolute_paths = "warn"
allow_attributes = "warn"
arithmetic_side_effects = "warn"
as_underscore = "warn"
decimal_literal_representation = "warn"
default_numeric_fallback = "warn"
deref_by_slicing = "warn"
empty_drop = "warn"
#field_scoped_visibility_modifiers = "warn" TODO: Enable later
filetype_is_file = "warn"
if_then_some_else_none = "warn"
#indexing_slicing = "warn" TODO: Enable this later when dealing with unwraps
iter_over_hash_type = "warn"
let_underscore_must_use = "warn"
#let_underscore_untyped = "warn" TODO: Consider enabling later
#map_err_ignore = "warn" TODO: Consider enabling later
missing_asserts_for_indexing = "warn"
mixed_read_write_in_expression = "warn"
mutex_atomic = "warn"
#pattern_type_mismatch = "warn" TODO: Consider enabling later
pub_without_shorthand = "warn"
rc_buffer = "warn"
redundant_type_annotations = "warn"
rest_pat_in_fully_bound_structs = "warn"
#same_name_method = "warn" TODO: Consider enabling later
semicolon_inside_block = "warn"
#shadow_reuse = "warn" TODO: Consider enabling later
#shadow_same = "warn" TODO: Consider enabling later
#shadow_unrelated = "warn" TODO: Consider enabling later
std_instead_of_core = "warn"
string_lit_chars_any = "warn"
string_slice = "warn"
suspicious_xor_used_as_pow = "warn"
#todo = "warn" TODO: Enable once all implemented
unnecessary_safety_comment = "warn"
unnecessary_safety_doc = "warn"
unneeded_field_pattern = "warn"
#unreachable = "warn" TODO: Consider enabling later
unseparated_literal_suffix = "warn"
#use_debug = "warn" TODO: Consider enabling later
verbose_file_reads = "warn"

# Clippy suspicious lints
const_is_empty = "deny"
deprecated_clippy_cfg_attr = "deny"
incompatible_msrv = "deny"
multiple_bound_locations = "deny"
unconditional_recursion = "deny"
unnecessary_clippy_cfg = "deny"

# Lint customisations
doc_markdown = "allow"            # Annoying number of false positives
multiple_crate_versions = "allow" # Cannot resolve all these
missing_errors_doc = "allow"      # TODO: Remove later once documentation has been added
missing_panics_doc = "allow"      # TODO: Remove later once documentation has been added
future_not_send = "allow"         # TODO: Remove later once Send is implemented<|MERGE_RESOLUTION|>--- conflicted
+++ resolved
@@ -31,11 +31,8 @@
     "./apps/kv-store",
     "./apps/only-peers",
     "./apps/gen-ext",
-<<<<<<< HEAD
+    "./apps/visited",
     "./apps/blockchain",
-=======
-    "./apps/visited",
->>>>>>> 2a3aa2a0
 
   "./contracts/context-config",
   "./contracts/registry",
