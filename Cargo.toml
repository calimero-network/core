[workspace.package]
authors = ["Calimero Limited <info@calimero.network>"]
edition = "2021"
repository = "https://github.com/calimero-network/core"
license = "MIT OR Apache-2.0"
license-file = "LICENSE.md"

[workspace]
resolver = "2"
members = [
    # "./crates/config",
    # "./crates/context",
    # "./crates/context/config",
    # "./crates/crypto",
    "./crates/meroctl",
    "./crates/merod",
    # "./crates/network",
    # "./crates/node",
    # "./crates/node-primitives",
    # "./crates/primitives",
    # "./crates/runtime",
    # "./crates/sdk",
    # "./crates/sdk/libs/near",
    # "./crates/sdk/macros",
    # "./crates/server",
    # "./crates/server-primitives",
    # "./crates/storage",
    # "./crates/storage-macros",
    # "./crates/store",
    # "./crates/store/impl/rocksdb",
    # "./crates/store/blobs",
    # "./crates/utils/actix",
    "./crates/version",

<<<<<<< HEAD
    # "./apps/kv-store",
    # "./apps/gen-ext",
    # "./apps/visited",
=======
    "./apps/kv-store",
>>>>>>> 926582e2

    # "./e2e-tests",
]

[workspace.dependencies]
actix = "0.13.5"
alloy = { version = "0.11.1", features = ["full"] }
alloy-sol-types = "0.8.22"
assert-json-diff = "2.0.2"
async-stream = "0.3.5"
axum = "0.7.4"
base64 = "0.22.0"
bincode = "1.3.3"
borsh = "1.3.1"
bs58 = "0.5.0"
bytes = "1.6.0"
candid = "0.10.10"
camino = "1.1.6"
cfg-if = "1.0.0"
chrono = "0.4.37"
claims = "0.7.1"
clap = "4.4.18"
color-eyre = "0.6.2"
comfy-table = "7.0"
const_format = "0.2.32"
curve25519-dalek = "4.1.3"
dirs = "5.0.1"
ed25519-dalek = "2.1.1"
ed25519-consensus = "2.1.0"
either = "1.13.0"
ethabi = "18.0.0"
eyre = "0.6.12"
fixedstr = "0.5.7"
fragile = "2.0.0"
futures-util = "0.3.30"
generic-array = "1.0.0"
hex = "0.4.3"
http = "1.1.0"
http-serde = "2.1.1"
ic-agent = "0.39.1"
ic-canister-sig-creation = "1.1"
ic-signature-verification = "0.2"
indexmap = "2.6.0"
jsonwebtoken = "9.3.0"
libp2p = "0.53.2"
libp2p-stream = "0.1.0-alpha.1"
libp2p-identity = "0.2.9"
memchr = "2"
multiaddr = "0.18.1"
near-account-id = "1.0.0"
near-crypto = "0.27.0"
near-jsonrpc-client = "0.14.0"
near-jsonrpc-primitives = "0.27.0"
near-primitives = "0.27.0"
near-sdk = "5.5.0"
near-workspaces = "0.15.0"
notify = "6.1.1"
ouroboros = "0.18.3"
owo-colors = "3.5.0"
parking_lot = "0.12.3"
paste = "1.0.15"
prettyplease = "0.2.17"
proc-macro2 = "1.0"
quote = "1.0.37"
rand = "0.8.5"
rand_chacha = "0.3.1"
reqwest = "0.12.2"
ring = "0.17.8"
rocksdb = "0.22.0"
rust-embed = "8.5.0"
sha2 = "0.10.8"
sha3 = "0.10.8"
semver = "1.0.22"
serde = "1.0.196"
serde_json = "1.0.113"
serde_with = "3.9.0"
soroban-sdk = { version = "22.0.5", features = ["alloc"] }
starknet = "0.12.0"
starknet-crypto = "0.7.1"
starknet-types-core = "0.1.7"
stellar-baselib = "0.4.6"
strum = "0.26.2"
soroban-client = "0.3.7"
syn = "2.0"
tempdir = "0.3.7"
tempfile = "3.12.0"
thiserror = "1.0.56"
thunderdome = "0.6.1"
tokio = "1.35.1"
tokio-test = "0.4.4"
tokio-tungstenite = "0.24.0"
tokio-util = "0.7.11"
tokio-stream = "0.1.17"
toml = "0.8.9"
toml_edit = "0.22.14"
tower = "0.4.13"
tower-http = "0.5.2"
tower-sessions = "0.12.0"
tracing = "0.1.37"
tracing-subscriber = "0.3.17"
trybuild = "1.0"
ureq = "2.9.7"
url = "2.5.2"
velcro = "0.5.4"
wasmer = "4.2.5"
wasmer-types = "4.2.5"
webbrowser = "1.0.4"
web3 = "0.19.0"
x509-parser = "0.16.0"

calimero-config = { path = "./crates/config" }
calimero-context = { path = "./crates/context" }
calimero-context-config = { path = "./crates/context/config" }
calimero-crypto = { path = "./crates/crypto" }
meroctl = { path = "./crates/meroctl" }
merod = { path = "./crates/merod" }
calimero-network = { path = "./crates/network" }
calimero-node = { path = "./crates/node" }
calimero-node-primitives = { path = "./crates/node-primitives" }
calimero-primitives = { path = "./crates/primitives" }
calimero-runtime = { path = "./crates/runtime" }
calimero-sdk = { path = "./crates/sdk" }
calimero-sdk-near = { path = "./crates/sdk/libs/near" }
calimero-sdk-macros = { path = "./crates/sdk/macros" }
calimero-server = { path = "./crates/server" }
calimero-server-primitives = { path = "./crates/server-primitives" }
calimero-storage = { path = "./crates/storage" }
calimero-storage-macros = { path = "./crates/storage-macros" }
calimero-store = { path = "./crates/store" }
calimero-store-rocksdb = { path = "./crates/store/impl/rocksdb" }
calimero-blobstore = { path = "./crates/store/blobs" }
e2e-tests = { path = "./e2e-tests" }
calimero-utils-actix = { path = "./crates/utils/actix" }
calimero-version = { path = "./crates/version" }

kv-store = { path = "./apps/kv-store" }

calimero-registry = { path = "./contracts/near/registry" }
calimero-context-config-near = { path = "./contracts/near/context-config" }
calimero-context-proxy-near = { path = "./contracts/near/context-proxy" }
calimero-test-counter-near = { path = "./contracts/near/test-counter" }

calimero-context-contract-icp = { path = "./contracts/icp/context-config" }
calimero-proxy-contract-icp = { path = "./contracts/icp/context-proxy" }
calimero-mock-ledger-icp = { path = "./contracts/icp/context-proxy/mock/ledger" }
calimero-mock-external-icp = { path = "./contracts/icp/context-proxy/mock/external" }

[profile.release]
strip = "symbols"
lto = "fat"
codegen-units = 1
opt-level = "z"
panic = "abort"

[profile.app-release]
inherits = "release"
codegen-units = 1
opt-level = "z"
lto = true
debug = false
panic = "abort"
overflow-checks = true

[workspace.lints.rust]
# Future compatibility lints
future_incompatible = { level = "deny", priority = -1 }

# Deprecated approach lints
rust_2018_compatibility = { level = "deny", priority = -1 }
rust_2018_idioms = { level = "warn", priority = -1 }
rust_2021_compatibility = { level = "deny", priority = -1 }

# Unused code lints
unused = { level = "warn", priority = -1 }

# Cherry-picked lints
## Forbid
#unsafe_code = "forbid" TODO: Unsafe code is needed at present
#unsafe_op_in_unsafe_fn = "forbid" TODO: Unsafe code is needed at present
## Deny
deprecated = "deny"
deprecated_where_clause_location = "deny"
incomplete_features = "deny"
internal_features = "deny"
macro_use_extern_crate = "deny"
unknown_lints = "deny"
unnameable_test_items = "deny"
#unreachable_pub = "deny" TODO: Enable later
## Warn
let_underscore_drop = "warn"
meta_variable_misuse = "warn"
missing_copy_implementations = "warn"
missing_debug_implementations = "warn"
#missing_docs = "warn" TODO: Enable later once documentation has been added
single_use_lifetimes = "warn"
trivial_casts = "warn"
trivial_numeric_casts = "warn"
unused_crate_dependencies = "warn"
unused_import_braces = "warn"
unused_lifetimes = "warn"
unused_qualifications = "warn"
unused_results = "warn"
variant_size_differences = "warn"

[workspace.lints.clippy]
# Clippy lint categories
#cargo = { level = "warn", priority = -1 } TODO: Enable later
nursery = { level = "warn", priority = -1 }
pedantic = { level = "warn", priority = -1 }

# Clippy cargo lints
#negative_feature_names = "deny" TODO: Enable later
#wildcard_dependencies = "deny" TODO: Enable later

# Clippy pedantic lints
## Deny
pub_underscore_fields = "deny"
## Allow
module_name_repetitions = "allow"

# Clippy restriction lints
## Forbid TODO: Make these forbid ASAP
allow_attributes_without_reason = "deny"
dbg_macro = "deny"
exit = "deny"
infinite_loop = "deny"
missing_assert_message = "deny"
#missing_docs_in_private_items = "forbid" TODO: Enable later once documentation has been added
mod_module_files = "deny"
panic_in_result_fn = "deny"
str_to_string = "deny"
string_to_string = "deny"
tests_outside_test_module = "deny"
#unimplemented = "forbid" TODO: Enable as soon as possible, once first release is stable
unwrap_in_result = "deny" # TODO: Change to "forbid" once all unwraps have been removed
## Deny
clone_on_ref_ptr = "deny"
empty_enum_variants_with_brackets = "deny"
empty_structs_with_brackets = "deny"
error_impl_error = "deny"
#expect_used = "deny" TODO: Enable as soon as possible
float_cmp_const = "deny"
fn_to_numeric_cast_any = "deny"
format_push_string = "deny"
get_unwrap = "deny"
# impl_trait_in_params = "deny"
integer_division = "deny"
lossy_float_literal = "deny"
mem_forget = "deny"
multiple_inherent_impl = "deny"
#panic = "deny" TODO: Enable as soon as possible
rc_mutex = "deny"
try_err = "deny"
#unwrap_used = "deny" TODO: Enable as soon as possible
## Warn
absolute_paths = "warn"
allow_attributes = "warn"
arithmetic_side_effects = "warn"
as_underscore = "warn"
decimal_literal_representation = "warn"
default_numeric_fallback = "warn"
deref_by_slicing = "warn"
empty_drop = "warn"
#field_scoped_visibility_modifiers = "warn" TODO: Enable later
filetype_is_file = "warn"
if_then_some_else_none = "warn"
#indexing_slicing = "warn" TODO: Enable this later when dealing with unwraps
iter_over_hash_type = "warn"
let_underscore_must_use = "warn"
#let_underscore_untyped = "warn" TODO: Consider enabling later
#map_err_ignore = "warn" TODO: Consider enabling later
missing_asserts_for_indexing = "warn"
mixed_read_write_in_expression = "warn"
mutex_atomic = "warn"
#pattern_type_mismatch = "warn" TODO: Consider enabling later
pub_without_shorthand = "warn"
rc_buffer = "warn"
redundant_type_annotations = "warn"
rest_pat_in_fully_bound_structs = "warn"
#same_name_method = "warn" TODO: Consider enabling later
semicolon_inside_block = "warn"
#shadow_reuse = "warn" TODO: Consider enabling later
#shadow_same = "warn" TODO: Consider enabling later
#shadow_unrelated = "warn" TODO: Consider enabling later
std_instead_of_core = "warn"
string_lit_chars_any = "warn"
string_slice = "warn"
suspicious_xor_used_as_pow = "warn"
#todo = "warn" TODO: Enable once all implemented
unnecessary_safety_comment = "warn"
unnecessary_safety_doc = "warn"
unneeded_field_pattern = "warn"
#unreachable = "warn" TODO: Consider enabling later
unseparated_literal_suffix = "warn"
#use_debug = "warn" TODO: Consider enabling later
verbose_file_reads = "warn"

# Clippy suspicious lints
const_is_empty = "deny"
deprecated_clippy_cfg_attr = "deny"
incompatible_msrv = "deny"
multiple_bound_locations = "deny"
unconditional_recursion = "deny"
unnecessary_clippy_cfg = "deny"

# Lint customisations
doc_markdown = "allow"            # Annoying number of false positives
multiple_crate_versions = "allow" # Cannot resolve all these
missing_errors_doc = "allow"      # TODO: Remove later once documentation has been added
missing_panics_doc = "allow"      # TODO: Remove later once documentation has been added
future_not_send = "allow"         # TODO: Remove later once Send is implemented

[patch.crates-io]
starknet = { git = "https://github.com/xJonathanLEI/starknet-rs", rev = "5c676a6" }<|MERGE_RESOLUTION|>--- conflicted
+++ resolved
@@ -32,13 +32,7 @@
     # "./crates/utils/actix",
     "./crates/version",
 
-<<<<<<< HEAD
-    # "./apps/kv-store",
-    # "./apps/gen-ext",
-    # "./apps/visited",
-=======
     "./apps/kv-store",
->>>>>>> 926582e2
 
     # "./e2e-tests",
 ]
