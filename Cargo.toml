--- conflicted
+++ resolved
@@ -7,18 +7,11 @@
 [workspace]
 resolver = "2"
 members = [
-<<<<<<< HEAD
-    "./crates/node",
-    "./crates/identity",
-    "./crates/sdk",
-    "./crates/runtime",
-    "./crates/api",
-    "./crates/controller",
-    "./crates/peer",
-    "./crates/primitives",
+  "./crates/controller",
+  "./crates/peer",
 
-    "./apps/kv-store",
-=======
+  "./apps/kv-store",
+  "./crates/api",
   "./crates/identity",
   "./crates/network",
   "./crates/node",
@@ -30,7 +23,6 @@
 
   "./apps/kv-store",
   "./apps/only-peers",
->>>>>>> c03314b6
 ]
 
 [workspace.dependencies]
@@ -45,23 +37,17 @@
 dirs = "5.0.1"
 eyre = "0.6.12"
 fragile = "2.0.0"
-<<<<<<< HEAD
 futures-util = "0.3.30"
 jsonrpsee = "0.22.0"
-=======
 hex = "0.4.3"
->>>>>>> c03314b6
 libp2p = "0.53.2"
 multiaddr = "0.18.1"
 multibase = "0.9.1"
 ouroboros = "0.18.3"
 owo-colors = "3.5.0"
-<<<<<<< HEAD
 rand = "0.8.5"
-=======
 rocksdb = "0.22.0"
 sha2 = "0.10.8"
->>>>>>> c03314b6
 serde = "1.0.196"
 serde_json = "1.0.113"
 thiserror = "1.0.56"
@@ -73,12 +59,7 @@
 tower-http = "0.5.2"
 tracing = "0.1.37"
 tracing-subscriber = "0.3.17"
-<<<<<<< HEAD
-multibase = "0.9.1"
-sha2 = "0.10.8"
 warp = "0.3.6"
-=======
->>>>>>> c03314b6
 wasmer = "4.2.5"
 wasmer-types = "4.2.5"
 
