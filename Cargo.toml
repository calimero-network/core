--- conflicted
+++ resolved
@@ -51,10 +51,6 @@
 bs58 = "0.5.0"
 bytes = "1.6.0"
 cached-path = "0.7.0"
-<<<<<<< HEAD
-candid = "0.10.10"
-=======
->>>>>>> 11485a4d
 camino = "1.1.6"
 candid = "0.10.10"
 cfg-if = "1.0.0"
