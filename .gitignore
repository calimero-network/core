data/
res/
target/
target
.DS_Store
.idea/
.vscode/

# typescript
*.map
coverage/
dist/
lib/
<<<<<<< HEAD
dist/

corpus/
=======
node_modules/
>>>>>>> 9011f456
<|MERGE_RESOLUTION|>--- conflicted
+++ resolved
@@ -1,4 +1,5 @@
 data/
+corpus/
 res/
 target/
 target
@@ -11,10 +12,4 @@
 coverage/
 dist/
 lib/
-<<<<<<< HEAD
-dist/
-
-corpus/
-=======
-node_modules/
->>>>>>> 9011f456
+node_modules/