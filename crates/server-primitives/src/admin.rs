use calimero_primitives::application::{Application, ApplicationId};
use calimero_primitives::context::{Context, ContextId};
use calimero_primitives::hash::Hash;
use calimero_primitives::identity::{PublicKey, WalletType};
use camino::Utf8PathBuf;
use semver::Version;
use serde::{Deserialize, Serialize};
use serde_json::Value;
use url::Url;

#[derive(Clone, Debug, Deserialize, Serialize)]
#[non_exhaustive]
pub struct InstallApplicationRequest {
    pub url: Url,
    pub version: Option<Version>,
    pub hash: Option<Hash>,
    pub metadata: Vec<u8>,
}

#[derive(Clone, Debug, Deserialize, Serialize)]
#[non_exhaustive]
pub struct InstallDevApplicationRequest {
    pub path: Utf8PathBuf,
    pub version: Option<Version>,
    pub metadata: Vec<u8>,
}

impl InstallDevApplicationRequest {
    #[must_use]
    pub const fn new(path: Utf8PathBuf, version: Option<Version>, metadata: Vec<u8>) -> Self {
        Self {
            path,
            version,
            metadata,
        }
    }
}

#[derive(Clone, Debug, Deserialize, Serialize)]
#[non_exhaustive]
pub struct ApplicationListResult {
    pub apps: Vec<Application>,
}

#[derive(Debug, Deserialize, Serialize)]
#[non_exhaustive]
pub struct ListApplicationsResponse {
    pub data: ApplicationListResult,
}

impl ListApplicationsResponse {
    #[must_use]
    pub const fn new(apps: Vec<Application>) -> Self {
        Self {
            data: ApplicationListResult { apps },
        }
    }
}

#[derive(Clone, Debug, Deserialize, Serialize)]
#[non_exhaustive]
pub struct GetApplicationDetailsResponse {
    pub data: Application,
}

impl GetApplicationDetailsResponse {
    #[must_use]
    pub const fn new(application: Application) -> Self {
        Self { data: application }
    }
}

#[derive(Clone, Copy, Debug, Deserialize, Serialize)]
#[non_exhaustive]
pub struct InstallApplicationResponse {
    pub data: ApplicationInstallResult,
}

impl InstallApplicationResponse {
    #[must_use]
    pub const fn new(application_id: ApplicationId) -> Self {
        Self {
            data: ApplicationInstallResult { application_id },
        }
    }
}

#[derive(Clone, Copy, Debug, Deserialize, Serialize)]
#[non_exhaustive]
pub struct ApplicationInstallResult {
    pub application_id: ApplicationId,
}

#[derive(Debug, Deserialize, Serialize)]
#[non_exhaustive]
pub struct GetApplicationResponse {
    pub data: GetApplicationResult,
}

impl GetApplicationResponse {
    #[must_use]
    pub const fn new(application: Option<Application>) -> Self {
        Self {
            data: GetApplicationResult { application },
        }
    }
}

#[derive(Debug, Deserialize, Serialize)]
#[non_exhaustive]
pub struct GetApplicationResult {
    pub application: Option<Application>,
}

#[derive(Debug, Deserialize)]
#[serde(rename_all = "camelCase")]
#[non_exhaustive]
pub struct AddPublicKeyRequest {
    pub wallet_signature: WalletSignature,
    pub payload: Payload,
    pub wallet_metadata: WalletMetadata,
    pub context_id: Option<ContextId>,
}

impl AddPublicKeyRequest {
    #[must_use]
    pub const fn new(
        wallet_signature: WalletSignature,
        payload: Payload,
        wallet_metadata: WalletMetadata,
        context_id: Option<ContextId>,
    ) -> Self {
        Self {
            wallet_signature,
            payload,
            wallet_metadata,
            context_id,
        }
    }
}

#[derive(Debug, Deserialize)]
#[serde(rename_all = "camelCase")]
#[non_exhaustive]
pub struct Payload {
    pub message: SignatureMessage,
    pub metadata: SignatureMetadataEnum,
}

impl Payload {
    #[must_use]
    pub const fn new(message: SignatureMessage, metadata: SignatureMetadataEnum) -> Self {
        Self { message, metadata }
    }
}

#[derive(Debug, Deserialize)]
#[serde(rename_all = "camelCase")]
#[non_exhaustive]
pub struct SignatureMessage {
    pub context_id: Option<ContextId>,
    pub nonce: String,
    pub timestamp: i64,
    pub node_signature: String,
    pub message: String,
    pub public_key: String,
}

#[derive(Debug, Deserialize)]
#[serde(rename_all = "camelCase")]
#[non_exhaustive]
pub struct WalletMetadata {
    #[serde(rename = "wallet")]
    pub wallet_type: WalletType,
    pub verifying_key: String,
    pub wallet_address: Option<String>,
    pub network_metadata: Option<NetworkMetadata>,
}

#[derive(Debug, Deserialize)]
#[serde(rename_all = "camelCase")]
#[non_exhaustive]
pub struct NetworkMetadata {
    pub chain_id: String,
    pub rpc_url: String,
}

#[derive(Debug, Deserialize)]
#[serde(tag = "type", content = "data")]
#[non_exhaustive]
pub enum SignatureMetadataEnum {
    NEAR(NearSignatureMessageMetadata),
    ETH(EthSignatureMessageMetadata),
    STARKNET(StarknetSignatureMessageMetadata),
}

#[derive(Debug, Deserialize)]
#[serde(rename_all = "camelCase")]
#[non_exhaustive]
pub struct NearSignatureMessageMetadata {
    pub recipient: String,
    pub callback_url: String,
    pub nonce: String,
}

#[derive(Clone, Copy, Debug, Deserialize)]
#[serde(rename_all = "camelCase")]
#[non_exhaustive]
#[allow(clippy::empty_structs_with_brackets)]
pub struct EthSignatureMessageMetadata {}

#[derive(Clone, Copy, Debug, Deserialize)]
#[serde(rename_all = "camelCase")]
#[allow(clippy::exhaustive_structs)]
#[allow(clippy::empty_structs_with_brackets)]
pub struct StarknetSignatureMessageMetadata {}

// Intermediate structs for initial parsing
#[derive(Debug, Deserialize)]
#[serde(rename_all = "camelCase")]
#[non_exhaustive]
pub struct IntermediateAddPublicKeyRequest {
    pub wallet_signature: WalletSignature,
    pub payload: IntermediatePayload,
    pub wallet_metadata: WalletMetadata, // Reuse WalletMetadata as it fits the intermediate step
    pub context_id: Option<ContextId>,
}

#[derive(Debug, Deserialize)]
#[serde(untagged)]
#[non_exhaustive]
pub enum WalletSignature {
    String(String),
    StarknetPayload(StarknetPayload),
}

#[derive(Debug, Deserialize)]
#[serde(rename_all = "camelCase")]
<<<<<<< HEAD
pub struct JwtTokenRequest {
    pub context_id: calimero_primitives::context::ContextId,
    pub executor_public_key: String,
}

#[derive(Debug, Deserialize)]
#[serde(rename_all = "camelCase")]
pub struct JwtRefreshRequest {
    pub refresh_token: String,
=======
#[non_exhaustive]
pub struct StarknetPayload {
    pub signature: Vec<String>,
    pub message_hash: String,
>>>>>>> fb7d24d9
}

#[derive(Debug, Deserialize)]
#[serde(rename_all = "camelCase")]
<<<<<<< HEAD
=======
#[non_exhaustive]
>>>>>>> fb7d24d9
pub struct IntermediatePayload {
    pub message: SignatureMessage, // Reuse SignatureMessage as it fits the intermediate step
    pub metadata: Value,           // Raw JSON value for the metadata
}

#[derive(Debug, Deserialize, Serialize)]
#[serde(rename_all = "camelCase")]
#[non_exhaustive]
pub struct NodeChallenge {
    #[serde(flatten)]
    pub message: NodeChallengeMessage,
    pub node_signature: String,
}

impl NodeChallenge {
    #[must_use]
    pub const fn new(message: NodeChallengeMessage, node_signature: String) -> Self {
        Self {
            message,
            node_signature,
        }
    }
}

#[derive(Debug, Deserialize, Serialize)]
#[serde(rename_all = "camelCase")]
#[non_exhaustive]
pub struct NodeChallengeMessage {
    pub nonce: String,
    pub context_id: Option<ContextId>,
    pub timestamp: i64,
}

impl NodeChallengeMessage {
    #[must_use]
    pub const fn new(nonce: String, context_id: Option<ContextId>, timestamp: i64) -> Self {
        Self {
            nonce,
            context_id,
            timestamp,
        }
    }
}

#[derive(Clone, Copy, Debug, Deserialize, Serialize)]
#[serde(rename_all = "camelCase")]
#[non_exhaustive]
pub struct ContextStorage {
    pub size_in_bytes: u64,
}

impl ContextStorage {
    #[must_use]
    pub const fn new(size_in_bytes: u64) -> Self {
        Self { size_in_bytes }
    }
}

#[derive(Debug, Deserialize, Serialize)]
#[non_exhaustive]
pub struct ContextList {
    pub contexts: Vec<Context>,
}

#[derive(Debug, Deserialize, Serialize)]
#[non_exhaustive]
pub struct GetContextsResponse {
    pub data: ContextList,
}

impl GetContextsResponse {
    #[must_use]
    pub const fn new(contexts: Vec<Context>) -> Self {
        Self {
            data: ContextList { contexts },
        }
    }
}

#[derive(Clone, Debug, Deserialize, Serialize)]
#[serde(rename_all = "camelCase")]
#[non_exhaustive]
pub struct CreateContextRequest {
    pub application_id: ApplicationId,
    pub context_id: Option<ContextId>,
    pub initialization_params: Vec<u8>,
}

impl CreateContextRequest {
    #[must_use]
    pub const fn new(
        application_id: ApplicationId,
        context_id: Option<ContextId>,
        initialization_params: Vec<u8>,
    ) -> Self {
        Self {
            application_id,
            context_id,
            initialization_params,
        }
    }
}

#[derive(Debug, Deserialize, Serialize)]
#[non_exhaustive]
pub struct ContextResponse {
    pub context: Context,
    pub member_public_key: PublicKey,
}

#[derive(Debug, Deserialize, Serialize)]
#[non_exhaustive]
pub struct CreateContextResponse {
    pub data: ContextResponse,
}

impl CreateContextResponse {
    #[must_use]
    pub const fn new(context: Context, member_public_key: PublicKey) -> Self {
        Self {
            data: ContextResponse {
                context,
                member_public_key,
            },
        }
    }
}

#[derive(Clone, Copy, Debug, Deserialize, Serialize)]
#[serde(rename_all = "camelCase")]
#[non_exhaustive]
pub struct UpdateContextApplicationRequest {
    pub application_id: ApplicationId,
}

impl UpdateContextApplicationRequest {
    #[must_use]
    pub const fn new(application_id: ApplicationId) -> Self {
        Self { application_id }
    }
}<|MERGE_RESOLUTION|>--- conflicted
+++ resolved
@@ -236,7 +236,6 @@
 
 #[derive(Debug, Deserialize)]
 #[serde(rename_all = "camelCase")]
-<<<<<<< HEAD
 pub struct JwtTokenRequest {
     pub context_id: calimero_primitives::context::ContextId,
     pub executor_public_key: String,
@@ -246,20 +245,18 @@
 #[serde(rename_all = "camelCase")]
 pub struct JwtRefreshRequest {
     pub refresh_token: String,
-=======
+}
+
+#[derive(Debug, Deserialize)]
 #[non_exhaustive]
 pub struct StarknetPayload {
     pub signature: Vec<String>,
     pub message_hash: String,
->>>>>>> fb7d24d9
-}
-
-#[derive(Debug, Deserialize)]
-#[serde(rename_all = "camelCase")]
-<<<<<<< HEAD
-=======
-#[non_exhaustive]
->>>>>>> fb7d24d9
+}
+
+#[derive(Debug, Deserialize)]
+#[serde(rename_all = "camelCase")]
+#[non_exhaustive]
 pub struct IntermediatePayload {
     pub message: SignatureMessage, // Reuse SignatureMessage as it fits the intermediate step
     pub metadata: Value,           // Raw JSON value for the metadata
