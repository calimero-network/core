use calimero_primitives::identity::PublicKey;
use camino::Utf8PathBuf;
use serde::{Deserialize, Serialize};
use serde_json::Value;

#[derive(Clone, Serialize, Deserialize, Debug)]
pub struct InstallApplicationRequest {
<<<<<<< HEAD
    pub url: url::Url,
    pub version: Option<semver::Version>,
    pub hash: calimero_primitives::hash::Hash,
=======
    pub application: calimero_primitives::application::ApplicationId, // TODO: rename to application_id
    pub version: semver::Version,
    pub url: String, // represents the url path to the release binary (e.g. ipfs path)
    pub hash: Option<String>,
>>>>>>> 0ce552fc
}

#[derive(Clone, Serialize, Deserialize, Debug)]
pub struct InstallDevApplicationRequest {
    pub path: Utf8PathBuf,
    pub version: Option<semver::Version>,
}

#[derive(Clone, Serialize, Deserialize, Debug)]
pub struct ApplicationListResult {
    pub apps: Vec<calimero_primitives::application::Application>,
}

#[derive(Debug, Serialize, Deserialize)]
pub struct ListApplicationsResponse {
    pub data: ApplicationListResult,
}

#[derive(Debug, Serialize, Deserialize)]
pub struct InstallApplicationResponse {
    pub data: ApplicationInstallResult,
}

#[derive(Debug, Serialize, Deserialize)]
pub struct ApplicationInstallResult {
    pub application_id: calimero_primitives::application::ApplicationId,
}

#[derive(Debug, Serialize, Deserialize)]
pub struct GetApplicationResponse {
    pub data: GetApplicationResult,
}

#[derive(Debug, Serialize, Deserialize)]
pub struct GetApplicationResult {
    pub application: Option<calimero_primitives::application::Application>,
}

#[derive(Debug, Deserialize)]
#[serde(rename_all = "camelCase")]
pub struct AddPublicKeyRequest {
    pub wallet_signature: String,
    pub payload: Payload,
    pub wallet_metadata: WalletMetadata,
    pub context_id: Option<calimero_primitives::context::ContextId>,
}

#[derive(Debug, Deserialize)]
#[serde(rename_all = "camelCase")]
pub struct Payload {
    pub message: SignatureMessage,
    pub metadata: SignatureMetadataEnum,
}

#[derive(Debug, Deserialize)]
#[serde(rename_all = "camelCase")]
pub struct SignatureMessage {
    pub context_id: Option<calimero_primitives::context::ContextId>,
    pub nonce: String,
    pub timestamp: i64,
    pub node_signature: String,
    pub message: String,
    pub public_key: String,
}

#[derive(Debug, Deserialize)]
#[serde(rename_all = "camelCase")]
pub struct WalletMetadata {
    #[serde(rename = "wallet")]
    pub wallet_type: calimero_primitives::identity::WalletType,
    pub signing_key: String,
}

#[derive(Debug, Deserialize)]
#[serde(tag = "type", content = "data")]
pub enum SignatureMetadataEnum {
    NEAR(NearSignatureMessageMetadata),
    ETH(EthSignatureMessageMetadata),
}

#[derive(Debug, Deserialize)]
#[serde(rename_all = "camelCase")]
pub struct NearSignatureMessageMetadata {
    pub recipient: String,
    pub callback_url: String,
    pub nonce: String,
}

#[derive(Debug, Deserialize)]
#[serde(rename_all = "camelCase")]
pub struct EthSignatureMessageMetadata {}

// Intermediate structs for initial parsing
#[derive(Debug, Deserialize)]
#[serde(rename_all = "camelCase")]
pub struct IntermediateAddPublicKeyRequest {
    pub wallet_signature: String,
    pub payload: IntermediatePayload,
    pub wallet_metadata: WalletMetadata, // Reuse WalletMetadata as it fits the intermediate step
    pub context_id: Option<calimero_primitives::context::ContextId>,
}

#[derive(Debug, Deserialize)]
#[serde(rename_all = "camelCase")]
pub struct IntermediatePayload {
    pub message: SignatureMessage, // Reuse SignatureMessage as it fits the intermediate step
    pub metadata: Value,           // Raw JSON value for the metadata
}

#[derive(Serialize, Deserialize, Debug)]
#[serde(rename_all = "camelCase")]
pub struct NodeChallenge {
    #[serde(flatten)]
    pub message: NodeChallengeMessage,
    pub node_signature: String,
}

#[derive(Serialize, Deserialize, Debug)]
#[serde(rename_all = "camelCase")]
pub struct NodeChallengeMessage {
    pub nonce: String,
    pub context_id: Option<calimero_primitives::context::ContextId>,
    pub timestamp: i64,
}

#[derive(Serialize, Deserialize, Debug)]
#[serde(rename_all = "camelCase")]
pub struct ContextStorage {
    pub size_in_bytes: u64,
}

#[derive(Debug, Serialize, Deserialize)]
pub struct ContextList {
    pub contexts: Vec<calimero_primitives::context::Context>,
}

#[derive(Debug, Serialize, Deserialize)]
pub struct GetContextsResponse {
    pub data: ContextList,
}

#[derive(Debug, Serialize, Deserialize)]
#[serde(rename_all = "camelCase")]
pub struct CreateContextRequest {
    pub application_id: calimero_primitives::application::ApplicationId,
}

#[derive(Debug, Serialize, Deserialize)]
pub struct ContextResponse {
    pub context: calimero_primitives::context::Context,
    pub member_public_key: PublicKey,
}

#[derive(Debug, Serialize, Deserialize)]
pub struct CreateContextResponse {
    pub data: ContextResponse,
}

#[derive(Debug, Serialize, Deserialize)]
#[serde(rename_all = "camelCase")]
pub struct UpdateContextApplicationRequest {
    pub application_id: calimero_primitives::application::ApplicationId,
}<|MERGE_RESOLUTION|>--- conflicted
+++ resolved
@@ -5,16 +5,9 @@
 
 #[derive(Clone, Serialize, Deserialize, Debug)]
 pub struct InstallApplicationRequest {
-<<<<<<< HEAD
     pub url: url::Url,
     pub version: Option<semver::Version>,
     pub hash: calimero_primitives::hash::Hash,
-=======
-    pub application: calimero_primitives::application::ApplicationId, // TODO: rename to application_id
-    pub version: semver::Version,
-    pub url: String, // represents the url path to the release binary (e.g. ipfs path)
-    pub hash: Option<String>,
->>>>>>> 0ce552fc
 }
 
 #[derive(Clone, Serialize, Deserialize, Debug)]
