use std::convert::Infallible;
use std::fmt;

use generic_array::sequence::Concat;
use generic_array::typenum::U32;
use generic_array::GenericArray;

use crate::db::Column;
use crate::key::component::KeyComponent;
use crate::key::{AsKeyParts, FromKeyParts, Key};

pub struct ContextId;

impl KeyComponent for ContextId {
    type LEN = U32;
}

#[derive(Eq, Ord, Copy, Clone, PartialEq, PartialOrd)]
#[cfg_attr(
    feature = "borsh",
    derive(borsh::BorshSerialize, borsh::BorshDeserialize)
)]
pub struct ContextMeta(Key<ContextId>);

impl ContextMeta {
    pub fn new(context_id: calimero_primitives::context::ContextId) -> Self {
        Self(Key((*context_id).into()))
    }

    pub fn context_id(&self) -> calimero_primitives::context::ContextId {
        (*AsRef::<[_; 32]>::as_ref(&self.0)).into()
    }
}

impl AsKeyParts for ContextMeta {
    type Components = (ContextId,);

    fn column() -> Column {
        Column::Meta
    }

    fn as_key(&self) -> &Key<Self::Components> {
        (&self.0).into()
    }
}

impl FromKeyParts for ContextMeta {
    type Error = Infallible;

    fn try_from_parts(parts: Key<Self::Components>) -> Result<Self, Self::Error> {
        Ok(Self(*<&_>::from(&parts)))
    }
}

impl fmt::Debug for ContextMeta {
    fn fmt(&self, f: &mut fmt::Formatter<'_>) -> fmt::Result {
        f.debug_struct("ContextMeta")
            .field("id", &self.context_id())
            .finish()
    }
}

pub struct PublicKey;

impl KeyComponent for PublicKey {
    type LEN = U32;
}

#[derive(Eq, Ord, Copy, Clone, PartialEq, PartialOrd)]
#[cfg_attr(
    feature = "borsh",
    derive(borsh::BorshSerialize, borsh::BorshDeserialize)
)]
pub struct ContextIdentity(Key<(ContextId, PublicKey)>);

impl ContextIdentity {
    pub fn new(
        context_id: calimero_primitives::context::ContextId,
        context_pk: calimero_primitives::identity::PublicKey,
    ) -> Self {
        Self(Key(
            GenericArray::from(*context_id).concat(GenericArray::from(context_pk.0))
        ))
    }

    pub fn context_id(&self) -> calimero_primitives::context::ContextId {
        let mut context_id = [0; 32];

        context_id.copy_from_slice(&AsRef::<[_; 64]>::as_ref(&self.0)[..32]);

        context_id.into()
    }

    pub fn public_key(&self) -> [u8; 32] {
        let mut public_key = [0; 32];

        public_key.copy_from_slice(&AsRef::<[_; 64]>::as_ref(&self.0)[32..]);

        public_key
    }
}

impl AsKeyParts for ContextIdentity {
    type Components = (ContextId, PublicKey);

<<<<<<< HEAD
    fn column() -> Column {
        Column::Identity
    }

    fn as_key(&self) -> &Key<Self::Components> {
        (&self.0).into()
=======
    fn parts(&self) -> (Column, &Key<Self::Components>) {
        (Column::Identity, &self.0)
>>>>>>> 0ce552fc
    }
}

impl FromKeyParts for ContextIdentity {
    type Error = Infallible;

    fn try_from_parts(parts: Key<Self::Components>) -> Result<Self, Self::Error> {
        Ok(Self(parts))
    }
}

impl fmt::Debug for ContextIdentity {
    fn fmt(&self, f: &mut fmt::Formatter<'_>) -> fmt::Result {
        f.debug_struct("ContextIdentity")
            .field("context_id", &self.context_id())
            .field("public_key", &self.public_key())
            .finish()
    }
}

pub struct StateKey;

impl KeyComponent for StateKey {
    type LEN = U32;
}

#[derive(Eq, Ord, Copy, Clone, PartialEq, PartialOrd)]
#[cfg_attr(
    feature = "borsh",
    derive(borsh::BorshSerialize, borsh::BorshDeserialize)
)]
pub struct ContextState(Key<(ContextId, StateKey)>);

impl ContextState {
    pub fn new(context_id: calimero_primitives::context::ContextId, state_key: [u8; 32]) -> Self {
        Self(Key(GenericArray::from(*context_id).concat(state_key.into())))
    }

    pub fn context_id(&self) -> calimero_primitives::context::ContextId {
        let mut context_id = [0; 32];

        context_id.copy_from_slice(&AsRef::<[_; 64]>::as_ref(&self.0)[..32]);

        context_id.into()
    }

    pub fn state_key(&self) -> [u8; 32] {
        let mut state_key = [0; 32];

        state_key.copy_from_slice(&AsRef::<[_; 64]>::as_ref(&self.0)[32..]);

        state_key
    }
}

impl AsKeyParts for ContextState {
    type Components = (ContextId, StateKey);

<<<<<<< HEAD
    fn column() -> Column {
        Column::State
    }

    fn as_key(&self) -> &Key<Self::Components> {
        (&self.0).into()
=======
    fn parts(&self) -> (Column, &Key<Self::Components>) {
        (Column::State, &self.0)
>>>>>>> 0ce552fc
    }
}

impl FromKeyParts for ContextState {
    type Error = Infallible;

    fn try_from_parts(parts: Key<Self::Components>) -> Result<Self, Self::Error> {
        Ok(Self(parts))
    }
}

impl fmt::Debug for ContextState {
    fn fmt(&self, f: &mut fmt::Formatter<'_>) -> fmt::Result {
        f.debug_struct("ContextState")
            .field("context_id", &self.context_id())
            .field("state_key", &self.state_key())
            .finish()
    }
}

pub struct TransactionId;

impl KeyComponent for TransactionId {
    type LEN = U32;
}

#[derive(Eq, Ord, Copy, Clone, PartialEq, PartialOrd)]
#[cfg_attr(
    feature = "borsh",
    derive(borsh::BorshSerialize, borsh::BorshDeserialize)
)]
pub struct ContextTransaction(Key<(ContextId, TransactionId)>);

impl ContextTransaction {
    pub fn new(
        context_id: calimero_primitives::context::ContextId,
        transaction_id: [u8; 32],
    ) -> Self {
        Self(Key(
            GenericArray::from(*context_id).concat(transaction_id.into())
        ))
    }

    pub fn context_id(&self) -> calimero_primitives::context::ContextId {
        let mut context_id = [0; 32];

        context_id.copy_from_slice(&AsRef::<[_; 64]>::as_ref(&self.0)[..32]);

        context_id.into()
    }

    pub fn transaction_id(&self) -> [u8; 32] {
        let mut transaction_id = [0; 32];

        transaction_id.copy_from_slice(&AsRef::<[_; 64]>::as_ref(&self.0)[32..]);

        transaction_id
    }
}

impl AsKeyParts for ContextTransaction {
    type Components = (ContextId, TransactionId);

    fn column() -> Column {
        Column::Transaction
    }

    fn as_key(&self) -> &Key<Self::Components> {
        &self.0
    }
}

impl FromKeyParts for ContextTransaction {
    type Error = Infallible;

    fn try_from_parts(parts: Key<Self::Components>) -> Result<Self, Self::Error> {
        Ok(Self(parts))
    }
}

impl fmt::Debug for ContextTransaction {
    fn fmt(&self, f: &mut fmt::Formatter<'_>) -> fmt::Result {
        f.debug_struct("ContextTransaction")
            .field("context_id", &self.context_id())
            .field("transaction_id", &self.transaction_id())
            .finish()
    }
}<|MERGE_RESOLUTION|>--- conflicted
+++ resolved
@@ -103,17 +103,12 @@
 impl AsKeyParts for ContextIdentity {
     type Components = (ContextId, PublicKey);
 
-<<<<<<< HEAD
     fn column() -> Column {
         Column::Identity
     }
 
     fn as_key(&self) -> &Key<Self::Components> {
         (&self.0).into()
-=======
-    fn parts(&self) -> (Column, &Key<Self::Components>) {
-        (Column::Identity, &self.0)
->>>>>>> 0ce552fc
     }
 }
 
@@ -172,17 +167,12 @@
 impl AsKeyParts for ContextState {
     type Components = (ContextId, StateKey);
 
-<<<<<<< HEAD
     fn column() -> Column {
         Column::State
     }
 
     fn as_key(&self) -> &Key<Self::Components> {
         (&self.0).into()
-=======
-    fn parts(&self) -> (Column, &Key<Self::Components>) {
-        (Column::State, &self.0)
->>>>>>> 0ce552fc
     }
 }
 
