use std::sync::Arc;

pub mod config;
pub mod db;
pub mod entry;
mod handle;
pub mod iter;
pub mod key;
pub mod layer;
pub mod slice;
mod tx;
#[cfg(feature = "datatypes")]
pub mod types;

use handle::Handle;

#[derive(Clone)]
pub struct Store {
    db: Arc<dyn for<'a> db::Database<'a>>,
}

impl Store {
<<<<<<< HEAD
    pub fn open<T: for<'a> db::Database<'a>>(config: &config::StoreConfig) -> eyre::Result<Self> {
        let db = T::open(&config)?;
=======
    pub fn open<T: db::Database>(config: &config::StoreConfig) -> eyre::Result<Self> {
        let db = T::open(config)?;
>>>>>>> 0ce552fc

        Ok(Store { db: Arc::new(db) })
    }

    pub fn handle(&self) -> Handle<Self> {
        Handle::new(self.clone())
    }
}<|MERGE_RESOLUTION|>--- conflicted
+++ resolved
@@ -20,14 +20,8 @@
 }
 
 impl Store {
-<<<<<<< HEAD
     pub fn open<T: for<'a> db::Database<'a>>(config: &config::StoreConfig) -> eyre::Result<Self> {
         let db = T::open(&config)?;
-=======
-    pub fn open<T: db::Database>(config: &config::StoreConfig) -> eyre::Result<Self> {
-        let db = T::open(config)?;
->>>>>>> 0ce552fc
-
         Ok(Store { db: Arc::new(db) })
     }
 
