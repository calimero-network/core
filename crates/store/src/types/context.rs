--- conflicted
+++ resolved
@@ -10,13 +10,7 @@
 
 #[derive(Eq, Clone, Debug, PartialEq, BorshSerialize, BorshDeserialize)]
 pub struct ContextMeta {
-<<<<<<< HEAD
     pub application: key::ApplicationMeta,
-
-=======
-    // todo! make [u8; 32] when application_id<->meta is a separate record
-    pub application_id: Box<str>,
->>>>>>> 0ce552fc
     pub last_transaction_hash: TransactionHash,
 }
 
@@ -53,20 +47,6 @@
     pub private_key: Option<[u8; 32]>,
 }
 
-<<<<<<< HEAD
-=======
-impl DataType<'_> for ContextIdentity {
-    type Error = io::Error;
-
-    fn from_slice(slice: Slice) -> Result<Self, Self::Error> {
-        borsh::from_slice(&slice)
-    }
-
-    fn as_slice(&self) -> Result<Slice, Self::Error> {
-        borsh::to_vec(self).map(Into::into)
-    }
-}
-
 impl From<KeyPair> for ContextIdentity {
     fn from(id: KeyPair) -> Self {
         Self {
@@ -85,7 +65,6 @@
     }
 }
 
->>>>>>> 0ce552fc
 impl PredefinedEntry for key::ContextIdentity {
     type Codec = Borsh;
     type DataType<'a> = ContextIdentity;
