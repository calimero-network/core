use core::fmt::{self, Debug, Formatter};
use core::pin::Pin;
use core::task::{Context, Poll};
use std::io::ErrorKind as IoErrorKind;

use async_stream::try_stream;
use calimero_primitives::blobs::BlobId;
<<<<<<< HEAD
use calimero_store::key::BlobMeta as BlobMetaKey;
use calimero_store::types::BlobMeta;
use calimero_store::Store as DataStore;
use camino::{Utf8Path, Utf8PathBuf};
use eyre::{Report, Result as EyreResult};
use futures_util::{pin_mut, Stream, StreamExt, TryStreamExt};
use sha2::{Digest, Sha256};
use thiserror::Error as ThisError;
use tokio::fs::{create_dir_all, read as async_read, try_exists, write as async_write};
=======
use calimero_primitives::hash::Hash;
use calimero_store::Store as DataStore;
use futures_util::io::BufReader;
use futures_util::{pin_mut, AsyncRead, AsyncReadExt, Stream, StreamExt, TryStreamExt};
use sha2::Digest;
use thiserror::Error;
use tokio::fs;
>>>>>>> 7ca4eebc

const CHUNK_SIZE: usize = 1 << 20; // 1MiB

// const MAX_LINKS_PER_BLOB: usize = 128;

#[derive(Clone, Debug)]
pub struct BlobManager {
    data_store: DataStore,
    blob_store: FileSystem, // Arc<dyn BlobRepository>
}

#[derive(Debug)]
enum Value {
    Full { hash: Hash, size: usize },
    Part { id: BlobId, _size: usize },
}

#[derive(Default)]
struct State {
    digest: sha2::Sha256,
    size: usize,
}

impl BlobManager {
    #[must_use]
    pub const fn new(data_store: DataStore, blob_store: FileSystem) -> Self {
        Self {
            data_store,
            blob_store,
        }
    }

    pub fn has(&self, id: BlobId) -> EyreResult<bool> {
        Ok(self.data_store.handle().has(&BlobMetaKey::new(id))?)
    }

    // return a concrete type that resolves to the content of the file
    pub fn get(&self, id: BlobId) -> EyreResult<Option<Blob>> {
        Blob::new(id, self.clone())
    }

<<<<<<< HEAD
    pub async fn put<S, T, E>(&self, stream: S) -> EyreResult<BlobId>
    where
        // todo! change this to AsyncRead
        S: Stream<Item = Result<T, E>>,
        T: AsRef<[u8]>,
        E: Into<Report>,
    {
        let chunks = typed_stream::<EyreResult<_>>(try_stream!({
            pin_mut!(stream);

            // todo! use a bufreader
            while let Some(blob) = stream.try_next().await? {
                let blob = blob.as_ref();

                for chunk in blob.chunks(CHUNK_SIZE) {
                    let id = BlobId::hash(chunk);

                    self.data_store.handle().put(
                        &BlobMetaKey::new(id),
                        &BlobMeta::new(0, Vec::new().into_boxed_slice()),
                    )?;
                    self.blob_store.put(id, chunk).await?;

                    yield id;
=======
    pub async fn put<T>(&self, stream: T) -> eyre::Result<BlobId>
    where
        T: AsyncRead,
    {
        self.put_sized(None, stream).await
    }

    pub async fn put_sized<T>(&self, size_hint: Option<u64>, stream: T) -> eyre::Result<BlobId>
    where
        T: AsyncRead,
    {
        let stream = BufReader::new(stream);

        pin_mut!(stream);

        let blobs = try_stream!({
            let mut buf = {
                let mut buf = Vec::with_capacity(CHUNK_SIZE);
                unsafe { buf.set_len(CHUNK_SIZE) };
                buf.into_boxed_slice()
            };

            let mut file = State::default();
            let mut blob = State::default();

            loop {
                let bytes = stream.read(&mut buf[blob.size..]).await?;

                let finished = bytes == 0;

                if !finished {
                    let chunk = &buf[blob.size..blob.size + bytes];

                    file.digest.update(chunk);
                    blob.digest.update(chunk);

                    blob.size += bytes;

                    if blob.size != buf.len() {
                        continue;
                    }
                }

                if blob.size == 0 {
                    break;
>>>>>>> 7ca4eebc
                }

                let id = BlobId::from(*AsRef::<[u8; 32]>::as_ref(&blob.digest.finalize()));

                self.data_store.handle().put(
                    &calimero_store::key::BlobMeta::new(id),
                    &calimero_store::types::BlobMeta {
                        size: blob.size,
                        hash: *id,
                        links: Default::default(),
                    },
                )?;

                self.blob_store.put(id, &buf[..blob.size]).await?;

                file.size += blob.size;

                yield Value::Part {
                    id,
                    _size: blob.size,
                };

                if finished {
                    break;
                }

                blob = State::default();
            }

            yield Value::Full {
                hash: Hash::from(*(AsRef::<[u8; 32]>::as_ref(&file.digest.finalize()))),
                size: file.size,
            };
        });

<<<<<<< HEAD
        let mut links = Vec::new();
        let mut digest = Sha256::new();

        while let Some(id) = chunks.try_next().await? {
            links.push(BlobMetaKey::new(id));
=======
        let blobs = typed_stream::<eyre::Result<_>>(blobs).peekable();
        pin_mut!(blobs);

        let mut links = Vec::with_capacity(
            size_hint
                .and_then(|s| usize::try_from(s).map(|s| s / CHUNK_SIZE).ok())
                .unwrap_or_default(),
        );
        let mut digest = sha2::Sha256::new();

        while let Some(Value::Part { id, _size }) = blobs
            .as_mut()
            .next_if(|v| matches!(v, Ok(Value::Part { .. })))
            .await
            .transpose()?
        {
            links.push(calimero_store::key::BlobMeta::new(id));
>>>>>>> 7ca4eebc
            digest.update(id.as_ref());
        }

        let Some(Value::Full { hash, size }) = blobs.try_next().await? else {
            unreachable!("the root should always be emitted");
        };

        let id = BlobId::from(*(AsRef::<[u8; 32]>::as_ref(&digest.finalize())));

        self.data_store.handle().put(
<<<<<<< HEAD
            &BlobMetaKey::new(id),
            &BlobMeta::new(
                0,
                links.into_boxed_slice(),
                // todo! hash of the blob data
            ),
=======
            &calimero_store::key::BlobMeta::new(id),
            &calimero_store::types::BlobMeta {
                size,
                hash: *hash,
                links: links.into_boxed_slice(),
            },
>>>>>>> 7ca4eebc
        )?;

        Ok(id) // todo!: Ok(Blob { id, size, hash }::{fn stream()})
    }
}

fn typed_stream<T>(s: impl Stream<Item = T>) -> impl Stream<Item = T> {
    s
}

pub struct Blob {
    // id: BlobId,
    // meta: BlobMeta,

    // blob_mgr: BlobManager,
    #[allow(clippy::type_complexity)]
    stream: Pin<Box<dyn Stream<Item = Result<Box<[u8]>, BlobError>>>>,
}

impl Blob {
    fn new(id: BlobId, blob_mgr: BlobManager) -> EyreResult<Option<Self>> {
        let Some(blob_meta) = blob_mgr.data_store.handle().get(&BlobMetaKey::new(id))? else {
            return Ok(None);
        };

        #[allow(clippy::semicolon_if_nothing_returned)]
        let stream = Box::pin(try_stream!({
            if blob_meta.links.is_empty() {
                let maybe_blob = blob_mgr.blob_store.get(id).await;
                let maybe_blob = maybe_blob.map_err(BlobError::RepoError)?;
                let blob = maybe_blob.ok_or_else(|| BlobError::DanglingBlob { id })?;
                return yield blob;
            }

            for link in blob_meta.links {
                let maybe_link = Self::new(link.blob_id(), blob_mgr.clone());
                let maybe_link = maybe_link.map_err(BlobError::RepoError)?;
                let link = maybe_link.ok_or_else(|| BlobError::DanglingBlob { id })?;
                for await blob in link {
                    yield blob?;
                }
            }
        }));

        Ok(Some(Self { stream }))
    }
}

impl Debug for Blob {
    fn fmt(&self, f: &mut Formatter<'_>) -> fmt::Result {
        // TODO: Add more details if/when additional fields are added to Blob
        f.debug_struct("Blob").finish()
    }
}

#[derive(Debug, ThisError)]
#[allow(variant_size_differences)]
#[non_exhaustive]
pub enum BlobError {
    #[error("encountered a dangling Blob ID: `{id}`, the blob store may be corrupt")]
    DanglingBlob { id: BlobId },
    #[error(transparent)]
    RepoError(Report),
}

impl Stream for Blob {
    type Item = Result<Box<[u8]>, BlobError>;

    fn poll_next(mut self: Pin<&mut Self>, cx: &mut Context<'_>) -> Poll<Option<Self::Item>> {
        self.stream.poll_next_unpin(cx)
    }
}

trait BlobRepository {
    #[allow(dead_code)]
    async fn has(&self, id: BlobId) -> EyreResult<bool>;
    async fn get(&self, id: BlobId) -> EyreResult<Option<Box<[u8]>>>;
    async fn put(&self, id: BlobId, data: &[u8]) -> EyreResult<()>;
}

#[derive(Clone, Debug)]
pub struct FileSystem {
    root: Utf8PathBuf,
    // strategy: ShardingStrategy,
}

// enum ShardingStrategy {
//     NextToLast(Tolerance)
// }

impl FileSystem {
    pub async fn new(root: &Utf8Path) -> EyreResult<Self> {
        create_dir_all(&root).await?;

        Ok(Self {
            root: root.to_owned(),
        })
    }

    fn path(&self, id: BlobId) -> Utf8PathBuf {
        self.root.join(id.as_str())
    }
}

impl BlobRepository for FileSystem {
    async fn has(&self, id: BlobId) -> EyreResult<bool> {
        try_exists(self.path(id)).await.map_err(Into::into)
    }

    async fn get(&self, id: BlobId) -> EyreResult<Option<Box<[u8]>>> {
        match async_read(self.path(id)).await {
            Ok(file) => Ok(Some(file.into_boxed_slice())),
            Err(err) if err.kind() == IoErrorKind::NotFound => Ok(None),
            Err(err) => Err(err.into()),
        }
    }

    async fn put(&self, id: BlobId, data: &[u8]) -> EyreResult<()> {
        async_write(self.path(id), data).await.map_err(Into::into)
    }
}<|MERGE_RESOLUTION|>--- conflicted
+++ resolved
@@ -5,25 +5,17 @@
 
 use async_stream::try_stream;
 use calimero_primitives::blobs::BlobId;
-<<<<<<< HEAD
+use calimero_primitives::hash::Hash;
 use calimero_store::key::BlobMeta as BlobMetaKey;
 use calimero_store::types::BlobMeta;
 use calimero_store::Store as DataStore;
 use camino::{Utf8Path, Utf8PathBuf};
 use eyre::{Report, Result as EyreResult};
-use futures_util::{pin_mut, Stream, StreamExt, TryStreamExt};
+use futures_util::io::BufReader;
+use futures_util::{pin_mut, AsyncRead, AsyncReadExt, Stream, StreamExt, TryStreamExt};
 use sha2::{Digest, Sha256};
 use thiserror::Error as ThisError;
 use tokio::fs::{create_dir_all, read as async_read, try_exists, write as async_write};
-=======
-use calimero_primitives::hash::Hash;
-use calimero_store::Store as DataStore;
-use futures_util::io::BufReader;
-use futures_util::{pin_mut, AsyncRead, AsyncReadExt, Stream, StreamExt, TryStreamExt};
-use sha2::Digest;
-use thiserror::Error;
-use tokio::fs;
->>>>>>> 7ca4eebc
 
 const CHUNK_SIZE: usize = 1 << 20; // 1MiB
 
@@ -43,7 +35,7 @@
 
 #[derive(Default)]
 struct State {
-    digest: sha2::Sha256,
+    digest: Sha256,
     size: usize,
 }
 
@@ -65,40 +57,14 @@
         Blob::new(id, self.clone())
     }
 
-<<<<<<< HEAD
-    pub async fn put<S, T, E>(&self, stream: S) -> EyreResult<BlobId>
-    where
-        // todo! change this to AsyncRead
-        S: Stream<Item = Result<T, E>>,
-        T: AsRef<[u8]>,
-        E: Into<Report>,
-    {
-        let chunks = typed_stream::<EyreResult<_>>(try_stream!({
-            pin_mut!(stream);
-
-            // todo! use a bufreader
-            while let Some(blob) = stream.try_next().await? {
-                let blob = blob.as_ref();
-
-                for chunk in blob.chunks(CHUNK_SIZE) {
-                    let id = BlobId::hash(chunk);
-
-                    self.data_store.handle().put(
-                        &BlobMetaKey::new(id),
-                        &BlobMeta::new(0, Vec::new().into_boxed_slice()),
-                    )?;
-                    self.blob_store.put(id, chunk).await?;
-
-                    yield id;
-=======
-    pub async fn put<T>(&self, stream: T) -> eyre::Result<BlobId>
+    pub async fn put<T>(&self, stream: T) -> EyreResult<BlobId>
     where
         T: AsyncRead,
     {
         self.put_sized(None, stream).await
     }
 
-    pub async fn put_sized<T>(&self, size_hint: Option<u64>, stream: T) -> eyre::Result<BlobId>
+    pub async fn put_sized<T>(&self, size_hint: Option<u64>, stream: T) -> EyreResult<BlobId>
     where
         T: AsyncRead,
     {
@@ -136,18 +102,13 @@
 
                 if blob.size == 0 {
                     break;
->>>>>>> 7ca4eebc
                 }
 
                 let id = BlobId::from(*AsRef::<[u8; 32]>::as_ref(&blob.digest.finalize()));
 
                 self.data_store.handle().put(
-                    &calimero_store::key::BlobMeta::new(id),
-                    &calimero_store::types::BlobMeta {
-                        size: blob.size,
-                        hash: *id,
-                        links: Default::default(),
-                    },
+                    &BlobMetaKey::new(id),
+                    &BlobMeta::new(blob.size, *id, Default::default()),
                 )?;
 
                 self.blob_store.put(id, &buf[..blob.size]).await?;
@@ -172,14 +133,7 @@
             };
         });
 
-<<<<<<< HEAD
-        let mut links = Vec::new();
-        let mut digest = Sha256::new();
-
-        while let Some(id) = chunks.try_next().await? {
-            links.push(BlobMetaKey::new(id));
-=======
-        let blobs = typed_stream::<eyre::Result<_>>(blobs).peekable();
+        let blobs = typed_stream::<EyreResult<_>>(blobs).peekable();
         pin_mut!(blobs);
 
         let mut links = Vec::with_capacity(
@@ -187,7 +141,7 @@
                 .and_then(|s| usize::try_from(s).map(|s| s / CHUNK_SIZE).ok())
                 .unwrap_or_default(),
         );
-        let mut digest = sha2::Sha256::new();
+        let mut digest = Sha256::new();
 
         while let Some(Value::Part { id, _size }) = blobs
             .as_mut()
@@ -195,8 +149,7 @@
             .await
             .transpose()?
         {
-            links.push(calimero_store::key::BlobMeta::new(id));
->>>>>>> 7ca4eebc
+            links.push(BlobMetaKey::new(id));
             digest.update(id.as_ref());
         }
 
@@ -207,21 +160,8 @@
         let id = BlobId::from(*(AsRef::<[u8; 32]>::as_ref(&digest.finalize())));
 
         self.data_store.handle().put(
-<<<<<<< HEAD
             &BlobMetaKey::new(id),
-            &BlobMeta::new(
-                0,
-                links.into_boxed_slice(),
-                // todo! hash of the blob data
-            ),
-=======
-            &calimero_store::key::BlobMeta::new(id),
-            &calimero_store::types::BlobMeta {
-                size,
-                hash: *hash,
-                links: links.into_boxed_slice(),
-            },
->>>>>>> 7ca4eebc
+            &BlobMeta::new(size, *hash, links.into_boxed_slice()),
         )?;
 
         Ok(id) // todo!: Ok(Blob { id, size, hash }::{fn stream()})
