--- conflicted
+++ resolved
@@ -65,15 +65,9 @@
         let size = u64::try_from(size);
 
         match this {
-<<<<<<< HEAD
             None | Some(Self::Hint(_)) => size.err().map(|_| u64::MAX),
             Some(Self::Exact(exact)) => {
                 size.map_or_else(|_| Some(*exact), |s| (s > *exact).then_some(*exact))
-=======
-            None | Some(Size::Hint(_)) => size.err().map(|_| u64::MAX),
-            Some(Size::Exact(exact)) => {
-                size.map_or_else(|_| Some(*exact), |s| (s > *exact).then(|| *exact))
->>>>>>> 6cd24f0e
             }
         }
     }
