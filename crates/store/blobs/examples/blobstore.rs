--- conflicted
+++ resolved
@@ -7,13 +7,9 @@
 use calimero_store::Store;
 use eyre::Result as EyreResult;
 use futures_util::TryStreamExt;
-<<<<<<< HEAD
 use tokio::io::{stdin, stdout, AsyncWriteExt};
+use tokio_util::compat::TokioAsyncReadCompatExt;
 use tokio_util::io::ReaderStream;
-=======
-use tokio::io::{self, AsyncWriteExt};
-use tokio_util::compat::TokioAsyncReadCompatExt;
->>>>>>> 7ca4eebc
 
 const DATA_DIR: &'static str = "blob-tests/data";
 const BLOB_DIR: &'static str = "blob-tests/blob";
@@ -47,17 +43,9 @@
             }
         },
         None => {
-<<<<<<< HEAD
-            let stdin = stdin();
-
-            let stdin = ReaderStream::new(stdin);
-
-            println!("{}", blob_mgr.put(stdin).await?);
-=======
-            let stdin = io::stdin().compat();
+            let stdin = stdin().compat();
 
             println!("{}", blob_mgr.put_sized(None, stdin).await?);
->>>>>>> 7ca4eebc
         }
     }
 
