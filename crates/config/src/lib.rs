use core::time::Duration;
use std::fs::{read_to_string, write};

use calimero_context::config::ContextConfig;
use calimero_network::config::{BootstrapConfig, DiscoveryConfig, SwarmConfig};
use calimero_server::admin::service::AdminConfig;
use calimero_server::jsonrpc::JsonRpcConfig;
use calimero_server::ws::WsConfig;
use camino::{Utf8Path, Utf8PathBuf};
use eyre::{Result as EyreResult, WrapErr};
use multiaddr::Multiaddr;
use serde::{Deserialize, Serialize};

const CONFIG_FILE: &str = "config.toml";

#[derive(Debug, Deserialize, Serialize)]
#[non_exhaustive]
pub struct ConfigFile {
    #[serde(
        with = "serde_identity",
        default = "libp2p_identity::Keypair::generate_ed25519"
    )]
    pub identity: libp2p_identity::Keypair,

    #[serde(flatten)]
    pub network: NetworkConfig,

    pub sync: SyncConfig,

    pub datastore: DataStoreConfig,

    pub blobstore: BlobStoreConfig,

    pub context: ContextConfig,
}

#[derive(Copy, Clone, Debug, Serialize, Deserialize)]
pub struct SyncConfig {
    #[serde(rename = "timeout_ms", with = "serde_duration")]
    pub timeout: Duration,
    #[serde(rename = "interval_ms", with = "serde_duration")]
    pub interval: Duration,
}

#[derive(Debug, Deserialize, Serialize)]
#[non_exhaustive]
pub struct NetworkConfig {
    pub swarm: SwarmConfig,

    pub server: ServerConfig,

    #[serde(default)]
    pub bootstrap: BootstrapConfig,

    #[serde(default)]
    pub discovery: DiscoveryConfig,
}

impl NetworkConfig {
    #[must_use]
    pub const fn new(
        swarm: SwarmConfig,
        bootstrap: BootstrapConfig,
        discovery: DiscoveryConfig,
        server: ServerConfig,
    ) -> Self {
        Self {
            swarm,
            server,
            bootstrap,
            discovery,
        }
    }
}

#[derive(Debug, Deserialize, Serialize)]
#[non_exhaustive]
pub struct ServerConfig {
    pub listen: Vec<Multiaddr>,

    #[serde(default)]
    pub admin: Option<AdminConfig>,

    #[serde(default)]
    pub jsonrpc: Option<JsonRpcConfig>,

    #[serde(default)]
    pub websocket: Option<WsConfig>,
}

impl ServerConfig {
    #[must_use]
    pub const fn new(
        listen: Vec<Multiaddr>,
        admin: Option<AdminConfig>,
        jsonrpc: Option<JsonRpcConfig>,
        websocket: Option<WsConfig>,
    ) -> Self {
        Self {
            listen,
            admin,
            jsonrpc,
            websocket,
        }
    }
}

#[derive(Debug, Deserialize, Serialize)]
#[non_exhaustive]
pub struct DataStoreConfig {
    pub path: Utf8PathBuf,
}

impl DataStoreConfig {
    #[must_use]
    pub const fn new(path: Utf8PathBuf) -> Self {
        Self { path }
    }
}

#[derive(Debug, Deserialize, Serialize)]
#[non_exhaustive]
pub struct BlobStoreConfig {
    pub path: Utf8PathBuf,
}

impl BlobStoreConfig {
    #[must_use]
    pub const fn new(path: Utf8PathBuf) -> Self {
        Self { path }
    }
}

impl ConfigFile {
    #[must_use]
    pub const fn new(
        identity: libp2p_identity::Keypair,
        network: NetworkConfig,
        sync: SyncConfig,
        datastore: DataStoreConfig,
        blobstore: BlobStoreConfig,
        context: ContextConfig,
    ) -> Self {
        Self {
            identity,
            network,
<<<<<<< HEAD
            sync,
=======
>>>>>>> f1ddc4c2
            datastore,
            blobstore,
            context,
        }
    }

    #[must_use]
    pub fn exists(dir: &Utf8Path) -> bool {
        dir.join(CONFIG_FILE).is_file()
    }

    pub fn load(dir: &Utf8Path) -> EyreResult<Self> {
        let path = dir.join(CONFIG_FILE);
        let content = read_to_string(&path).wrap_err_with(|| {
            format!(
                "failed to read configuration from {:?}",
                dir.join(CONFIG_FILE)
            )
        })?;

        toml::from_str(&content).map_err(Into::into)
    }

    pub fn save(&self, dir: &Utf8Path) -> EyreResult<()> {
        let path = dir.join(CONFIG_FILE);
        let content = toml::to_string_pretty(self)?;

        write(&path, content).wrap_err_with(|| {
            format!(
                "failed to write configuration to {:?}",
                dir.join(CONFIG_FILE)
            )
        })?;

        Ok(())
    }
}

mod serde_duration {
    use core::time::Duration;

    use serde::{Deserialize, Deserializer, Serializer};

    pub fn serialize<S>(duration: &Duration, serializer: S) -> Result<S::Ok, S::Error>
    where
        S: Serializer,
    {
        serializer.serialize_u64(duration.as_millis() as u64)
    }

    pub fn deserialize<'de, D>(deserializer: D) -> Result<Duration, D::Error>
    where
        D: Deserializer<'de>,
    {
        u64::deserialize(deserializer).map(Duration::from_millis)
    }
}

pub mod serde_identity {
    use core::fmt::{self, Formatter};

    use libp2p_identity::Keypair;
    use serde::de::{self, MapAccess};
    use serde::ser::{self, SerializeMap};
    use serde::{Deserializer, Serializer};

    pub fn serialize<S>(key: &Keypair, serializer: S) -> Result<S::Ok, S::Error>
    where
        S: Serializer,
    {
        let mut keypair = serializer.serialize_map(Some(2))?;
        keypair.serialize_entry("peer_id", &key.public().to_peer_id().to_base58())?;
        keypair.serialize_entry(
            "keypair",
            &bs58::encode(&key.to_protobuf_encoding().map_err(ser::Error::custom)?).into_string(),
        )?;
        keypair.end()
    }

    pub fn deserialize<'de, D>(deserializer: D) -> Result<Keypair, D::Error>
    where
        D: Deserializer<'de>,
    {
        struct IdentityVisitor;

        impl<'de> de::Visitor<'de> for IdentityVisitor {
            type Value = Keypair;

            fn expecting(&self, formatter: &mut Formatter<'_>) -> fmt::Result {
                formatter.write_str("an identity")
            }

            fn visit_map<A>(self, mut map: A) -> Result<Self::Value, A::Error>
            where
                A: MapAccess<'de>,
            {
                let mut peer_id = None::<String>;
                let mut priv_key = None::<String>;

                while let Some(key) = map.next_key::<String>()? {
                    match key.as_str() {
                        "peer_id" => peer_id = Some(map.next_value()?),
                        "keypair" => priv_key = Some(map.next_value()?),
                        _ => {
                            drop(map.next_value::<de::IgnoredAny>());
                        }
                    }
                }

                let peer_id = peer_id.ok_or_else(|| de::Error::missing_field("peer_id"))?;
                let priv_key = priv_key.ok_or_else(|| de::Error::missing_field("keypair"))?;

                let priv_key = bs58::decode(priv_key)
                    .into_vec()
                    .map_err(|_| de::Error::custom("invalid base58"))?;

                let keypair = Keypair::from_protobuf_encoding(&priv_key)
                    .map_err(|_| de::Error::custom("invalid protobuf"))?;

                if peer_id != keypair.public().to_peer_id().to_base58() {
                    return Err(de::Error::custom("Peer ID does not match public key"));
                }

                Ok(keypair)
            }
        }

        deserializer.deserialize_struct("Keypair", &["peer_id", "keypair"], IdentityVisitor)
    }
}<|MERGE_RESOLUTION|>--- conflicted
+++ resolved
@@ -144,10 +144,7 @@
         Self {
             identity,
             network,
-<<<<<<< HEAD
             sync,
-=======
->>>>>>> f1ddc4c2
             datastore,
             blobstore,
             context,
