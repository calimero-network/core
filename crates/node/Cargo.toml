--- conflicted
+++ resolved
@@ -27,9 +27,5 @@
 calimero-network = { path = "../network" }
 calimero-primitives = { path = "../primitives" }
 calimero-runtime = { path = "../runtime" }
-<<<<<<< HEAD
-calimero-server = { path = "../server", features = ["graphql", "websocket", "jsonrpc"] }
-=======
-calimero-server = { path = "../server", features = ["graphql", "websocket", "admin"] }
->>>>>>> c34f4088
+calimero-server = { path = "../server", features = ["graphql", "jsonrpc", "websocket", "admin"] }
 calimero-store = { path = "../store" }