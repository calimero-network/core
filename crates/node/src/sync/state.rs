use std::borrow::Cow;
use std::ops::Deref;

use calimero_crypto::SharedKey;
use calimero_network::stream::Stream;
use calimero_primitives::application::ApplicationId;
use calimero_primitives::context::Context;
use calimero_primitives::hash::Hash;
use calimero_primitives::identity::PublicKey;
use ed25519_dalek::VerifyingKey;
use eyre::{bail, OptionExt};
use rand::seq::IteratorRandom;
use rand::thread_rng;
use tracing::debug;

use crate::sync::{recv, send, Sequencer};
use crate::types::{InitPayload, MessagePayload, StreamMessage};
use crate::Node;

impl Node {
    pub(super) async fn initiate_state_sync_process(
        &self,
        context: &mut Context,
        our_identity: PublicKey,
        stream: &mut Stream,
    ) -> eyre::Result<()> {
        send(
            stream,
            &StreamMessage::Init {
                context_id: context.id,
                party_id: our_identity,
                payload: InitPayload::StateSync {
                    root_hash: context.root_hash,
                    application_id: context.application_id,
                },
            },
            None,
        )
        .await?;

<<<<<<< HEAD
        let Some(ack) = recv(&mut stream, self.sync_config.timeout, None).await? else {
            bail!("no response to state sync request");
=======
        let Some(ack) = recv(stream, self.sync_config.timeout).await? else {
            bail!("connection closed while awaiting state sync handshake");
>>>>>>> 6be490e6
        };

        let (root_hash, their_identity) = match ack {
            StreamMessage::Init {
                party_id,
                payload:
                    InitPayload::StateSync {
                        root_hash,
                        application_id,
                    },
                ..
            } => {
                if application_id != context.application_id {
                    bail!(
                        "unexpected application id: expected {}, got {}",
                        context.application_id,
                        application_id
                    );
                }

                (root_hash, party_id)
            }
            unexpected @ (StreamMessage::Init { .. }
            | StreamMessage::Message { .. }
            | StreamMessage::OpaqueError) => {
                bail!("unexpected message: {:?}", unexpected)
            }
        };

        if root_hash == context.root_hash {
            return Ok(());
        }

        let mut sqx_out = Sequencer::default();

        //(private_key, public_key) -> shared_key

        //handle.set()

        let our_sending_key = self
            .ctx_manager
            .get_own_signing_key(&context.id, &our_identity)?;

        let shared_key = SharedKey::new(
            &our_sending_key,
            &VerifyingKey::from_bytes(their_identity.deref())?,
        );

        send(
            stream,
            &StreamMessage::Message {
                sequence_id: sqx_out.next(),
                payload: MessagePayload::StateSync {
                    artifact: b"".into(),
                },
            },
            Some(shared_key),
        )
        .await?;

        self.bidirectional_sync(context, our_identity, their_identity, &mut sqx_out, stream)
            .await?;

        Ok(())
    }

    pub(super) async fn handle_state_sync_request(
        &self,
        context: Context,
        their_identity: PublicKey,
        root_hash: Hash,
        application_id: ApplicationId,
        stream: &mut Stream,
    ) -> eyre::Result<()> {
        debug!(
            context_id=%context.id,
            their_identity=%their_identity,
            their_root_hash=%root_hash,
            their_application_id=%application_id,
            "Received state sync request",
        );

        let identities = self.ctx_manager.get_context_owned_identities(context.id)?;

        let Some(our_identity) = identities.into_iter().choose(&mut thread_rng()) else {
            bail!("no identities found for context: {}", context.id);
        };

        send(
            stream,
            &StreamMessage::Init {
                context_id: context.id,
                party_id: our_identity,
                payload: InitPayload::StateSync {
                    root_hash: context.root_hash,
                    application_id: context.application_id,
                },
            },
        )
        .await?;

        if root_hash == context.root_hash {
            return Ok(());
        }

        let mut sqx_out = Sequencer::default();

        let mut context = context;
        self.bidirectional_sync(
            &mut context,
            our_identity,
            their_identity,
            &mut sqx_out,
            stream,
        )
        .await

        // should we compare root hashes again?
    }

    async fn bidirectional_sync(
        &self,
        context: &mut Context,
        our_identity: PublicKey,
        their_identity: PublicKey,
        sqx_out: &mut Sequencer,
        stream: &mut Stream,
        shared_key: SharedKey,
    ) -> eyre::Result<()> {
        debug!(
            context_id=%context.id,
            our_root_hash=%context.root_hash,
            our_identity=%our_identity,
            their_identity=%their_identity,
            "Starting bidirectional sync",
        );

        let mut sqx_in = Sequencer::default();

        while let Some(msg) = recv(stream, self.sync_config.timeout).await? {
            let (sequence_id, artifact) = match msg {
                StreamMessage::OpaqueError => bail!("other peer ran into an error"),
                StreamMessage::Message {
                    sequence_id,
                    payload: MessagePayload::StateSync { artifact },
                } => (sequence_id, artifact),
                unexpected @ (StreamMessage::Init { .. } | StreamMessage::Message { .. }) => {
                    bail!("unexpected message: {:?}", unexpected)
                }
            };

            sqx_in.test(sequence_id)?;

            if artifact.is_empty() && sqx_out.current() != 0 {
                break;
            }

            let outcome = self
                .execute(
                    context,
                    "__calimero_sync_next",
                    artifact.into_owned(),
                    our_identity,
                )
                .await?
                .ok_or_eyre("the application was not found??")?;

            debug!(
                context_id=%context.id,
                root_hash=?context.root_hash,
                "State sync outcome",
            );

            send(
                stream,
                &StreamMessage::Message {
                    sequence_id: sqx_out.next(),
                    payload: MessagePayload::StateSync {
                        artifact: Cow::from(&outcome.artifact),
                    },
                },
            )
            .await?;
        }

        Ok(())
    }
}<|MERGE_RESOLUTION|>--- conflicted
+++ resolved
@@ -38,13 +38,8 @@
         )
         .await?;
 
-<<<<<<< HEAD
         let Some(ack) = recv(&mut stream, self.sync_config.timeout, None).await? else {
             bail!("no response to state sync request");
-=======
-        let Some(ack) = recv(stream, self.sync_config.timeout).await? else {
-            bail!("connection closed while awaiting state sync handshake");
->>>>>>> 6be490e6
         };
 
         let (root_hash, their_identity) = match ack {
