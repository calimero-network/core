use calimero_primitives::alias::Alias;
use calimero_primitives::context::ContextId;
use clap::Parser;
use eyre::{OptionExt, Result as EyreResult};
use libp2p::gossipsub::TopicHash;
use owo_colors::OwoColorize;

use crate::Node;

/// List the peers in the network
#[derive(Copy, Clone, Debug, Parser)]
pub struct PeersCommand {
    /// The context to list the peers for
    context: Option<Alias<ContextId>>,
}

impl PeersCommand {
    pub async fn run(self, node: &Node) -> EyreResult<()> {
        let ind = ">>".blue();
        println!(
            "{ind} Peers (General): {:#?}",
            node.network_client.peer_count().await.cyan()
        );

        if let Some(context) = self.context {
            let context_id = node
                .ctx_manager
                .resolve_alias(context, None)?
                .ok_or_eyre("unable to resolve context")?;

<<<<<<< HEAD
        let topic = TopicHash::from_raw(context_id);
        println!(
            "{ind} Peers (Session) for Topic {}: {:#?}",
            topic.clone(),
            node.network_client.mesh_peer_count(topic).await.cyan()
        );
=======
            let topic = TopicHash::from_raw(context_id);
            println!(
                "{ind} Peers (Session) for Topic {}: {:#?}",
                topic.clone(),
                node.network_client.mesh_peer_count(topic).await.cyan()
            );
        }
>>>>>>> 895e8abe

        Ok(())
    }
}<|MERGE_RESOLUTION|>--- conflicted
+++ resolved
@@ -28,14 +28,6 @@
                 .resolve_alias(context, None)?
                 .ok_or_eyre("unable to resolve context")?;
 
-<<<<<<< HEAD
-        let topic = TopicHash::from_raw(context_id);
-        println!(
-            "{ind} Peers (Session) for Topic {}: {:#?}",
-            topic.clone(),
-            node.network_client.mesh_peer_count(topic).await.cyan()
-        );
-=======
             let topic = TopicHash::from_raw(context_id);
             println!(
                 "{ind} Peers (Session) for Topic {}: {:#?}",
@@ -43,7 +35,6 @@
                 node.network_client.mesh_peer_count(topic).await.cyan()
             );
         }
->>>>>>> 895e8abe
 
         Ok(())
     }
