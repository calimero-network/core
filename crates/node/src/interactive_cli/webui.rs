--- conflicted
+++ resolved
@@ -5,11 +5,7 @@
 
 use crate::Node;
 
-<<<<<<< HEAD
-#[derive(Debug, Args, Copy, Clone)]
-=======
 #[derive(Copy, Clone, Debug, Args)]
->>>>>>> 895e8abe
 pub struct WebUICommand;
 
 impl WebUICommand {
