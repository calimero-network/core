--- conflicted
+++ resolved
@@ -61,12 +61,8 @@
                 &context.id,
                 self.method,
                 serde_json::to_vec(&self.args.unwrap_or(json!({})))?,
-<<<<<<< HEAD
                 &executor,
-=======
-                executor,
                 self.substitutes,
->>>>>>> c9a6955a
             )
             .await;
 
