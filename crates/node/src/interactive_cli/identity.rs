--- conflicted
+++ resolved
@@ -191,9 +191,6 @@
             let context_id = node
                 .ctx_manager
                 .resolve_alias(context, None)?
-<<<<<<< HEAD
-                .ok_or_eyre("unable to resolve context")?;
-=======
                 .ok_or_eyre("unable to resolve context alias")?;
 
             if !node
@@ -207,7 +204,6 @@
                 );
                 return Ok(());
             }
->>>>>>> b5694c90
 
             node.ctx_manager
                 .create_alias(name, Some(context_id), identity)?;
@@ -218,11 +214,7 @@
             let context_id = node
                 .ctx_manager
                 .resolve_alias(context, None)?
-<<<<<<< HEAD
-                .ok_or_eyre("Unable to resolve context alias")?;
-=======
                 .ok_or_eyre("unable to resolve context alias")?;
->>>>>>> b5694c90
 
             node.ctx_manager.delete_alias(identity, Some(context_id))?;
 
@@ -232,11 +224,7 @@
             let context_id = node
                 .ctx_manager
                 .resolve_alias(context, None)?
-<<<<<<< HEAD
-                .ok_or_eyre("unable to resolve context")?;
-=======
                 .ok_or_eyre("unable to resolve context alias")?;
->>>>>>> b5694c90
 
             let Some(identity_id) = node.ctx_manager.lookup_alias(identity, Some(context_id))?
             else {
