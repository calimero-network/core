use std::num::NonZeroUsize;
use std::time::Duration;

use actix::{AsyncContext, Handler, Message, WrapFuture};
use calimero_context_primitives::client::ContextClient;
use calimero_crypto::{Nonce, SharedKey};
use calimero_network_primitives::messages::NetworkEvent;
<<<<<<< HEAD
use calimero_network_primitives::stream::{Message as StreamMessage, Stream};
=======
>>>>>>> 7348e941
use calimero_node_primitives::client::NodeClient;
use calimero_node_primitives::sync::BroadcastMessage;
use calimero_primitives::blobs::BlobId;
use calimero_primitives::context::ContextId;
use calimero_primitives::hash::Hash;
use calimero_primitives::identity::PublicKey;
use eyre::bail;
use futures_util::{SinkExt, StreamExt};
use serde::{Deserialize, Serialize};
use tokio::time::{sleep, timeout};
use libp2p::PeerId;
use owo_colors::OwoColorize;
use tracing::{debug, info, warn};

use crate::utils::choose_stream;
use crate::NodeManager;

// Timeout and flow control settings for blob serving
const BLOB_SERVE_TIMEOUT: Duration = Duration::from_secs(300); // 5 minutes total
const CHUNK_SEND_TIMEOUT: Duration = Duration::from_secs(30); // 30 seconds per chunk
const FLOW_CONTROL_DELAY: Duration = Duration::from_millis(10); // Small delay between chunks

#[derive(Debug, Serialize, Deserialize)]
struct BlobRequest {
    blob_id: BlobId,
    context_id: ContextId,
}

#[derive(Debug, Serialize, Deserialize)]
struct BlobResponse {
    found: bool,
    size: Option<u64>, // Total size if found
}

// Use binary format for efficient chunk transfer
use borsh::{BorshDeserialize, BorshSerialize};

#[derive(Debug, BorshSerialize, BorshDeserialize)]
struct BlobChunk {
    data: Vec<u8>,
}

/// Handle blob requests that come over streams
async fn handle_blob_request_stream(
    node_client: NodeClient,
    peer_id: libp2p::PeerId,
    blob_request: BlobRequest,
    mut stream: Box<Stream>,
) -> eyre::Result<()> {
    info!(
        %peer_id,
        blob_id = blob_request.blob_id.as_str(),
        context_id = blob_request.context_id.as_str(),
        "Processing blob request stream using binary chunk protocol"
    );

    // Wrap the entire blob serving in a timeout
    let serve_result = timeout(BLOB_SERVE_TIMEOUT, async {
        // Try to get the blob as a stream (handles chunked blobs efficiently)
        info!(%peer_id, blob_id = %blob_request.blob_id, "Attempting to get blob from local storage");
        let blob_stream = node_client
            .get_blob(&BlobId::from(blob_request.blob_id), None)
            .await?;

        let (response, blob_stream) = if let Some(blob_stream) = blob_stream {
            info!(%peer_id, "Blob found, will stream chunks");

            // Get blob metadata to determine size
            let blob_metadata = node_client
                .get_blob_info(BlobId::from(blob_request.blob_id))
                .await?;

            let total_size = blob_metadata.map(|meta| meta.size).unwrap_or(0);

            let response = BlobResponse {
                found: true,
                size: Some(total_size),
            };

            (response, Some(blob_stream))
        } else {
            info!(%peer_id, "Blob not found");
            let response = BlobResponse {
                found: false,
                size: None,
            };
            (response, None)
        };

        // Send initial response with timeout
        let response_data = serde_json::to_vec(&response)
            .map_err(|e| eyre::eyre!("Failed to serialize blob response: {}", e))?;

        timeout(
            CHUNK_SEND_TIMEOUT,
            stream.send(StreamMessage::new(response_data)),
        )
        .await
        .map_err(|_| eyre::eyre!("Timeout sending response"))?
        .map_err(|e| eyre::eyre!("Failed to send blob response: {}", e))?;

        // If blob was found, stream the chunks
        if response.found {
            let mut blob_stream = blob_stream.expect("Blob stream should exist since response.found is true");

            debug!(%peer_id, "Starting to stream blob chunks");

            let mut chunk_count = 0;
            let mut total_bytes_sent = 0;

            while let Some(chunk_result) = blob_stream.next().await {
                match chunk_result {
                    Ok(chunk) => {
                        chunk_count += 1;
                        total_bytes_sent += chunk.len();

                        debug!(
                            %peer_id,
                            chunk_number = chunk_count,
                            chunk_size = chunk.len(),
                            total_sent = total_bytes_sent,
                            "Sending blob chunk"
                        );

                        let blob_chunk = BlobChunk {
                            data: chunk.to_vec(),
                        };

                        let chunk_data = borsh::to_vec(&blob_chunk)
                            .map_err(|e| eyre::eyre!("Failed to serialize blob chunk: {}", e))?;

                        debug!(
                            %peer_id,
                            chunk_number = chunk_count,
                            original_chunk_size = chunk.len(),
                            binary_message_size = chunk_data.len(),
                            "Sending binary chunk data"
                        );

                        // Send chunk with timeout
                        timeout(
                            CHUNK_SEND_TIMEOUT,
                            stream.send(StreamMessage::new(chunk_data)),
                        )
                        .await
                        .map_err(|_| eyre::eyre!("Timeout sending chunk {}", chunk_count))?
                        .map_err(|e| eyre::eyre!("Failed to send blob chunk: {}", e))?;

                        // Add small delay for flow control to prevent overwhelming receiver
                        if chunk_count % 10 == 0 {
                            // Every 10 chunks (~10MB), add a small pause
                            sleep(FLOW_CONTROL_DELAY).await;
                        }
                    }
                    Err(e) => {
                        warn!(%peer_id, error = %e, "Failed to read blob chunk");
                        return Err(eyre::eyre!("Failed to read blob chunk: {}", e));
                    }
                }
            }

            // Send final empty chunk to signal end of stream
            let final_chunk = BlobChunk {
                data: Vec::new(),
            };

            let final_chunk_data = borsh::to_vec(&final_chunk)
                .map_err(|e| eyre::eyre!("Failed to serialize final chunk: {}", e))?;

            timeout(
                CHUNK_SEND_TIMEOUT,
                stream.send(StreamMessage::new(final_chunk_data)),
            )
            .await
            .map_err(|_| eyre::eyre!("Timeout sending final chunk"))?
            .map_err(|e| eyre::eyre!("Failed to send final blob chunk: {}", e))?;

            debug!(
                %peer_id,
                total_chunks = chunk_count + 1, // +1 for final chunk
                total_bytes = total_bytes_sent,
                "Successfully streamed all blob chunks"
            );
        }

        debug!(%peer_id, "Blob request stream handled successfully");
        Ok(())
    })
    .await;

    // Handle timeout result
    match serve_result {
        Ok(result) => result,
        Err(_) => {
            warn!(
                %peer_id,
                blob_id = blob_request.blob_id.as_str(),
                timeout_secs = BLOB_SERVE_TIMEOUT.as_secs(),
                "Blob serving timed out"
            );
            Err(eyre::eyre!("Blob serving timed out"))
        }
    }
}

/// Handle streams that arrived on the blob protocol
async fn handle_blob_protocol_stream(
    node_client: NodeClient,
    peer_id: libp2p::PeerId,
    mut stream: Box<Stream>,
) -> eyre::Result<()> {
    info!(%peer_id, "Starting blob protocol stream handler");

    // Read the first message which should be a blob request
    let first_message = match stream.next().await {
        Some(Ok(msg)) => msg,
        Some(Err(e)) => {
            debug!(%peer_id, error = %e, "Error reading blob request from stream");
            return Err(e.into());
        }
        None => {
            debug!(%peer_id, "Blob protocol stream closed immediately");
            return Ok(());
        }
    };

    // Parse as blob request
    let blob_request = serde_json::from_slice::<BlobRequest>(&first_message.data)
        .map_err(|e| eyre::eyre!("Failed to parse blob request: {}", e))?;

    // Delegate to the existing handler
    handle_blob_request_stream(node_client, peer_id, blob_request, stream).await
}

impl Handler<NetworkEvent> for NodeManager {
    type Result = <NetworkEvent as Message>::Result;

    fn handle(&mut self, msg: NetworkEvent, ctx: &mut Self::Context) -> Self::Result {
        match msg {
            NetworkEvent::ListeningOn { address, .. } => info!("Listening on: {}", address),
            NetworkEvent::Subscribed { peer_id, topic } => {
                let Ok(context_id): Result<ContextId, _> = topic.as_str().parse() else {
                    return;
                };

                info!("Peer '{}' subscribed to context '{}'", peer_id, context_id);
            }
            NetworkEvent::Unsubscribed { peer_id, topic } => {
                let Ok(context_id): Result<ContextId, _> = topic.as_str().parse() else {
                    return;
                };

                info!(
                    "Peer '{}' unsubscribed from context '{}'",
                    peer_id, context_id
                );
            }
            NetworkEvent::Message { message, .. } => {
                let Some(source) = message.source else {
                    warn!(?message, "Received message without source");
                    return;
                };

                let message = match borsh::from_slice(&message.data) {
                    Ok(message) => message,
                    Err(err) => {
                        debug!(?err, ?message, "Failed to deserialize message");
                        return;
                    }
                };

                match message {
                    BroadcastMessage::StateDelta {
                        context_id,
                        author_id,
                        root_hash,
                        artifact,
                        height,
                        nonce,
                    } => {
                        let node_client = self.node_client.clone();
                        let context_client = self.context_client.clone();

                        let _ignored = ctx.spawn(
                            async move {
                                if let Err(err) = handle_state_delta(
                                    node_client,
                                    context_client,
                                    source,
                                    context_id,
                                    author_id,
                                    root_hash,
                                    artifact.into_owned(),
                                    height,
                                    nonce,
                                )
                                .await
                                {
                                    warn!(?err, "Failed to handle state delta");
                                }
                            }
                            .into_actor(self),
                        );
                    }
                    _ => {
                        debug!(?message, "Received unexpected message");
                    }
                }
            }
            NetworkEvent::StreamOpened {
                peer_id,
                stream,
                protocol,
            } => {
                // Route streams based on protocol
                if protocol == calimero_network_primitives::stream::CALIMERO_BLOB_PROTOCOL {
                    info!(%peer_id, "Handling blob protocol stream - STREAM OPENED");
                    let node_client = self.node_client.clone();
                    let _ignored = ctx.spawn(
                        async move {
                            if let Err(err) = handle_blob_protocol_stream(node_client, peer_id, stream).await {
                                debug!(%peer_id, error = %err, "Failed to handle blob protocol stream");
                            }
                        }
                        .into_actor(self),
                    );
                } else {
                    debug!(%peer_id, "Handling sync protocol stream");
                    let sync_manager = self.sync_manager.clone();
                    let _ignored = ctx.spawn(
                        async move {
                            sync_manager.handle_opened_stream(stream).await;
                        }
                        .into_actor(self),
                    );
                }
            }
            NetworkEvent::BlobRequested {
                blob_id,
                context_id,
                requesting_peer,
            } => {
                debug!(
                    blob_id = %blob_id,
                    context_id = %context_id,
                    requesting_peer = %requesting_peer,
                    "Blob requested by peer"
                );
                // For now, just log the request. Applications can listen to this event
                // to implement custom logic when blobs are requested.
            }
            NetworkEvent::BlobProvidersFound {
                blob_id,
                context_id,
                providers,
            } => {
                debug!(
                    blob_id = %blob_id,
                    context_id = ?context_id.as_ref().map(|id| id.to_string()),
                    providers_count = providers.len(),
                    "Blob providers found in DHT"
                );
                // For now, just log the discovery. Applications can listen to this event
                // to implement custom logic when providers are found.
            }
            NetworkEvent::BlobDownloaded {
                blob_id,
                context_id,
                data,
                from_peer,
            } => {
                debug!(
                    blob_id = %blob_id,
                    context_id = %context_id,
                    from_peer = %from_peer,
                    data_size = data.len(),
                    "Blob downloaded successfully from peer, storing to blobstore"
                );

                // Store the downloaded blob data to blobstore
                let blobstore = self.blobstore.clone();
                let blob_data = data.clone();

                let _ = ctx.spawn(
                    async move {
                        // Convert data to async reader for blobstore.put()
                        let reader = &blob_data[..];

                        match blobstore.put(reader).await {
                            Ok((stored_blob_id, _hash, size)) => {
                                debug!(
                                    requested_blob_id = %blob_id,
                                    stored_blob_id = %stored_blob_id,
                                    size = size,
                                    "Successfully stored downloaded blob"
                                );
                            }
                            Err(e) => {
                                warn!(
                                    blob_id = %blob_id,
                                    error = %e,
                                    "Failed to store downloaded blob"
                                );
                            }
                        }
                    }
                    .into_actor(self),
                );
            }
            NetworkEvent::BlobDownloadFailed {
                blob_id,
                context_id,
                from_peer,
                error,
            } => {
                debug!(
                    blob_id = %blob_id,
                    context_id = %context_id,
                    from_peer = %from_peer,
                    error = %error,
                    "Blob download failed"
                );
                // For now, just log the failure. Applications can listen to this event
                // to implement retry logic or fallback behavior.
            }
        }
    }
}

async fn handle_state_delta(
    node_client: NodeClient,
    context_client: ContextClient,
<<<<<<< HEAD
    sync_manager: SyncManager,
    source: libp2p::PeerId,
=======
    source: PeerId,
>>>>>>> 7348e941
    context_id: ContextId,
    author_id: PublicKey,
    root_hash: Hash,
    artifact: Vec<u8>,
    height: NonZeroUsize,
    nonce: Nonce,
) -> eyre::Result<()> {
    let Some(context) = context_client.get_context(&context_id)? else {
        bail!("context '{}' not found", context_id);
    };

    debug!(
        %context_id, %author_id,
        expected_root_hash = %root_hash,
        current_root_hash = %context.root_hash,
        "Received state delta"
    );

    if root_hash == context.root_hash {
        debug!(%context_id, "Received state delta with same root hash, ignoring..");
        return Ok(());
    }

    if let Some(known_height) = context_client.get_delta_height(&context_id, &author_id)? {
        if known_height >= height || height.get() - known_height.get() > 1 {
            debug!(%author_id, %context_id, "Received state delta much further ahead than known height, syncing..");

            node_client.sync(Some(&context_id), Some(&source)).await?;
            return Ok(());
        }
    }

    let Some(sender_key) = context_client
        .get_identity(&context_id, &author_id)?
        .and_then(|i| i.sender_key)
    else {
        debug!(%author_id, %context_id, "Missing sender key, initiating sync");

        node_client.sync(Some(&context_id), Some(&source)).await?;
        return Ok(());
    };

    let shared_key = SharedKey::from_sk(&sender_key);

    let Some(artifact) = shared_key.decrypt(artifact, nonce) else {
        debug!(%author_id, %context_id, "State delta decryption failed, initiating sync");

        node_client.sync(Some(&context_id), Some(&source)).await?;
        return Ok(());
    };

    let identities = context_client.context_members(&context_id, Some(true));

    let Some((our_identity, _)) = choose_stream(identities, &mut rand::thread_rng())
        .await
        .transpose()?
    else {
        bail!("no owned identities found for context: {}", context_id);
    };

    context_client.put_state_delta(&context_id, &author_id, &height, &artifact)?;

    let outcome = context_client
        .execute(
            &context_id,
            &our_identity,
            "__calimero_sync_next".to_owned(),
            artifact,
            vec![],
            None,
        )
        .await?;

    context_client.set_delta_height(&context_id, &author_id, height)?;

    if outcome.root_hash != root_hash {
        debug!(
            %context_id,
            %author_id,
            expected_root_hash = %root_hash,
            current_root_hash = %outcome.root_hash,
            "State delta application led to root hash mismatch, ignoring for now"
        );

        //     debug!(
        //         %context_id,
        //         %author_id,
        //         expected_root_hash = %root_hash,
        //         current_root_hash = %outcome.root_hash,
        //         "State delta application led to root hash mismatch, initiating sync"
        //     );

        //     let _ignored = sync_manager.initiate_sync(context_id, source).await;
    }

    Ok(())
}<|MERGE_RESOLUTION|>--- conflicted
+++ resolved
@@ -5,10 +5,8 @@
 use calimero_context_primitives::client::ContextClient;
 use calimero_crypto::{Nonce, SharedKey};
 use calimero_network_primitives::messages::NetworkEvent;
-<<<<<<< HEAD
 use calimero_network_primitives::stream::{Message as StreamMessage, Stream};
-=======
->>>>>>> 7348e941
+
 use calimero_node_primitives::client::NodeClient;
 use calimero_node_primitives::sync::BroadcastMessage;
 use calimero_primitives::blobs::BlobId;
@@ -54,7 +52,7 @@
 /// Handle blob requests that come over streams
 async fn handle_blob_request_stream(
     node_client: NodeClient,
-    peer_id: libp2p::PeerId,
+    peer_id: PeerId,
     blob_request: BlobRequest,
     mut stream: Box<Stream>,
 ) -> eyre::Result<()> {
@@ -253,6 +251,19 @@
                 let Ok(context_id): Result<ContextId, _> = topic.as_str().parse() else {
                     return;
                 };
+              
+                if !self
+                    .context_client
+                    .has_context(&context_id)
+                    .unwrap_or_default()
+                {
+                    debug!(
+                        %context_id,
+                        %peer_id,
+                        "Observed subscription to unknown context, ignoring.."
+                    );
+                    return;
+                }
 
                 info!("Peer '{}' subscribed to context '{}'", peer_id, context_id);
             }
@@ -441,12 +452,7 @@
 async fn handle_state_delta(
     node_client: NodeClient,
     context_client: ContextClient,
-<<<<<<< HEAD
-    sync_manager: SyncManager,
-    source: libp2p::PeerId,
-=======
     source: PeerId,
->>>>>>> 7348e941
     context_id: ContextId,
     author_id: PublicKey,
     root_hash: Hash,
