--- conflicted
+++ resolved
@@ -37,10 +37,7 @@
 use libp2p::gossipsub::{IdentTopic, Message, TopicHash};
 use libp2p::identity::Keypair;
 use owo_colors::OwoColorize;
-<<<<<<< HEAD
 use rand::{thread_rng, Rng};
-=======
->>>>>>> 592e4ff6
 use ring::aead;
 use serde_json::{from_slice as from_json_slice, to_vec as to_json_vec};
 use tokio::io::{stdin, AsyncBufReadExt, BufReader};
@@ -317,51 +314,7 @@
             return Ok(());
         };
 
-<<<<<<< HEAD
         let message = from_slice::<BroadcastMessage<'static>>(&message.data)?;
-=======
-        // TODO: remove once miraclx lands catchup logic
-        let decryption_key = get_shared_key().map_err(|err| eyre!(err))?;
-        let action = from_json_slice::<PeerAction>(
-            &decryption_key
-                .decrypt(message.data, [0u8; aead::NONCE_LEN])
-                .ok_or_else(|| eyre!("Failed to decrypt message"))?,
-        )?;
-
-        match action {
-            PeerAction::ActionList(action_list) => {
-                debug!(?action_list, %source, "Received action list");
-
-                for action in action_list.actions {
-                    debug!(?action, %source, "Received action");
-                    let Some(mut context) =
-                        self.ctx_manager.get_context(&action_list.context_id)?
-                    else {
-                        bail!("Context '{}' not found", action_list.context_id);
-                    };
-                    match action {
-                        Action::Compare { id } => {
-                            self.send_comparison_message(&mut context, id, action_list.public_key)
-                                .await
-                        }
-                        Action::Add { .. } | Action::Delete { .. } | Action::Update { .. } => {
-                            self.apply_action(&mut context, &action, action_list.public_key)
-                                .await
-                        }
-                    }?;
-                }
-                Ok(())
-            }
-            PeerAction::Sync(sync) => {
-                debug!(?sync, %source, "Received sync request");
-
-                let Some(mut context) = self.ctx_manager.get_context(&sync.context_id)? else {
-                    bail!("Context '{}' not found", sync.context_id);
-                };
-                let outcome = self
-                    .compare_trees(&mut context, &sync.comparison, sync.public_key)
-                    .await?;
->>>>>>> 592e4ff6
 
         match message {
             BroadcastMessage::StateDelta {
@@ -427,7 +380,6 @@
         Ok(())
     }
 
-<<<<<<< HEAD
     async fn send_state_delta(
         &self,
         context: &Context,
@@ -452,19 +404,6 @@
                 .publish(TopicHash::from_raw(context.id), message)
                 .await?;
         }
-=======
-    async fn push_action(&self, context_id: ContextId, action: PeerAction) -> EyreResult<()> {
-        // TODO:: remove once miraclx lands catchup logic
-        let encryption_key = get_shared_key().map_err(|err| eyre!(err))?;
-        let data = encryption_key
-            .encrypt(to_json_vec(&action)?, [0; aead::NONCE_LEN])
-            .unwrap();
-        drop(
-            self.network_client
-                .publish(TopicHash::from_raw(context_id), data)
-                .await?,
-        );
->>>>>>> 592e4ff6
 
         Ok(())
     }
