use calimero_primitives::events::OutcomeEvent;
use calimero_primitives::identity::{KeyPair, PublicKey};
use calimero_runtime::logic::VMLimits;
use calimero_runtime::Constraint;
use calimero_store::Store;
use libp2p::gossipsub::{IdentTopic, TopicHash};
use libp2p::identity as p2p_identity;
use owo_colors::OwoColorize;
use tokio::io::AsyncBufReadExt;
use tokio::sync::{broadcast, mpsc, oneshot};
use tracing::{debug, error, info, warn};

pub mod catchup;
pub mod runtime_compat;
pub mod transaction_pool;
pub mod types;

type BoxedFuture<T> = std::pin::Pin<Box<dyn std::future::Future<Output = T>>>;

#[derive(Debug)]
pub struct NodeConfig {
    pub home: camino::Utf8PathBuf,
    pub identity: p2p_identity::Keypair,
    pub node_type: calimero_node_primitives::NodeType,
    pub application: calimero_context::config::ApplicationConfig,
    pub network: calimero_network::config::NetworkConfig,
    pub server: calimero_server::config::ServerConfig,
    pub store: calimero_store::config::StoreConfig,
}

pub struct Node {
    id: calimero_network::types::PeerId,
    typ: calimero_node_primitives::NodeType,
    store: calimero_store::Store,
    tx_pool: transaction_pool::TransactionPool,
    ctx_manager: calimero_context::ContextManager,
    network_client: calimero_network::client::NetworkClient,
    node_events: broadcast::Sender<calimero_primitives::events::NodeEvent>,
    // --
    nonce: u64,
}

pub async fn start(config: NodeConfig) -> eyre::Result<()> {
    let peer_id = config.identity.public().to_peer_id();

    info!("Peer ID: {}", peer_id);

    let (node_events, _) = broadcast::channel(32);

    let (network_client, mut network_events) = calimero_network::run(&config.network).await?;

    let store = calimero_store::Store::open::<calimero_store::db::RocksDB>(&config.store)?;

    let blob_manager = calimero_blobstore::BlobManager::new(
        store.clone(),
        calimero_blobstore::FileSystem::new(&config.application.dir).await?,
    );

    let ctx_manager = calimero_context::ContextManager::start(
        store.clone(),
        blob_manager,
        network_client.clone(),
    )
    .await?;

    let mut node = Node::new(
        &config,
        network_client.clone(),
        node_events.clone(),
        ctx_manager.clone(),
        store.clone(),
    );

    let (server_sender, mut server_receiver) = mpsc::channel(32);

    let mut server = Box::pin(calimero_server::start(
        config.server,
        server_sender,
        ctx_manager,
        node_events,
        store,
    )) as BoxedFuture<eyre::Result<()>>;

    let mut stdin = tokio::io::BufReader::new(tokio::io::stdin()).lines();

    match network_client
<<<<<<< HEAD
        .subscribe(IdentTopic::new("meta_topic"))
=======
        .subscribe(IdentTopic::new("meta_topic".to_string()))
>>>>>>> 0ce552fc
        .await
    {
        Ok(_) => info!("Subscribed to meta topic"),
        Err(err) => {
            error!("{}: {:?}", "Error subscribing to meta topic", err);
            eyre::bail!("Failed to subscribe to meta topic: {:?}", err)
        }
    };

    loop {
        tokio::select! {
            event = network_events.recv() => {
                let Some(event) = event else {
                    break;
                };
                node.handle_event(event).await?;
            }
            line = stdin.next_line() => {
                if let Some(line) = line? {
                    handle_line(&mut node, line).await?;
                }
            }
            result = &mut server => {
                result?;
                server = Box::pin(std::future::pending());
                continue;
            }
            Some((context_id, method, payload, write, executor_public_key, outcome_sender)) = server_receiver.recv() => {
                node.handle_call(context_id, method, payload, write, executor_public_key, outcome_sender).await;
            }
        }
    }

    Ok(())
}

async fn handle_line(node: &mut Node, line: String) -> eyre::Result<()> {
    let (command, args) = match line.split_once(' ') {
        Some((method, payload)) => (method, Some(payload)),
        None => (line.as_str(), None),
    };

    #[allow(non_snake_case)]
    let IND = " │".yellow();

    // TODO: should be replaced with RPC endpoints
    match command {
        "call" => {
            if let Some((context_id, rest)) = args.and_then(|args| args.split_once(' ')) {
                let (method, rest) = rest.split_once(' ').unwrap_or((rest, "{}"));
                let (payload, executor_key) = rest.split_once(' ').unwrap_or((rest, ""));

                match serde_json::from_str::<serde_json::Value>(payload) {
                    Ok(_) => {
                        let (outcome_sender, outcome_receiver) = oneshot::channel();

                        let context_id = context_id.parse()?;

                        let Ok(Some(context)) = node.ctx_manager.get_context(&context_id) else {
                            println!("{IND} Context not found: {}", context_id);
                            return Ok(());
                        };

                        // Parse the executor's public key if provided
                        let executor_public_key = if !executor_key.is_empty() {
                            bs58::decode(executor_key)
                                .into_vec()
                                .map_err(|_| eyre::eyre!("Invalid executor public key"))?
                                .try_into()
                                .map_err(|_| eyre::eyre!("Executor public key must be 32 bytes"))?
                        } else {
                            return Err(eyre::eyre!("Executor public key is required"));
                        };

                        let tx_hash = match node
                            .call_mutate(
                                context,
                                method.to_owned(),
                                payload.as_bytes().to_owned(),
                                executor_public_key,
                                outcome_sender,
                            )
                            .await
                        {
                            Ok(tx_hash) => tx_hash,
                            Err(e) => {
                                println!("{IND} Failed to execute transaction: {}", e);
                                return Ok(());
                            }
                        };

                        println!("{IND} Scheduled Transaction! {:?}", tx_hash);

                        tokio::spawn(async move {
                            if let Ok(outcome_result) = outcome_receiver.await {
                                println!("{IND} {:?}", tx_hash);

                                match outcome_result {
                                    Ok(outcome) => {
                                        match outcome.returns {
                                            Ok(result) => match result {
                                                Some(result) => {
                                                    println!("{IND}   Return Value:");
                                                    let result = if let Ok(value) =
                                                        serde_json::from_slice::<serde_json::Value>(
                                                            &result,
                                                        ) {
                                                        format!(
                                                            "(json): {}",
                                                            format!("{:#}", value)
                                                                .lines()
                                                                .map(|line| line.cyan().to_string())
                                                                .collect::<Vec<_>>()
                                                                .join("\n")
                                                        )
                                                    } else {
                                                        format!("(raw): {:?}", result.cyan())
                                                    };

                                                    for line in result.lines() {
                                                        println!("{IND}     > {}", line);
                                                    }
                                                }
                                                None => println!("{IND}   (No return value)"),
                                            },
                                            Err(err) => {
                                                let err = format!("{:#?}", err);

                                                println!("{IND}   Error:");
                                                for line in err.lines() {
                                                    println!("{IND}     > {}", line.yellow());
                                                }
                                            }
                                        }

                                        if !outcome.logs.is_empty() {
                                            println!("{IND}   Logs:");

                                            for log in outcome.logs {
                                                println!("{IND}     > {}", log.cyan());
                                            }
                                        }
                                    }
                                    Err(err) => {
                                        let err = format!("{:#?}", err);

                                        println!("{IND}   Error:");
                                        for line in err.lines() {
                                            println!("{IND}     > {}", line.yellow());
                                        }
                                    }
                                }
                            }
                        });
                    }
                    Err(e) => {
                        println!("{IND} Failed to parse payload: {}", e);
                    }
                }
            } else {
                println!(
                    "{IND} Usage: call <Context ID> <Method> <JSON Payload> <Executor Public Key<"
                );
            }
        }
        "gc" => {
            if node.tx_pool.transactions.is_empty() {
                println!("{IND} Transaction pool is empty.");
            } else {
                println!(
                    "{IND} Garbage collecting {} transactions.",
                    node.tx_pool.transactions.len().cyan()
                );
                node.tx_pool = transaction_pool::TransactionPool::default();
            }
        }
        "pool" => {
            if node.tx_pool.transactions.is_empty() {
                println!("{IND} Transaction pool is empty.");
            }
            for (hash, entry) in &node.tx_pool.transactions {
                println!("{IND} • {:?}", hash.cyan());
                println!("{IND}     Sender: {}", entry.sender.cyan());
                println!("{IND}     Method: {:?}", entry.transaction.method.cyan());
                println!("{IND}     Payload:");
                let payload = if let Ok(value) =
                    serde_json::from_slice::<serde_json::Value>(&entry.transaction.payload)
                {
                    format!(
                        "(json): {}",
                        format!("{:#}", value)
                            .lines()
                            .map(|line| line.cyan().to_string())
                            .collect::<Vec<_>>()
                            .join("\n")
                    )
                } else {
                    format!("(raw): {:?}", entry.transaction.payload.cyan())
                };

                for line in payload.lines() {
                    println!("{IND}       > {}", line);
                }
                println!("{IND}     Prior: {:?}", entry.transaction.prior_hash.cyan());
            }
        }
        "peers" => {
            println!(
                "{IND} Peers (General): {:#?}",
                node.network_client.peer_count().await.cyan()
            );

            if let Some(args) = args {
                // TODO: implement print all and/or specific topic
                let topic = TopicHash::from_raw(args);
                println!(
                    "{IND} Peers (Session) for Topic {}: {:#?}",
                    topic.clone(),
                    node.network_client.mesh_peer_count(topic).await.cyan()
                );
            }
        }
        "store" => {
            // todo! revisit: get specific context state
            // todo! test this

            println!(
                "{IND} {c1:44} | {c2:44} | Value",
                c1 = "Context ID",
                c2 = "State Key",
            );

<<<<<<< HEAD
=======
            let key = calimero_store::key::ContextState::new([0; 32].into(), [0; 32]);

>>>>>>> 0ce552fc
            let handle = node.store.handle();

            for (k, v) in handle
                .iter::<calimero_store::key::ContextState>()?
                .entries()
            {
                let (k, v) = (k?, v?);
                let (cx, state_key) = (k.context_id(), k.state_key());
                let sk = calimero_primitives::hash::Hash::from(state_key);
                let entry = format!("{c1:44} | {c2:44}| {c3:?}", c1 = cx, c2 = sk, c3 = v.value);
                for line in entry.lines() {
                    println!("{IND} {}", line.cyan());
                }
            }
        }
        "application" => 'done: {
            'usage: {
                let Some(args) = args else {
                    break 'usage;
                };

                let (subcommand, args) = args
                    .split_once(' ')
                    .map_or_else(|| (args, None), |(a, b)| (a, Some(b)));

                match subcommand {
                    "install" => {
                        let Some((type_, resource, version)) = args.and_then(|args| {
                            let mut iter = args.split(' ');
                            let type_ = iter.next()?;
                            let resource = iter.next()?;
                            let version = iter.next();

                            Some((type_, resource, version))
                        }) else {
                            println!(
                                "{IND} Usage: application install <\"url\"|\"file\"> <resource> [version]"
                            );
                            break 'done;
                        };

                        let Ok(version) = version.map(|v| v.parse()).transpose() else {
                            println!("{IND} Invalid version: {:?}", version);
                            break 'done;
                        };

                        let application_id = match type_ {
                            "url" => {
                                let Ok(url) = resource.parse() else {
                                    println!("{IND} Invalid URL: {}", resource);
                                    break 'done;
                                };

                                println!("{IND} Downloading application..");

                                node.ctx_manager
                                    .install_application_from_url(url, version)
                                    .await?
                            }
                            "file" => {
                                let path = camino::Utf8PathBuf::from(resource);

                                node.ctx_manager
                                    .install_application_from_path(path, version)
                                    .await?
                            }
                            unknown => {
                                println!("{IND} Unknown resource type: `{}`", unknown);
                                break 'done;
                            }
                        };

                        println!("{IND} Installed application: {}", application_id);
                    }
                    "ls" => {
                        println!(
                            "{IND} {c1:44} | {c2:44} | {c3:12} | {c4}",
                            c1 = "Application ID",
                            c2 = "Blob ID",
                            c3 = "Version",
                            c4 = "Source"
                        );

                        for application in node.ctx_manager.list_installed_applications()? {
                            let entry = format!(
                                "{c1:44} | {c2:44} | {c3:>12} | {c4}",
                                c1 = application.id,
                                c2 = application.blob,
                                c3 = application
                                    .version
                                    .map(|ver| ver.to_string())
                                    .unwrap_or_default(),
                                c4 = application.source
                            );
                            for line in entry.lines() {
                                println!("{IND} {}", line.cyan());
                            }
                        }
                    }
                    // todo! a "show" subcommand should help keep "ls" compact
                    unknown => {
                        println!("{IND} Unknown command: `{}`", unknown);
                        break 'usage;
                    }
                }

                break 'done;
            }
            println!("{IND} Usage: application [ls|install]");
        }
        "context" => 'done: {
            'usage: {
                let Some(args) = args else {
                    break 'usage;
                };

                let (subcommand, args) = args
                    .split_once(' ')
                    .map_or_else(|| (args, None), |(a, b)| (a, Some(b)));

                match subcommand {
                    "ls" => {
                        println!(
<<<<<<< HEAD
                            "{IND} {c1:44} | {c2:44} | {c3}",
=======
                            "{IND} {c1:44} | {c2:64} | Last Transaction",
>>>>>>> 0ce552fc
                            c1 = "Context ID",
                            c2 = "Application ID",
                        );

                        let handle = node.store.handle();

                        for (k, v) in handle.iter::<calimero_store::key::ContextMeta>()?.entries() {
                            let (k, v) = (k?, v?);
                            let (cx, app_id, last_tx) = (
                                k.context_id(),
                                v.application.application_id(),
                                v.last_transaction_hash,
                            );
                            let entry = format!(
                                "{c1:44} | {c2:44} | {c3}",
                                c1 = cx,
                                c2 = app_id,
                                c3 = calimero_primitives::hash::Hash::from(last_tx)
                            );
                            for line in entry.lines() {
                                println!("{IND} {}", line.cyan());
                            }
                        }
                    }
                    "join" => {
                        let Some((context_id, private_key)) = args.and_then(|args| {
                            let mut iter = args.split(' ');
                            let context = iter.next()?;
                            let private_key = iter.next()?;

                            Some((context, private_key))
                        }) else {
                            println!("{IND} Usage: context join <context_id> <private_key>");
                            break 'done;
                        };

                        let Ok(context_id) = context_id.parse() else {
                            println!("{IND} Invalid context ID: {}", context_id);
                            break 'done;
                        };

                        // Parse the private key
                        let private_key = bs58::decode(private_key)
                            .into_vec()
                            .map_err(|_| eyre::eyre!("Invalid private key"))?;
                        let private_key: [u8; 32] = private_key
                            .try_into()
                            .map_err(|_| eyre::eyre!("Private key must be 32 bytes"))?;

                        // Generate the public key from the private key
                        let public_key = PublicKey::derive_from_private_key(&private_key);

                        // Create the KeyPair
                        let initial_identity = KeyPair {
                            public_key,
                            private_key: Some(private_key),
                        };

                        node.ctx_manager
                            .join_context(&context_id, initial_identity)
                            .await?;

                        println!(
                            "{IND} Joined context {}, waiting for catchup to complete..",
                            context_id
                        );
                    }
                    "leave" => {
                        let Some(context_id) = args else {
                            println!("{IND} Usage: context leave <context_id>");
                            break 'done;
                        };

                        let Ok(context_id) = context_id.parse() else {
                            println!("{IND} Invalid context ID: {}", context_id);
                            break 'done;
                        };

                        node.ctx_manager.delete_context(&context_id).await?;

                        println!("{IND} Left context {}", context_id);
                    }
                    "create" => {
<<<<<<< HEAD
                        let Some((context_id, application_id)) = args.and_then(|args| {
                            let mut iter = args.split(' ');
                            let context = iter.next()?;
                            let application_id = iter.next()?;

                            Some((context, application_id))
                        }) else {
                            println!("{IND} Usage: context create <context_id> <application_id>");
=======
                        let Some((context_id, application_id, version, url, private_key)) = args
                            .and_then(|args| {
                                let mut iter = args.split(' ');
                                let context = iter.next()?;
                                let application = iter.next()?;
                                let version = iter.next()?;
                                let url = iter.next()?;
                                let private_key = iter.next()?;

                                Some((context, application, version, url, private_key))
                            })
                        else {
                            println!("{IND} Usage: context create <context_id> <application_id> <version> <url> <private_key>");
>>>>>>> 0ce552fc
                            break 'done;
                        };

                        let Ok(context_id) = context_id.parse() else {
                            println!("{IND} Invalid context ID: {}", context_id);
                            break 'done;
                        };

                        let Ok(application_id) = application_id.parse() else {
                            println!("{IND} Invalid application ID: {}", application_id);
                            break 'done;
                        };

<<<<<<< HEAD
=======
                        let application_id = application_id.to_owned().into();

                        // Parse the private key
                        let private_key = bs58::decode(private_key)
                            .into_vec()
                            .map_err(|_| eyre::eyre!("Invalid private key"))?;
                        let private_key: [u8; 32] = private_key
                            .try_into()
                            .map_err(|_| eyre::eyre!("Private key must be 32 bytes"))?;

                        // Generate the public key from the private key
                        let public_key = PublicKey::derive_from_private_key(&private_key);

                        // Create the KeyPair
                        let initial_identity = KeyPair {
                            public_key,
                            private_key: Some(private_key),
                        };

                        println!("{IND} Downloading application..");

                        // todo! we should be able to install latest version
                        node.ctx_manager
                            .install_application(&application_id, &version, url, None)
                            .await?;

>>>>>>> 0ce552fc
                        let context = calimero_primitives::context::Context {
                            id: context_id,
                            application_id,
                            last_transaction_hash: calimero_primitives::hash::Hash::default(),
                        };

                        // We don't have the identity at this point
                        node.ctx_manager
                            .add_context(context, initial_identity)
                            .await?;

                        println!("{IND} Created context {}", context_id);
                    }
                    "delete" => {
                        let Some(context_id) = args else {
                            println!("{IND} Usage: context delete <context_id>");
                            break 'done;
                        };

                        let Ok(context_id) = context_id.parse() else {
                            println!("{IND} Invalid context ID: {}", context_id);
                            break 'done;
                        };

                        node.ctx_manager.delete_context(&context_id).await?;

                        println!("{IND} Deleted context {}", context_id);
                    }
                    "transactions" => {
                        let Some(context_id) = args else {
                            println!("{IND} Usage: context transactions <context_id>");
                            break 'done;
                        };

                        let Ok(context_id) = context_id.parse() else {
                            println!("{IND} Invalid context ID: {}", context_id);
                            break 'done;
                        };

                        let handle = node.store.handle();

<<<<<<< HEAD
                        let mut iter = handle.iter::<calimero_store::key::ContextTransaction>()?;

                        let first = 'first: {
                            let Some(k) = iter
                                .seek(calimero_store::key::ContextTransaction::new(
                                    context_id, [0; 32],
                                ))
                                .transpose()
                            else {
                                break 'first None;
                            };

                            Some((k, iter.read()))
                        };
=======
                        let key = calimero_store::key::ContextTransaction::new(context_id, [0; 32]);
>>>>>>> 0ce552fc

                        println!("{IND} {c1:44} | {c2:44}", c1 = "Hash", c2 = "Prior Hash");

                        for (k, v) in first.into_iter().chain(iter.entries()) {
                            let (k, v) = (k?, v?);
                            let entry = format!(
                                "{c1:44} | {c2}",
                                c1 = calimero_primitives::hash::Hash::from(k.transaction_id()),
                                c2 = calimero_primitives::hash::Hash::from(v.prior_hash),
                            );
                            for line in entry.lines() {
                                println!("{IND} {}", line.cyan());
                            }
                        }
                    }
                    "state" => {
                        let Some(context_id) = args else {
                            println!("{IND} Usage: context state <context_id>");
                            break 'done;
                        };

                        let Ok(context_id) = context_id.parse() else {
                            println!("{IND} Invalid context ID: {}", context_id);
                            break 'done;
                        };

                        let handle = node.store.handle();

<<<<<<< HEAD
=======
                        let key = calimero_store::key::ContextState::new(context_id, [0; 32]);

>>>>>>> 0ce552fc
                        println!("{IND} {c1:44} | {c2:44}", c1 = "State Key", c2 = "Value");

                        let mut iter = handle.iter::<calimero_store::key::ContextState>()?;

                        // let first = 'first: {
                        //     let Some(k) = iter
                        //         .seek(calimero_store::key::ContextState::new(context_id, [0; 32]))
                        //         .transpose()
                        //     else {
                        //         break 'first None;
                        //     };

                        //     Some((k, iter.read()))
                        //                   ^^^^~ ContextState<'a> lends the `iter`, while `.entries()` attempts to mutate it
                        // };

                        for (k, v) in iter.entries() {
                            let (k, v) = (k?, v?);
                            if k.context_id() != context_id {
                                // todo! revisit this when DBIter::seek no longer returns
                                // todo! the sought item, you have to call next(), read()
                                continue;
                            }
                            let entry = format!(
                                "{c1:44} | {c2:?}",
                                c1 = calimero_primitives::hash::Hash::from(k.state_key()),
                                c2 = v.value,
                            );
                            for line in entry.lines() {
                                println!("{IND} {}", line.cyan());
                            }
                        }
                    }
                    unknown => {
                        println!("{IND} Unknown command: `{}`", unknown);
                        break 'usage;
                    }
                }

                break 'done;
            };
            println!("{IND} Usage: context [ls|join|leave|create|delete|state] [args]");
        }
        unknown => {
            println!("{IND} Unknown command: `{}`", unknown);
            println!("{IND} Usage: [call|peers|pool|gc|store|context|application] [args]")
        }
    }

    Ok(())
}

impl Node {
    pub fn new(
        config: &NodeConfig,
        network_client: calimero_network::client::NetworkClient,
        node_events: broadcast::Sender<calimero_primitives::events::NodeEvent>,
        ctx_manager: calimero_context::ContextManager,
        store: Store,
    ) -> Self {
        Self {
            id: config.identity.public().to_peer_id(),
            typ: config.node_type,
            store,
            tx_pool: transaction_pool::TransactionPool::default(),
            ctx_manager,
            network_client,
            node_events,
            // --
            nonce: 0,
        }
    }

    pub async fn handle_event(
        &mut self,
        event: calimero_network::types::NetworkEvent,
    ) -> eyre::Result<()> {
        match event {
            calimero_network::types::NetworkEvent::Subscribed {
                peer_id: their_peer_id,
                topic: topic_hash,
            } => {
                if let Err(err) = self.handle_subscribed(their_peer_id, topic_hash).await {
                    error!(?err, "Failed to handle subscribed event");
                }
            }
            calimero_network::types::NetworkEvent::Message { message, .. } => {
                if let Err(err) = self.handle_message(message).await {
                    error!(?err, "Failed to handle message event");
                }
            }
            calimero_network::types::NetworkEvent::ListeningOn { address, .. } => {
                info!("Listening on: {}", address);
            }
            calimero_network::types::NetworkEvent::StreamOpened { peer_id, stream } => {
                info!("Stream opened from peer: {}", peer_id);

                if let Err(err) = self.handle_opened_stream(stream).await {
                    error!(?err, "Failed to handle stream");
                }

                info!("Stream closed from peer: {:?}", peer_id);
            }
        }

        Ok(())
    }

    async fn handle_subscribed(
        &mut self,
        their_peer_id: libp2p::PeerId,
        topic_hash: libp2p::gossipsub::TopicHash,
    ) -> eyre::Result<()> {
        let Ok(context_id) = topic_hash.as_str().parse() else {
            // eyre::bail!(
            //     "Failed to parse topic hash '{}' into context ID",
            //     topic_hash
            // );
            return Ok(());
        };

        // Too much errors due to concurrent tries to catchup, e.g.
        // 2024-07-12T16:29:36.373857Z ERROR calimero_node: Failed to handle subscribed event err=
        // 0: Timeout while waiting for catchup message: Elapsed(())

        // if self
        //     .ctx_manager
        //     .is_context_pending_initial_catchup(&context_id)
        //     .await
        // {
        //     info!(%context_id, %their_peer_id, "Attempting to perform subscription triggered catchup");

        //     self.perform_catchup(context_id, their_peer_id).await?;

        //     self.ctx_manager
        //         .clear_context_pending_initial_catchup(&context_id)
        //         .await;

        //     info!(%context_id, %their_peer_id, "Subscription triggered catchup successfully finished");
        // }

        let handle = self.store.handle();

        if !handle.has(&calimero_store::key::ContextMeta::new(context_id))? {
            debug!(
                %context_id,
                %their_peer_id,
                "Observed subscription to unknown context, ignoring.."
            );
            return Ok(());
        };

        info!("{} joined the session.", their_peer_id.cyan());
        let _ = self
            .node_events
            .send(calimero_primitives::events::NodeEvent::Application(
                calimero_primitives::events::ApplicationEvent {
                    context_id,
                    payload: calimero_primitives::events::ApplicationEventPayload::PeerJoined(
                        calimero_primitives::events::PeerJoinedPayload {
                            peer_id: their_peer_id,
                        },
                    ),
                },
            ));

        Ok(())
    }

    async fn handle_message(&mut self, message: libp2p::gossipsub::Message) -> eyre::Result<()> {
        let Some(source) = message.source else {
            warn!(?message, "Received message without source");
            return Ok(());
        };

        match serde_json::from_slice(&message.data)? {
            types::PeerAction::SharePublicKey(public_key) => {
                // Handle the shared public key
                // TODO: Should we store it? Use it for verification?
                info!("Received public key: {:?}", public_key);
            }
            types::PeerAction::Transaction(transaction) => {
                debug!(?transaction, %source, "Received transaction");

                let handle = self.store.handle();

                let ctx_meta_key = calimero_store::key::ContextMeta::new(transaction.context_id);
                let prior_transaction_key = calimero_store::key::ContextTransaction::new(
                    transaction.context_id,
                    transaction.prior_hash.into(),
                );

                let transaction_hash = self.tx_pool.insert(source, transaction.clone(), None)?;

                if !handle.has(&ctx_meta_key)?
                    || (transaction.prior_hash != calimero_primitives::hash::Hash::default()
                        && !handle.has(&prior_transaction_key)?
                        && !self.typ.is_coordinator())
                {
                    info!(context_id=%transaction.context_id, %source, "Attempting to perform tx triggered catchup");

                    self.perform_catchup(transaction.context_id, source).await?;

                    self.ctx_manager
                        .clear_context_pending_initial_catchup(&transaction.context_id)
                        .await;

                    info!(context_id=%transaction.context_id, %source, "Tx triggered catchup successfully finished");
                };

                let Some(context) = self.ctx_manager.get_context(&transaction.context_id)? else {
                    eyre::bail!("Context '{}' not found", transaction.context_id);
                };

                if self.typ.is_coordinator() {
                    let Some(pool_entry) = self.tx_pool.remove(&transaction_hash) else {
                        return Ok(());
                    };

                    self.validate_pending_transaction(
                        context,
                        pool_entry.transaction,
                        transaction_hash,
                    )
                    .await?;
                }
            }
            types::PeerAction::TransactionConfirmation(confirmation) => {
                debug!(?confirmation, %source, "Received transaction confirmation");
                // todo! ensure this was only sent by a coordinator

                let Some(transaction_pool::TransactionPoolEntry {
                    transaction,
                    outcome_sender,
                    ..
                }) = self.tx_pool.remove(&confirmation.transaction_hash)
                else {
                    return Ok(());
                };

                let outcome_result = self
                    .execute_in_context(confirmation.transaction_hash, transaction)
                    .await;

                if let Some(outcome_sender) = outcome_sender {
                    let _ = outcome_sender.send(outcome_result);
                }
            }
            types::PeerAction::TransactionRejection(rejection) => {
                debug!(?rejection, %source, "Received transaction rejection");
                // todo! ensure this was only sent by a coordinator

                if let Err(err) = self.reject_from_pool(rejection.transaction_hash).await {
                    error!(%err, "Failed to reject transaction from pool");
                };

                info!(context_id=%rejection.context_id, %source, "Attempting to perform rejection triggered catchup");

                self.perform_catchup(rejection.context_id, source).await?;

                self.ctx_manager
                    .clear_context_pending_initial_catchup(&rejection.context_id)
                    .await;

                info!(context_id=%rejection.context_id, %source, "Rejection triggered catchup successfully finished");
            }
        }

        Ok(())
    }

    async fn validate_pending_transaction(
        &mut self,
        context: calimero_primitives::context::Context,
        transaction: calimero_primitives::transaction::Transaction,
        transaction_hash: calimero_primitives::hash::Hash,
    ) -> eyre::Result<bool> {
        if context.last_transaction_hash == transaction.prior_hash {
            self.nonce += 1;

            self.push_action(
                transaction.context_id,
                types::PeerAction::TransactionConfirmation(types::TransactionConfirmation {
                    context_id: transaction.context_id,
                    nonce: self.nonce,
                    transaction_hash,
                    // todo! proper confirmation hash
                    confirmation_hash: transaction_hash,
                }),
            )
            .await?;

            self.persist_transaction(context.clone(), transaction.clone(), transaction_hash)?;

            Ok(true)
        } else {
            self.push_action(
                transaction.context_id,
                types::PeerAction::TransactionRejection(types::TransactionRejection {
                    context_id: transaction.context_id,
                    transaction_hash,
                }),
            )
            .await?;

            Ok(false)
        }
    }

    async fn push_action(
        &mut self,
        context_id: calimero_primitives::context::ContextId,
        action: types::PeerAction,
    ) -> eyre::Result<()> {
        self.network_client
            .publish(
                TopicHash::from_raw(context_id),
                serde_json::to_vec(&action)?,
            )
            .await?;

        Ok(())
    }

    pub async fn handle_call(
        &mut self,
        context_id: calimero_primitives::context::ContextId,
        method: String,
        payload: Vec<u8>,
        write: bool,
        executor_public_key: [u8; 32],
        outcome_sender: oneshot::Sender<
            Result<calimero_runtime::logic::Outcome, calimero_node_primitives::CallError>,
        >,
    ) {
        let Ok(Some(context)) = self.ctx_manager.get_context(&context_id) else {
            let _ =
                outcome_sender.send(Err(calimero_node_primitives::CallError::ContextNotFound {
                    context_id,
                }));
            return;
        };

        if write {
            let (inner_outcome_sender, inner_outcome_receiver) = oneshot::channel();

            if let Err(err) = self
                .call_mutate(
                    context,
                    method,
                    payload,
                    executor_public_key,
                    inner_outcome_sender,
                )
                .await
            {
                let _ = outcome_sender.send(Err(calimero_node_primitives::CallError::Mutate(err)));
                return;
            }

            tokio::spawn(async move {
                match inner_outcome_receiver.await {
                    Ok(outcome) => match outcome {
                        Ok(outcome) => {
                            let _ = outcome_sender.send(Ok(outcome));
                        }
                        Err(err) => {
                            let _ = outcome_sender
                                .send(Err(calimero_node_primitives::CallError::Mutate(err)));
                        }
                    },
                    Err(err) => {
                        error!("Failed to receive inner outcome of a transaction: {}", err);
                        let _ =
                            outcome_sender.send(Err(calimero_node_primitives::CallError::Mutate(
                                calimero_node_primitives::MutateCallError::InternalError,
                            )));
                    }
                }
            });
        } else {
            match self
                .call_query(context, method, payload, executor_public_key)
                .await
            {
                Ok(outcome) => {
                    let _ = outcome_sender.send(Ok(outcome));
                }
                Err(err) => {
                    let _ =
                        outcome_sender.send(Err(calimero_node_primitives::CallError::Query(err)));
                }
            };
        }
    }

    async fn call_query(
        &mut self,
        context: calimero_primitives::context::Context,
        method: String,
        payload: Vec<u8>,
        executor_public_key: [u8; 32],
    ) -> Result<calimero_runtime::logic::Outcome, calimero_node_primitives::QueryCallError> {
        if !self
            .ctx_manager
            .is_application_installed(&context.application_id)
            .unwrap_or_default()
        {
            return Err(
                calimero_node_primitives::QueryCallError::ApplicationNotInstalled {
                    application_id: context.application_id,
                },
            );
        }

        self.execute(context, None, method, payload, executor_public_key)
            .await
            .map_err(|e| {
                error!(%e,"Failed to execute query call.");
                calimero_node_primitives::QueryCallError::InternalError
            })
    }

    async fn call_mutate(
        &mut self,
        context: calimero_primitives::context::Context,
        method: String,
        payload: Vec<u8>,
        executor_public_key: [u8; 32],
        outcome_sender: oneshot::Sender<
            Result<calimero_runtime::logic::Outcome, calimero_node_primitives::MutateCallError>,
        >,
    ) -> Result<calimero_primitives::hash::Hash, calimero_node_primitives::MutateCallError> {
        if self.typ.is_coordinator() {
            return Err(calimero_node_primitives::MutateCallError::InvalidNodeType {
                node_type: self.typ,
            });
        }

        if !self
            .ctx_manager
            .is_application_installed(&context.application_id)
            .unwrap_or_default()
        {
            return Err(
                calimero_node_primitives::MutateCallError::ApplicationNotInstalled {
                    application_id: context.application_id,
                },
            );
        }

        if self
            .network_client
            .mesh_peer_count(TopicHash::from_raw(context.id))
            .await
            == 0
        {
            return Err(calimero_node_primitives::MutateCallError::NoConnectedPeers);
        }

        let transaction = calimero_primitives::transaction::Transaction {
            context_id: context.id,
            method,
            payload,
            prior_hash: context.last_transaction_hash,
            executor_public_key,
        };

        self.push_action(
            context.id,
            types::PeerAction::Transaction(transaction.clone()),
        )
        .await
        .map_err(|err| {
            error!(%err, "Failed to push transaction over the network.");
            calimero_node_primitives::MutateCallError::InternalError
        })?;

        let tx_hash = self
            .tx_pool
            .insert(self.id, transaction, Some(outcome_sender))
            .map_err(|err| {
                error!(%err, "Failed to insert transaction into the pool.");
                calimero_node_primitives::MutateCallError::InternalError
            })?;

        Ok(tx_hash)
    }

    async fn execute_in_context(
        &mut self,
        transaction_hash: calimero_primitives::hash::Hash,
        transaction: calimero_primitives::transaction::Transaction,
    ) -> Result<calimero_runtime::logic::Outcome, calimero_node_primitives::MutateCallError> {
        let Some(context) = self
            .ctx_manager
            .get_context(&transaction.context_id)
            .map_err(|e| {
                error!(%e, "Failed to get context");
                calimero_node_primitives::MutateCallError::InternalError
            })?
        else {
            error!(%transaction.context_id, "Context not found");
            return Err(calimero_node_primitives::MutateCallError::InternalError);
        };

        if context.last_transaction_hash != transaction.prior_hash {
            error!(
                context_id=%transaction.context_id,
                %transaction_hash,
                prior_hash=%transaction.prior_hash,
                "Transaction from the pool doesn't build on last transaction",
            );
            return Err(calimero_node_primitives::MutateCallError::TransactionRejected);
        }

        let outcome = self
            .execute_transaction(context, transaction, transaction_hash)
            .await
            .map_err(|e| {
                error!(%e, "Failed to execute transaction");
                calimero_node_primitives::MutateCallError::InternalError
            })?;

        Ok(outcome)
    }

    async fn execute_transaction(
        &mut self,
        context: calimero_primitives::context::Context,
        transaction: calimero_primitives::transaction::Transaction,
        hash: calimero_primitives::hash::Hash,
    ) -> eyre::Result<calimero_runtime::logic::Outcome> {
        let outcome = self
            .execute(
                context.clone(),
                Some(hash),
                transaction.method.clone(),
                transaction.payload.clone(),
                transaction.executor_public_key,
            )
            .await?;

        self.persist_transaction(context, transaction, hash)?;

        Ok(outcome)
    }

    async fn reject_from_pool(
        &mut self,
        hash: calimero_primitives::hash::Hash,
    ) -> eyre::Result<Option<()>> {
        let Some(transaction_pool::TransactionPoolEntry { outcome_sender, .. }) =
            self.tx_pool.remove(&hash)
        else {
            return Ok(None);
        };

        if let Some(sender) = outcome_sender {
            let _ = sender.send(Err(
                calimero_node_primitives::MutateCallError::TransactionRejected,
            ));
        }

        Ok(Some(()))
    }

    fn persist_transaction(
        &mut self,
        context: calimero_primitives::context::Context,
        transaction: calimero_primitives::transaction::Transaction,
        hash: calimero_primitives::hash::Hash,
    ) -> eyre::Result<()> {
        let mut handle = self.store.handle();

        handle.put(
            &calimero_store::key::ContextTransaction::new(context.id, hash.into()),
            &calimero_store::types::ContextTransaction {
                method: transaction.method.into(),
                payload: transaction.payload.into(),
                prior_hash: *transaction.prior_hash,
                executor_public_key: transaction.executor_public_key,
            },
        )?;

        handle.put(
            &calimero_store::key::ContextMeta::new(context.id),
            &calimero_store::types::ContextMeta {
                application: calimero_store::key::ApplicationMeta::new(context.application_id),
                last_transaction_hash: *hash.as_bytes(),
            },
        )?;

        Ok(())
    }

    pub async fn execute(
        &mut self,
        context: calimero_primitives::context::Context,
        hash: Option<calimero_primitives::hash::Hash>,
        method: String,
        payload: Vec<u8>,
        executor_public_key: [u8; 32],
    ) -> eyre::Result<calimero_runtime::logic::Outcome> {
        let mut storage = match hash {
            Some(_) => runtime_compat::RuntimeCompatStore::temporal(&mut self.store, context.id),
            None => runtime_compat::RuntimeCompatStore::read_only(&self.store, context.id),
        };

        let Some(blob) = self
            .ctx_manager
            .load_application_blob(&context.application_id)
            .await?
        else {
            eyre::bail!(
                "fatal error: missing blob for application `{}`",
                context.application_id
            );
        };

        let outcome = calimero_runtime::run(
            &blob,
            &method,
            calimero_runtime::logic::VMContext {
                input: payload,
                executor_public_key,
            },
            &mut storage,
            &get_runtime_limits()?,
        )?;

        if let Some(hash) = hash {
            assert!(storage.commit()?, "do we have a non-temporal store?");

            // todo! return an error to the caller if the method did not write to storage
            // todo! debate: when we switch to optimistic execution
            // todo! we won't have query vs. mutate methods anymore, so this shouldn't matter

            let _ = self
                .node_events
                .send(calimero_primitives::events::NodeEvent::Application(
                calimero_primitives::events::ApplicationEvent {
                    context_id: context.id,
                    payload:
                        calimero_primitives::events::ApplicationEventPayload::TransactionExecuted(
                            calimero_primitives::events::ExecutedTransactionPayload { hash },
                        ),
                },
            ));
        }

        let _ = self
            .node_events
            .send(calimero_primitives::events::NodeEvent::Application(
                calimero_primitives::events::ApplicationEvent {
                    context_id: context.id,
                    payload: calimero_primitives::events::ApplicationEventPayload::OutcomeEvent(
                        calimero_primitives::events::OutcomeEventPayload {
                            events: outcome
                                .events
                                .iter()
                                .map(|e| OutcomeEvent {
                                    data: e.data.clone(),
                                    kind: e.kind.clone(),
                                })
                                .collect(),
                        },
                    ),
                },
            ));

        Ok(outcome)
    }
}

// TODO: move this into the config
// TODO: also this would be nice to have global default with per application customization
fn get_runtime_limits() -> eyre::Result<VMLimits> {
    Ok(calimero_runtime::logic::VMLimits {
        max_stack_size: 200 << 10, // 200 KiB
        max_memory_pages: 1 << 10, // 1 KiB
        max_registers: 100,
        max_register_size: (100 << 20).validate()?, // 100 MiB
        max_registers_capacity: 1 << 30,            // 1 GiB
        max_logs: 100,
        max_log_size: 16 << 10, // 16 KiB
        max_events: 100,
        max_event_kind_size: 100,
        max_event_data_size: 16 << 10,               // 16 KiB
        max_storage_key_size: (1 << 20).try_into()?, // 1 MiB
        max_storage_value_size: (10 << 20).try_into()?, // 10 MiB
                                                     // can_write: writes, // todo!
    })
}<|MERGE_RESOLUTION|>--- conflicted
+++ resolved
@@ -84,11 +84,7 @@
     let mut stdin = tokio::io::BufReader::new(tokio::io::stdin()).lines();
 
     match network_client
-<<<<<<< HEAD
         .subscribe(IdentTopic::new("meta_topic"))
-=======
-        .subscribe(IdentTopic::new("meta_topic".to_string()))
->>>>>>> 0ce552fc
         .await
     {
         Ok(_) => info!("Subscribed to meta topic"),
@@ -321,11 +317,6 @@
                 c2 = "State Key",
             );
 
-<<<<<<< HEAD
-=======
-            let key = calimero_store::key::ContextState::new([0; 32].into(), [0; 32]);
-
->>>>>>> 0ce552fc
             let handle = node.store.handle();
 
             for (k, v) in handle
@@ -449,11 +440,7 @@
                 match subcommand {
                     "ls" => {
                         println!(
-<<<<<<< HEAD
-                            "{IND} {c1:44} | {c2:44} | {c3}",
-=======
                             "{IND} {c1:44} | {c2:64} | Last Transaction",
->>>>>>> 0ce552fc
                             c1 = "Context ID",
                             c2 = "Application ID",
                         );
@@ -537,30 +524,17 @@
                         println!("{IND} Left context {}", context_id);
                     }
                     "create" => {
-<<<<<<< HEAD
-                        let Some((context_id, application_id)) = args.and_then(|args| {
-                            let mut iter = args.split(' ');
-                            let context = iter.next()?;
-                            let application_id = iter.next()?;
-
-                            Some((context, application_id))
-                        }) else {
-                            println!("{IND} Usage: context create <context_id> <application_id>");
-=======
-                        let Some((context_id, application_id, version, url, private_key)) = args
-                            .and_then(|args| {
+                        let Some((context_id, application_id, private_key)) =
+                            args.and_then(|args| {
                                 let mut iter = args.split(' ');
                                 let context = iter.next()?;
                                 let application = iter.next()?;
-                                let version = iter.next()?;
-                                let url = iter.next()?;
                                 let private_key = iter.next()?;
 
-                                Some((context, application, version, url, private_key))
+                                Some((context, application, private_key))
                             })
                         else {
                             println!("{IND} Usage: context create <context_id> <application_id> <version> <url> <private_key>");
->>>>>>> 0ce552fc
                             break 'done;
                         };
 
@@ -573,10 +547,6 @@
                             println!("{IND} Invalid application ID: {}", application_id);
                             break 'done;
                         };
-
-<<<<<<< HEAD
-=======
-                        let application_id = application_id.to_owned().into();
 
                         // Parse the private key
                         let private_key = bs58::decode(private_key)
@@ -595,14 +565,6 @@
                             private_key: Some(private_key),
                         };
 
-                        println!("{IND} Downloading application..");
-
-                        // todo! we should be able to install latest version
-                        node.ctx_manager
-                            .install_application(&application_id, &version, url, None)
-                            .await?;
-
->>>>>>> 0ce552fc
                         let context = calimero_primitives::context::Context {
                             id: context_id,
                             application_id,
@@ -644,7 +606,6 @@
 
                         let handle = node.store.handle();
 
-<<<<<<< HEAD
                         let mut iter = handle.iter::<calimero_store::key::ContextTransaction>()?;
 
                         let first = 'first: {
@@ -659,9 +620,6 @@
 
                             Some((k, iter.read()))
                         };
-=======
-                        let key = calimero_store::key::ContextTransaction::new(context_id, [0; 32]);
->>>>>>> 0ce552fc
 
                         println!("{IND} {c1:44} | {c2:44}", c1 = "Hash", c2 = "Prior Hash");
 
@@ -690,11 +648,6 @@
 
                         let handle = node.store.handle();
 
-<<<<<<< HEAD
-=======
-                        let key = calimero_store::key::ContextState::new(context_id, [0; 32]);
-
->>>>>>> 0ce552fc
                         println!("{IND} {c1:44} | {c2:44}", c1 = "State Key", c2 = "Value");
 
                         let mut iter = handle.iter::<calimero_store::key::ContextState>()?;
