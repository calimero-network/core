--- conflicted
+++ resolved
@@ -464,11 +464,7 @@
                 .approve(context_id, executor_public_key, *proposal_id)
                 .await
                 .map_err(|e| {
-<<<<<<< HEAD
-                    error!(%e, "Failed to approve proposal {:?} in context {:?} by identity {:?}", approval, context_id, executor_public_key);
-=======
                     error!(%e, "Failed to approve proposal {:?}", proposal_id);
->>>>>>> f3e221c8
                     CallError::InternalError
                 })?;
         }
