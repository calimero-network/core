--- conflicted
+++ resolved
@@ -346,13 +346,8 @@
 
         let shared_key = SharedKey::from_sk(&sender_key);
 
-<<<<<<< HEAD
         let artifact = shared_key
-            .decrypt(artifact, [0; 12])
-=======
-        let artifact = &shared_key
             .decrypt(artifact, nonce)
->>>>>>> db551eb9
             .ok_or_eyre("failed to decrypt message")?;
 
         let Some(outcome) = self
