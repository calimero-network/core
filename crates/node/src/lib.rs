use std::collections::BTreeMap;
use std::fs;

use calimero_runtime::Constraint;
use libp2p::identity;
use owo_colors::OwoColorize;
use tokio::io::AsyncBufReadExt;
use tokio::sync::{mpsc, oneshot};
use tracing::{error, info, warn};

pub mod config;
pub mod types;

type BoxedFuture<T> = std::pin::Pin<Box<dyn std::future::Future<Output = T>>>;

#[derive(Debug)]
pub struct NodeConfig {
    pub home: camino::Utf8PathBuf,
    pub app_path: camino::Utf8PathBuf,
    pub identity: identity::Keypair,
    pub node_type: calimero_primitives::types::NodeType,
    pub network: calimero_network::config::NetworkConfig,
    pub server: calimero_server::config::ServerConfig,
    pub store: calimero_store::config::StoreConfig,
}

#[derive(Debug)]
pub struct TransactionPoolEntry {
    sender: calimero_network::types::PeerId,
    transaction: calimero_primitives::transaction::Transaction,
    outcome_rx: Option<oneshot::Sender<calimero_runtime::logic::Outcome>>,
}

#[derive(Debug, Default)]
pub struct TransactionPool {
    transactions: BTreeMap<calimero_primitives::hash::Hash, TransactionPoolEntry>,
}

pub struct Node {
    id: calimero_network::types::PeerId,
    typ: calimero_primitives::types::NodeType,
    store: calimero_store::Store,
    tx_pool: TransactionPool,
    app_blob: Vec<u8>,
    app_topic: calimero_network::types::TopicHash,
    network_client: calimero_network::NetworkClient,
    // --
    nonce: u64,
    last_tx: calimero_primitives::hash::Hash,
}

pub async fn start(config: NodeConfig) -> eyre::Result<()> {
    let peer_id = config.identity.public().to_peer_id();

    info!("Peer ID: {}", peer_id);

    let (network_client, mut network_events) = calimero_network::run(&config.network).await?;

    let mut node = Node::new(&config, network_client).await?;

    let (server_sender, mut server_receiver) = mpsc::channel(32);

<<<<<<< HEAD
    let mut server = Box::pin(calimero_server::start(
        config.server,
        server_sender,
        config.identity,
    ));
=======
    let mut server = Box::pin(calimero_server::start(config.server, server_sender))
        as BoxedFuture<eyre::Result<()>>;
>>>>>>> 28c66ee3

    let mut stdin = tokio::io::BufReader::new(tokio::io::stdin()).lines();

    loop {
        tokio::select! {
            event = network_events.recv() => {
                match event {
                    Some(event) => node.handle_event(event).await?,
                    None => break,
                }
            }
            line = stdin.next_line() => {
                if let Some(line) = line? {
                    handle_line(&mut node, line).await?;
                }
            }
            result = &mut server => {
                result?;
                server = Box::pin(std::future::pending());
                continue;
            }
            Some((method, payload, write, tx)) = server_receiver.recv() => {
                if write {
                    if let Err(err) = node.call_mut(method, payload, tx).await {
                        error!("Failed to send transaction: {}", err);
                    }
                } else {
                    match node.call(method, payload).await {
                        Ok(outcome) => {
                            let _ = tx.send(outcome);
                        },
                        Err(err) => error!("Failed to execute transaction: {}", err)
                    };
                }
            }
        }
    }

    Ok(())
}

async fn handle_line(node: &mut Node, line: String) -> eyre::Result<()> {
    let (command, args) = match line.split_once(' ') {
        Some((method, payload)) => (method, Some(payload)),
        None => (line.as_str(), None),
    };

    #[allow(non_snake_case)]
    let IND = " │".yellow();

    match command {
        "call" => {
            if let Some(args) = args {
                let (method, payload) = args.split_once(' ').unwrap_or_else(|| (args, "{}"));
                match serde_json::from_str::<serde_json::Value>(payload) {
                    Ok(_) => {
                        let (tx, rx) = oneshot::channel();

                        let tx_hash = match node
                            .call_mut(method.to_owned(), payload.as_bytes().to_owned(), tx)
                            .await
                        {
                            Ok(tx_hash) => tx_hash,
                            Err(e) => {
                                println!("{IND} Failed to send transaction: {}", e);
                                return Ok(());
                            }
                        };

                        println!("{IND} Scheduled Transaction! {:?}", tx_hash);

                        tokio::spawn(async move {
                            if let Ok(outcome) = rx.await {
                                println!("{IND} {:?}", tx_hash);

                                match outcome.returns {
                                    Ok(result) => match result {
                                        Some(result) => {
                                            println!("{IND}   Return Value:");
                                            let result = if let Ok(value) =
                                                serde_json::from_slice::<serde_json::Value>(&result)
                                            {
                                                format!(
                                                    "(json): {}",
                                                    format!("{:#}", value)
                                                        .lines()
                                                        .map(|line| line.cyan().to_string())
                                                        .collect::<Vec<_>>()
                                                        .join("\n")
                                                )
                                            } else {
                                                format!("(raw): {:?}", result.cyan())
                                            };

                                            for line in result.lines() {
                                                println!("{IND}     > {}", line);
                                            }
                                        }
                                        None => println!("{IND}   (No return value)"),
                                    },
                                    Err(err) => {
                                        let err = format!("{:#?}", err);

                                        println!("{IND}   Error:");
                                        for line in err.lines() {
                                            println!("{IND}     > {}", line.yellow());
                                        }
                                    }
                                }

                                if !outcome.logs.is_empty() {
                                    println!("{IND}   Logs:");

                                    for log in outcome.logs {
                                        println!("{IND}     > {}", log.cyan());
                                    }
                                }
                            }
                        });
                    }
                    Err(e) => {
                        println!("{IND} Failed to parse payload: {}", e);
                    }
                }
            } else {
                println!("{IND} Usage: call <Method> <JSON Payload>");
            }
        }
        "gc" => {
            if node.tx_pool.transactions.is_empty() {
                println!("{IND} Transaction pool is empty.");
            } else {
                println!(
                    "{IND} Garbage collecting {} transactions.",
                    node.tx_pool.transactions.len().cyan()
                );
                node.tx_pool = TransactionPool::default();
            }
        }
        "pool" => {
            if node.tx_pool.transactions.is_empty() {
                println!("{IND} Transaction pool is empty.");
            }
            for (hash, entry) in &node.tx_pool.transactions {
                println!("{IND} • {:?}", hash.cyan());
                println!("{IND}     Sender: {}", entry.sender.cyan());
                println!("{IND}     Method: {:?}", entry.transaction.method.cyan());
                println!("{IND}     Payload:");
                let payload = if let Ok(value) =
                    serde_json::from_slice::<serde_json::Value>(&entry.transaction.payload)
                {
                    format!(
                        "(json): {}",
                        format!("{:#}", value)
                            .lines()
                            .map(|line| line.cyan().to_string())
                            .collect::<Vec<_>>()
                            .join("\n")
                    )
                } else {
                    format!("(raw): {:?}", entry.transaction.payload.cyan())
                };

                for line in payload.lines() {
                    println!("{IND}       > {}", line);
                }
                println!("{IND}     Prior: {:?}", entry.transaction.prior_hash.cyan());
            }
        }
        "peers" => {
            let (all_peers, session_peers) = tokio::join!(
                node.network_client.peer_count(),
                node.network_client.mesh_peer_count(node.app_topic.clone()),
            );

            println!("{IND} Peers (General): {:#?}", all_peers.cyan());
            println!("{IND} Peers (Session): {:#?}", session_peers.cyan());
        }
        "store" => {
            let state = format!("{:#?}", node.store.get(&b"STATE".to_vec()));
            for line in state.lines() {
                println!("{IND} {}", line.cyan());
            }
        }
        unknown => {
            println!("{IND} Unknown command: `{}`", unknown);
            println!("{IND} Usage: [call|peers|pool|gc|store] [args]")
        }
    }

    Ok(())
}

impl Node {
    pub async fn new(
        config: &NodeConfig,
        network_client: calimero_network::NetworkClient,
    ) -> eyre::Result<Self> {
        let store = calimero_store::Store::open(&config.store)?;

        let tx_pool = TransactionPool::default();

        let app_blob = fs::read(&config.app_path)?;

        let app_topic = network_client
            .subscribe(calimero_network::types::IdentTopic::new(format!(
                "/calimero/experimental/app/{}",
                calimero_primitives::hash::Hash::hash(&app_blob),
            )))
            .await?
            .hash();

        Ok(Self {
            id: config.identity.public().to_peer_id(),
            typ: config.node_type,
            store,
            tx_pool,
            app_blob,
            app_topic,
            network_client,
            // --
            nonce: 0,
            last_tx: calimero_primitives::hash::Hash::default(),
        })
    }

    pub async fn handle_event(
        &mut self,
        event: calimero_network::types::NetworkEvent,
    ) -> eyre::Result<()> {
        match event {
            calimero_network::types::NetworkEvent::Subscribed {
                peer_id: their_peer_id,
                topic: topic_hash,
            } => {
                if self.app_topic == topic_hash {
                    info!("{} joined the session.", their_peer_id.cyan());
                }
            }
            calimero_network::types::NetworkEvent::Message { message, .. } => {
                let Some(source) = message.source else {
                    return Ok(());
                };
                match serde_json::from_slice(&message.data)? {
                    types::PeerAction::Transaction(transaction) => {
                        let transaction_hash = self.tx_pool.insert(source, transaction, None)?;

                        if self.typ.is_coordinator() {
                            self.nonce += 1;

                            self.push_action(types::PeerAction::TransactionConfirmation(
                                types::TransactionConfirmation {
                                    nonce: self.nonce,
                                    transaction_hash,
                                    // todo! proper confirmation hash
                                    confirmation_hash: transaction_hash,
                                },
                            ))
                            .await?;

                            self.tx_pool.remove(&transaction_hash);
                        }
                    }
                    types::PeerAction::TransactionConfirmation(confirmation) => {
                        // todo! ensure this was only sent by a coordinator
                        self.execute_in_pool(confirmation.transaction_hash).await?;
                    }
                    message => error!("Unhandled PeerAction: {:?}", message),
                }
            }
            calimero_network::types::NetworkEvent::ListeningOn { address, .. } => {
                warn!("listening on not expected here: {}", address);
            }
        }

        Ok(())
    }

    pub async fn push_action(&mut self, action: types::PeerAction) -> eyre::Result<()> {
        self.network_client
            .publish(self.app_topic.clone(), serde_json::to_vec(&action)?)
            .await
            .expect("Failed to publish message.");

        Ok(())
    }

    pub async fn call(
        &mut self,
        method: String,
        payload: Vec<u8>,
    ) -> eyre::Result<calimero_runtime::logic::Outcome> {
        self.execute(method, payload, false).await
    }

    pub async fn call_mut(
        &mut self,
        method: String,
        payload: Vec<u8>,
        tx: oneshot::Sender<calimero_runtime::logic::Outcome>,
    ) -> eyre::Result<calimero_primitives::hash::Hash> {
        if self.typ.is_coordinator() {
            eyre::bail!("Coordinator can not create transactions!");
        }

        if self
            .network_client
            .mesh_peer_count(self.app_topic.clone())
            .await
            == 0
        {
            eyre::bail!("No connected peers to send message to.");
        }

        let transaction = calimero_primitives::transaction::Transaction {
            method,
            payload,
            prior_hash: self.last_tx,
        };

        let tx_hash = self
            .tx_pool
            .insert(self.id, transaction.clone(), Some(tx))?;

        // todo! consider including the outcome hash in the transaction
        self.push_action(types::PeerAction::Transaction(transaction))
            .await?;

        self.last_tx = tx_hash;

        Ok(tx_hash)
    }

    async fn execute_in_pool(
        &mut self,
        hash: calimero_primitives::hash::Hash,
    ) -> eyre::Result<Option<()>> {
        let TransactionPoolEntry {
            transaction,
            outcome_rx,
            ..
        } = match self.tx_pool.remove(&hash) {
            Some(entry) => entry,
            None => return Ok(None),
        };

        let outcome = self
            .execute(transaction.method, transaction.payload, true)
            .await?;

        if let Some(tx) = outcome_rx {
            let _ = tx.send(outcome);
        }

        Ok(Some(()))
    }

    async fn execute(
        &mut self,
        method: String,
        payload: Vec<u8>,
        writes: bool,
    ) -> eyre::Result<calimero_runtime::logic::Outcome> {
        let mut storage = if writes {
            TemporalRuntimeStore::Write(calimero_store::TemporalStore::new(&self.store))
        } else {
            TemporalRuntimeStore::Read(calimero_store::ReadOnlyStore::new(&self.store))
        };

        let limits = calimero_runtime::logic::VMLimits {
            max_stack_size: 200 << 10, // 200 KiB
            max_memory_pages: 1 << 10, // 1 KiB
            max_registers: 100,
            max_register_size: (100 << 20).validate()?, // 100 MiB
            max_registers_capacity: 1 << 30,            // 1 GiB
            max_logs: 100,
            max_log_size: 16 << 10,                      // 16 KiB
            max_storage_key_size: (1 << 20).try_into()?, // 1 MiB
            max_storage_value_size: (10 << 20).try_into()?, // 10 MiB
                                                         // can_write: writes, // todo!
        };

        let outcome = calimero_runtime::run(
            &self.app_blob,
            &method,
            calimero_runtime::logic::VMContext { input: payload },
            &mut storage,
            &limits,
        )?;

        if let (Ok(_), TemporalRuntimeStore::Write(storage)) = (&outcome.returns, storage) {
            if storage.has_changes() {
                storage.commit()?;
            }
            /* else {
                todo!("return an error to the caller that the method did not write to storage")
            } */
        }

        Ok(outcome)
    }
}

pub enum TemporalRuntimeStore {
    Read(calimero_store::ReadOnlyStore),
    Write(calimero_store::TemporalStore),
}

impl calimero_runtime::store::Storage for TemporalRuntimeStore {
    fn get(&self, key: &calimero_runtime::store::Key) -> Option<Vec<u8>> {
        match self {
            Self::Read(store) => store.get(key).ok().flatten(),
            Self::Write(store) => store.get(key).ok().flatten(),
        }
    }

    fn set(
        &mut self,
        key: calimero_runtime::store::Key,
        value: calimero_runtime::store::Value,
    ) -> Option<calimero_runtime::store::Value> {
        match self {
            Self::Read(_) => unimplemented!("Can not write to read-only store."),
            Self::Write(store) => store.put(key, value),
        }
    }

    fn has(&self, key: &calimero_runtime::store::Key) -> bool {
        // todo! optimize to avoid eager reads
        match self {
            Self::Read(store) => store.get(key).ok().is_some(),
            Self::Write(store) => store.get(key).ok().is_some(),
        }
    }
}

impl TransactionPool {
    fn insert(
        &mut self,
        sender: calimero_network::types::PeerId,
        transaction: calimero_primitives::transaction::Transaction,
        outcome_rx: Option<oneshot::Sender<calimero_runtime::logic::Outcome>>,
    ) -> eyre::Result<calimero_primitives::hash::Hash> {
        let transaction_hash = calimero_primitives::hash::Hash::hash_json(&transaction)
            .expect("Failed to hash transaction. This is a bug and should be reported.");

        self.transactions.insert(
            transaction_hash,
            TransactionPoolEntry {
                sender,
                transaction,
                outcome_rx,
            },
        );

        Ok(transaction_hash)
    }

    fn remove(&mut self, hash: &calimero_primitives::hash::Hash) -> Option<TransactionPoolEntry> {
        self.transactions.remove(hash)
    }
}<|MERGE_RESOLUTION|>--- conflicted
+++ resolved
@@ -60,16 +60,8 @@
 
     let (server_sender, mut server_receiver) = mpsc::channel(32);
 
-<<<<<<< HEAD
-    let mut server = Box::pin(calimero_server::start(
-        config.server,
-        server_sender,
-        config.identity,
-    ));
-=======
-    let mut server = Box::pin(calimero_server::start(config.server, server_sender))
+    let mut server = Box::pin(calimero_server::start(config.server, server_sender,config.identity))
         as BoxedFuture<eyre::Result<()>>;
->>>>>>> 28c66ee3
 
     let mut stdin = tokio::io::BufReader::new(tokio::io::stdin()).lines();
 
