--- conflicted
+++ resolved
@@ -25,7 +25,6 @@
     pub interval: Duration,
 }
 
-<<<<<<< HEAD
 async fn send(
     stream: &mut Stream,
     message: &StreamMessage<'_>,
@@ -37,13 +36,6 @@
         .unwrap_or(base_data);
 
     stream.send(Message::new(data)).await?;
-=======
-async fn send(stream: &mut Stream, message: &StreamMessage<'_>) -> EyreResult<()> {
-    let message = borsh::to_vec(message)?;
-
-    stream.send(Message::new(message)).await?;
-
->>>>>>> 6be490e6
     Ok(())
 }
 
@@ -56,7 +48,6 @@
         return Ok(None);
     };
 
-<<<<<<< HEAD
     let message_data = message?.data.to_vec();
 
     let data = shared_key
@@ -66,11 +57,6 @@
     let decoded = borsh::from_slice::<StreamMessage<'static>>(&data)?;
 
     Ok(Some(decoded))
-=======
-    let message = borsh::from_slice(&message?.data)?;
-
-    Ok(Some(message))
->>>>>>> 6be490e6
 }
 
 #[derive(Default)]
@@ -140,13 +126,6 @@
     }
 
     pub(crate) async fn handle_opened_stream(&self, mut stream: Box<Stream>) {
-<<<<<<< HEAD
-        if let Err(err) = self.internal_handle_opened_stream(&mut stream).await {
-            error!(%err, "Failed to handle stream message");
-
-            if let Err(err) = send(&mut stream, &StreamMessage::OpaqueError, None).await {
-                error!(%err, "Failed to send error message");
-=======
         loop {
             match self.internal_handle_opened_stream(&mut stream).await {
                 Ok(None) => break,
@@ -158,7 +137,6 @@
                         error!(%err, "Failed to send error message");
                     }
                 }
->>>>>>> 6be490e6
             }
         }
     }
