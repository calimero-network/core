--- conflicted
+++ resolved
@@ -47,19 +47,6 @@
 
 #[derive(Debug, Deserialize, Serialize)]
 #[non_exhaustive]
-<<<<<<< HEAD
-pub struct CatchupApplicationChanged {
-    pub application_id: ApplicationId,
-    pub blob_id: BlobId,
-    pub source: ApplicationSource,
-    pub hash: Option<Hash>,
-    pub metadata: Option<Vec<u8>>,
-}
-
-#[derive(Debug, Deserialize, Serialize)]
-#[non_exhaustive]
-=======
->>>>>>> cc3dbc68
 pub struct CatchupTransactionBatch {
     pub transactions: Vec<TransactionWithStatus>,
 }
