--- conflicted
+++ resolved
@@ -332,38 +332,25 @@
                                     None,
                                 )?;
                             }
-<<<<<<< HEAD
                             NodeType::Coordinator => {
                                 let _ = self
                                     .validate_pending_transaction(
-                                        context_.clone(),
+                                        context_,
                                         transaction,
                                         transaction_hash,
                                     )
                                     .await?;
 
                                 drop(self.tx_pool.remove(&transaction_hash));
-=======
-                            calimero_node_primitives::NodeType::Coordinator => {
-                                self.validate_pending_transaction(
-                                    &context_,
-                                    transaction,
-                                    transaction_hash,
-                                )
-                                .await?;
-
-                                self.tx_pool.remove(&transaction_hash);
->>>>>>> 7ca4eebc
                             }
                             _ => bail!("Unexpected node type"),
                         },
-<<<<<<< HEAD
                         TransactionStatus::Executed => match self.typ {
                             NodeType::Peer => {
                                 drop(
                                     self.execute_transaction(
-                                        context_.clone(),
-                                        transaction.clone(),
+                                        context_,
+                                        transaction,
                                         transaction_hash,
                                     )
                                     .await?,
@@ -372,22 +359,7 @@
                                 drop(self.tx_pool.remove(&transaction_hash));
                             }
                             NodeType::Coordinator => {
-                                self.persist_transaction(
-                                    context_,
-                                    transaction.clone(),
-                                    transaction_hash,
-                                )?;
-=======
-                        types::TransactionStatus::Executed => match self.typ {
-                            calimero_node_primitives::NodeType::Peer => {
-                                self.execute_transaction(&context_, transaction, transaction_hash)
-                                    .await?;
-
-                                self.tx_pool.remove(&transaction_hash);
-                            }
-                            calimero_node_primitives::NodeType::Coordinator => {
-                                self.persist_transaction(&context_, transaction, transaction_hash)?;
->>>>>>> 7ca4eebc
+                                self.persist_transaction(context_, transaction, transaction_hash)?;
                             }
                             _ => bail!("Unexpected node type"),
                         },
