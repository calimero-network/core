use std::collections::VecDeque;

use calimero_network::stream::{Message, Stream};
use calimero_node_primitives::NodeType;
use calimero_primitives::context::{Context, ContextId};
use calimero_primitives::hash::Hash;
use calimero_primitives::transaction::Transaction;
use calimero_store::key::ContextTransaction as ContextTransactionKey;
use eyre::{bail, Result as EyreResult};
use futures_util::{SinkExt, StreamExt};
use libp2p::gossipsub::TopicHash;
use libp2p::PeerId;
use rand::seq::SliceRandom;
use rand::thread_rng;
use serde_json::{from_slice as from_json_slice, to_vec as to_json_vec};
use tokio::time::timeout;
use tracing::{error, info, warn};

use crate::catchup::batch::CatchupBatchSender;
use crate::transaction_pool::TransactionPoolEntry;
use crate::types::{
    CatchupError, CatchupRequest, CatchupStreamMessage, TransactionStatus, TransactionWithStatus,
};
use crate::Node;

mod batch;

#[allow(clippy::multiple_inherent_impl)]
impl Node {
    // TODO: Consider splitting this long function into multiple parts.
    #[allow(clippy::too_many_lines)]
    pub(crate) async fn handle_opened_stream(&self, mut stream: Box<Stream>) -> EyreResult<()> {
        let Some(message) = stream.next().await else {
            bail!("Stream closed unexpectedly")
        };

        let request = match from_json_slice(&message?.data)? {
            CatchupStreamMessage::Request(req) => req,
            message @ (CatchupStreamMessage::TransactionsBatch(_)
            | CatchupStreamMessage::Error(_)) => {
                bail!("Unexpected message: {:?}", message)
            }
        };

        let Some(context) = self.ctx_manager.get_context(&request.context_id)? else {
            let message = to_json_vec(&CatchupStreamMessage::Error(
                CatchupError::ContextNotFound {
                    context_id: request.context_id,
                },
            ))?;
            stream.send(Message::new(message)).await?;

            return Ok(());
        };

        info!(
            request=?request,
            last_transaction_hash=%context.last_transaction_hash,
            "Processing catchup request for context",
        );

        let handle = self.store.handle();

        if request.last_executed_transaction_hash != Hash::default()
            && !handle.has(&ContextTransactionKey::new(
                request.context_id,
                request.last_executed_transaction_hash.into(),
            ))?
        {
            let message = to_json_vec(&CatchupStreamMessage::Error(
                CatchupError::TransactionNotFound {
                    transaction_hash: request.last_executed_transaction_hash,
                },
            ))?;
            stream.send(Message::new(message)).await?;

            return Ok(());
        };

<<<<<<< HEAD
        let application_id = context.application_id;

        if request
            .application_id
            .map_or(true, |id| id != application_id)
        {
            let Some(application) = self.ctx_manager.get_application(&application_id)? else {
                bail!(
                    "fatal error: context `{}` links to dangling application ID `{}`",
                    context.id,
                    application_id
                );
            };

            let message = to_json_vec(&CatchupStreamMessage::ApplicationChanged(
                CatchupApplicationChanged {
                    application_id,
                    blob_id: application.blob,
                    source: application.source,
                    hash: None, // todo! blob_mgr(application.blob)?.hash
                    metadata: Some(Vec::new()),
                },
            ))?;
            stream.send(Message::new(message)).await?;
        }

=======
>>>>>>> cc3dbc68
        if context.last_transaction_hash == request.last_executed_transaction_hash
            && self.tx_pool.is_empty()
        {
            return Ok(());
        }

        let mut hashes = VecDeque::new();

        let mut last_transaction_hash = context.last_transaction_hash;

        while last_transaction_hash != Hash::default()
            && last_transaction_hash != request.last_executed_transaction_hash
        {
            let key = ContextTransactionKey::new(request.context_id, last_transaction_hash.into());

            let Some(transaction) = handle.get(&key)? else {
                error!(
                    context_id=%request.context_id,
                    %last_transaction_hash,
                    "Context transaction not found, our transaction chain might be corrupted"
                );

                let message =
                    to_json_vec(&CatchupStreamMessage::Error(CatchupError::InternalError))?;
                stream.send(Message::new(message)).await?;

                return Ok(());
            };

            hashes.push_front(last_transaction_hash);

            last_transaction_hash = transaction.prior_hash.into();
        }

        let mut batch_writer = CatchupBatchSender::new(request.batch_size, stream);

        for hash in hashes {
            let key = ContextTransactionKey::new(request.context_id, hash.into());
            let Some(transaction) = handle.get(&key)? else {
                error!(
                    context_id=%request.context_id,
                    ?hash,
                    "Context transaction not found after the initial check. This is most likely a BUG!"
                );
                batch_writer
                    .flush_with_error(CatchupError::InternalError)
                    .await?;
                return Ok(());
            };

            batch_writer
                .send(TransactionWithStatus {
                    transaction_hash: hash,
                    transaction: Transaction::new(
                        request.context_id,
                        transaction.method.into(),
                        transaction.payload.into(),
                        Hash::from(transaction.prior_hash),
                        transaction.executor_public_key.into(),
                    ),
                    status: TransactionStatus::Executed,
                })
                .await?;
        }

        for (hash, TransactionPoolEntry { transaction, .. }) in self.tx_pool.iter() {
            batch_writer
                .send(TransactionWithStatus {
                    transaction_hash: *hash,
                    transaction: Transaction::new(
                        request.context_id,
                        transaction.method.clone(),
                        transaction.payload.clone(),
                        transaction.prior_hash,
                        transaction.executor_public_key,
                    ),
                    status: TransactionStatus::Pending,
                })
                .await?;
        }

        batch_writer.flush().await?;

        Ok(())
    }

    pub(crate) async fn handle_interval_catchup(&mut self) {
        let Some(context_id) = self.ctx_manager.get_any_pending_catchup_context().await else {
            return;
        };

        let peers = self
            .network_client
            .mesh_peers(TopicHash::from_raw(context_id))
            .await;
        let Some(peer_id) = peers.choose(&mut thread_rng()) else {
            return;
        };

        info!(%context_id, %peer_id, "Attempting to perform interval triggered catchup");

        if let Err(err) = self.perform_catchup(context_id, *peer_id).await {
            error!(%err, "Failed to perform interval catchup");
            return;
        }

        let _ = self
            .ctx_manager
            .clear_context_pending_catchup(&context_id)
            .await;

        info!(%context_id, %peer_id, "Interval triggered catchup successfully finished");
    }

    pub(crate) async fn perform_catchup(
        &mut self,
        context_id: ContextId,
        chosen_peer: PeerId,
    ) -> EyreResult<()> {
        let Some(mut context) = self.ctx_manager.get_context(&context_id)? else {
            bail!("catching up for non-existent context?");
        };

        let request = CatchupRequest {
            context_id,
            last_executed_transaction_hash: context.last_transaction_hash,
            batch_size: self.network_client.catchup_config.batch_size,
        };

        let mut stream = self.network_client.open_stream(chosen_peer).await?;

        let data = to_json_vec(&CatchupStreamMessage::Request(request))?;

        stream.send(Message::new(data)).await?;

        // todo! ask peer for the application if we don't have it

        loop {
            let message = timeout(
                self.network_client.catchup_config.receive_timeout,
                stream.next(),
            )
            .await;

            match message {
                Ok(message) => match message {
                    Some(message) => {
                        self.handle_catchup_message(
                            chosen_peer,
                            &mut context,
                            from_json_slice(&message?.data)?,
                        )
                        .await?;
                    }
                    None => break,
                },
                Err(err) => {
                    bail!("Timeout while waiting for catchup message: {}", err);
                }
            }
        }

        Ok(())
    }

    // TODO: Consider splitting this long function into multiple parts.
    #[allow(clippy::too_many_lines)]
    async fn handle_catchup_message(
        &mut self,
        chosen_peer: PeerId,
        context: &mut Context,
        message: CatchupStreamMessage,
    ) -> EyreResult<()> {
        match message {
            CatchupStreamMessage::TransactionsBatch(batch) => {
                info!(
                    context_id=%context.id,
                    transactions=%batch.transactions.len(),
                    "Processing catchup transactions batch"
                );

                for TransactionWithStatus {
                    transaction_hash,
                    transaction,
                    status,
                } in batch.transactions
                {
                    if context.last_transaction_hash != transaction.prior_hash {
                        bail!(
                            "Transaction '{}' from the catchup batch doesn't build on last transaction '{}'",
                            transaction_hash,
                            context.last_transaction_hash,
                        );
                    };

                    match status {
                        TransactionStatus::Pending => match self.typ {
                            NodeType::Peer => {
                                let _ = self.tx_pool.insert(
                                    chosen_peer,
                                    Transaction::new(
                                        context.id,
                                        transaction.method,
                                        transaction.payload,
                                        transaction.prior_hash,
                                        transaction.executor_public_key,
                                    ),
                                    None,
                                )?;
                            }
                            NodeType::Coordinator => {
                                let _ = self
                                    .validate_pending_transaction(
                                        context,
                                        transaction,
                                        transaction_hash,
                                    )
                                    .await?;

                                drop(self.tx_pool.remove(&transaction_hash));
                            }
                            _ => bail!("Unexpected node type"),
                        },
                        TransactionStatus::Executed => match self.typ {
                            NodeType::Peer => {
                                drop(
                                    self.execute_transaction(
                                        context,
                                        transaction,
                                        transaction_hash,
                                    )
                                    .await?,
                                );

                                drop(self.tx_pool.remove(&transaction_hash));
                            }
                            NodeType::Coordinator => {
                                self.persist_transaction(context, transaction, transaction_hash)?;
                            }
                            _ => bail!("Unexpected node type"),
                        },
                    }

<<<<<<< HEAD
                    context_.last_transaction_hash = transaction_hash;
                }
            }
            CatchupStreamMessage::ApplicationChanged(change) => {
                info!(?change, "Processing catchup application changed");

                if !self
                    .ctx_manager
                    .is_application_installed(&change.application_id)?
                {
                    // note! for now, we assume all paths are urls
                    // todo! for path sources, share the blob peer to peer

                    let _ = self
                        .ctx_manager
                        .install_application_from_url(
                            change.source.to_string().parse()?,
                            Vec::new(),
                        )
                        .await?;
                }

                if let Some(ref mut context_) = context {
                    self.ctx_manager
                        .update_application_id(context_.id, change.application_id)?;

                    context_.application_id = change.application_id;
                } else {
                    let context_inner =
                        Context::new(context_id, change.application_id, Hash::default());

                    self.ctx_manager.add_context(&context_inner)?;

                    context = Some(context_inner);
=======
                    context.last_transaction_hash = transaction_hash;
>>>>>>> cc3dbc68
                }
            }
            CatchupStreamMessage::Error(err) => {
                error!(?err, "Received error during catchup");
                bail!(err);
            }
            CatchupStreamMessage::Request(request) => {
                warn!("Unexpected message: {:?}", request);
            }
        }

        Ok(())
    }
}<|MERGE_RESOLUTION|>--- conflicted
+++ resolved
@@ -77,35 +77,6 @@
             return Ok(());
         };
 
-<<<<<<< HEAD
-        let application_id = context.application_id;
-
-        if request
-            .application_id
-            .map_or(true, |id| id != application_id)
-        {
-            let Some(application) = self.ctx_manager.get_application(&application_id)? else {
-                bail!(
-                    "fatal error: context `{}` links to dangling application ID `{}`",
-                    context.id,
-                    application_id
-                );
-            };
-
-            let message = to_json_vec(&CatchupStreamMessage::ApplicationChanged(
-                CatchupApplicationChanged {
-                    application_id,
-                    blob_id: application.blob,
-                    source: application.source,
-                    hash: None, // todo! blob_mgr(application.blob)?.hash
-                    metadata: Some(Vec::new()),
-                },
-            ))?;
-            stream.send(Message::new(message)).await?;
-        }
-
-=======
->>>>>>> cc3dbc68
         if context.last_transaction_hash == request.last_executed_transaction_hash
             && self.tx_pool.is_empty()
         {
@@ -349,44 +320,7 @@
                         },
                     }
 
-<<<<<<< HEAD
-                    context_.last_transaction_hash = transaction_hash;
-                }
-            }
-            CatchupStreamMessage::ApplicationChanged(change) => {
-                info!(?change, "Processing catchup application changed");
-
-                if !self
-                    .ctx_manager
-                    .is_application_installed(&change.application_id)?
-                {
-                    // note! for now, we assume all paths are urls
-                    // todo! for path sources, share the blob peer to peer
-
-                    let _ = self
-                        .ctx_manager
-                        .install_application_from_url(
-                            change.source.to_string().parse()?,
-                            Vec::new(),
-                        )
-                        .await?;
-                }
-
-                if let Some(ref mut context_) = context {
-                    self.ctx_manager
-                        .update_application_id(context_.id, change.application_id)?;
-
-                    context_.application_id = change.application_id;
-                } else {
-                    let context_inner =
-                        Context::new(context_id, change.application_id, Hash::default());
-
-                    self.ctx_manager.add_context(&context_inner)?;
-
-                    context = Some(context_inner);
-=======
                     context.last_transaction_hash = transaction_hash;
->>>>>>> cc3dbc68
                 }
             }
             CatchupStreamMessage::Error(err) => {
