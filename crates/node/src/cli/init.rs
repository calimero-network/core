--- conflicted
+++ resolved
@@ -144,14 +144,10 @@
                             Multiaddr::from(host).with(multiaddr::Protocol::Tcp(self.server_port))
                         })
                         .collect(),
-<<<<<<< HEAD
-                    admin: Some(calimero_server::admin::AdminConfig {
+                    admin: Some(calimero_server::admin:service::AdminConfig {
                         enabled: true,
                         application_dir: root_args.home.join("apps"),
                     }),
-=======
-                    admin: Some(calimero_server::admin::service::AdminConfig { enabled: true }),
->>>>>>> 4b4348fe
                     graphql: Some(calimero_server::graphql::GraphQLConfig { enabled: true }),
                     jsonrpc: Some(calimero_server::jsonrpc::JsonRpcConfig { enabled: true }),
                     websocket: Some(calimero_server::ws::WsConfig { enabled: true }),
