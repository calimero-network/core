use calimero_node::config::ConfigFile;
use clap::{Parser, ValueEnum};

use crate::cli;

#[derive(Debug, Parser)]
pub struct RunCommand {
    #[clap(long, value_name = "TYPE")]
    #[clap(value_enum, default_value_t)]
    pub node_type: NodeType,
}

#[derive(Copy, Clone, Debug, Default, ValueEnum)]
pub enum NodeType {
    #[default]
    Peer,
    Coordinator,
}

impl From<NodeType> for calimero_primitives::types::NodeType {
    fn from(value: NodeType) -> Self {
        match value {
            NodeType::Peer => calimero_primitives::types::NodeType::Peer,
            NodeType::Coordinator => calimero_primitives::types::NodeType::Coordinator,
        }
    }
}

impl RunCommand {
    pub async fn run(self, root_args: cli::RootArgs) -> eyre::Result<()> {
        if !ConfigFile::exists(&root_args.home) {
            eyre::bail!("chat node is not initialized in {:?}", root_args.home);
        }

        let config = ConfigFile::load(&root_args.home)?;

        calimero_node::start(calimero_node::NodeConfig {
            home: root_args.home.clone(),
            app_path: config.app.path,
            node_type: self.node_type.into(),
            identity: config.identity.clone(),
            store: calimero_store::config::StoreConfig {
                path: root_args.home.join(config.store.path),
            },
            network: calimero_network::config::NetworkConfig {
                identity: config.identity.clone(),
                node_type: self.node_type.into(),
                swarm: config.network.swarm,
                bootstrap: config.network.bootstrap,
                discovery: config.network.discovery,
            },
            server: calimero_server::config::ServerConfig {
                listen: config.network.server.listen,
                identity: config.identity,
                graphql: config.network.server.graphql,
<<<<<<< HEAD
                identity: config.identity,
=======
                websocket: config.network.server.websocket,
>>>>>>> 0f162e62
            },
        })
        .await
    }
}<|MERGE_RESOLUTION|>--- conflicted
+++ resolved
@@ -53,11 +53,7 @@
                 listen: config.network.server.listen,
                 identity: config.identity,
                 graphql: config.network.server.graphql,
-<<<<<<< HEAD
-                identity: config.identity,
-=======
                 websocket: config.network.server.websocket,
->>>>>>> 0f162e62
             },
         })
         .await
