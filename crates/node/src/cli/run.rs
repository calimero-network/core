use calimero_node::config::ConfigFile;
use clap::{Parser, ValueEnum};

use crate::cli;

#[derive(Debug, Parser)]
pub struct RunCommand {
    #[clap(long, value_name = "TYPE")]
    #[clap(value_enum, default_value_t)]
    pub node_type: NodeType,
}

#[derive(Copy, Clone, Debug, Default, ValueEnum)]
pub enum NodeType {
    #[default]
    Peer,
    Coordinator,
}

impl From<NodeType> for calimero_primitives::types::NodeType {
    fn from(value: NodeType) -> Self {
        match value {
            NodeType::Peer => calimero_primitives::types::NodeType::Peer,
            NodeType::Coordinator => calimero_primitives::types::NodeType::Coordinator,
        }
    }
}

impl RunCommand {
    pub async fn run(self, root_args: cli::RootArgs) -> eyre::Result<()> {
        if !ConfigFile::exists(&root_args.home) {
            eyre::bail!("chat node is not initialized in {:?}", root_args.home);
        }

        let config = ConfigFile::load(&root_args.home)?;

        calimero_node::start(calimero_node::NodeConfig {
            home: root_args.home.clone(),
            app_path: config.app.path,
            node_type: self.node_type.into(),
            identity: config.identity.clone(),
            store: calimero_store::config::StoreConfig {
                path: root_args.home.join(config.store.path),
            },
            network: calimero_network::config::NetworkConfig {
                identity: config.identity.clone(),
                node_type: self.node_type.into(),
                swarm: config.network.swarm,
                bootstrap: config.network.bootstrap,
                discovery: config.network.discovery,
            },
            server: calimero_server::config::ServerConfig {
                listen: config.network.server.listen,
                identity: config.identity,
                graphql: config.network.server.graphql,
<<<<<<< HEAD
                identity: config.identity,
=======
                websocket: config.network.server.websocket,
>>>>>>> 94de40f8
            },
        })
        .await
    }
}<|MERGE_RESOLUTION|>--- conflicted
+++ resolved
@@ -53,11 +53,7 @@
                 listen: config.network.server.listen,
                 identity: config.identity,
                 graphql: config.network.server.graphql,
-<<<<<<< HEAD
-                identity: config.identity,
-=======
                 websocket: config.network.server.websocket,
->>>>>>> 94de40f8
             },
         })
         .await
