use calimero_node::config::ConfigFile;
use clap::{Parser, ValueEnum};

use crate::cli;

#[derive(Debug, Parser)]
pub struct RunCommand {
    #[clap(long, value_name = "TYPE")]
    #[clap(value_enum, default_value_t)]
    pub node_type: NodeType,
}

#[derive(Copy, Clone, Debug, Default, ValueEnum)]
pub enum NodeType {
    #[default]
    Peer,
    Coordinator,
}

impl From<NodeType> for calimero_primitives::types::NodeType {
    fn from(value: NodeType) -> Self {
        match value {
            NodeType::Peer => calimero_primitives::types::NodeType::Peer,
            NodeType::Coordinator => calimero_primitives::types::NodeType::Coordinator,
        }
    }
}

impl RunCommand {
    pub async fn run(self, root_args: cli::RootArgs) -> eyre::Result<()> {
        if !ConfigFile::exists(&root_args.home) {
            eyre::bail!("chat node is not initialized in {:?}", root_args.home);
        }

        let config = ConfigFile::load(&root_args.home)?;

        calimero_node::start(calimero_node::NodeConfig {
            home: root_args.home.clone(),
            app_path: config.app.path,
            node_type: self.node_type.into(),
            identity: config.identity.clone(),
            store: calimero_store::config::StoreConfig {
                path: root_args.home.join(config.store.path),
            },
            network: calimero_network::config::NetworkConfig {
                identity: config.identity.clone(),
                node_type: self.node_type.into(),
                swarm: config.network.swarm,
                bootstrap: config.network.bootstrap,
                discovery: config.network.discovery,
            },
<<<<<<< HEAD
            server: calimero_server::config::ServerConfig {
                listen: config.network.server.listen,
                graphql: config.network.server.graphql,
                identity: config.identity,
            },
=======
            server: config.network.server,
>>>>>>> 5484ce65
        })
        .await
    }
}<|MERGE_RESOLUTION|>--- conflicted
+++ resolved
@@ -49,15 +49,7 @@
                 bootstrap: config.network.bootstrap,
                 discovery: config.network.discovery,
             },
-<<<<<<< HEAD
-            server: calimero_server::config::ServerConfig {
-                listen: config.network.server.listen,
-                graphql: config.network.server.graphql,
-                identity: config.identity,
-            },
-=======
             server: config.network.server,
->>>>>>> 5484ce65
         })
         .await
     }
