#![allow(clippy::multiple_inherent_impl, reason = "Used for test-only methods")]

//! Core entity types for the storage system.
//!
//! - [`Element`] - Storage metadata (ID, path, timestamps, hashes)
//! - [`Data`] - Trait for storable user types
//! - [`AtomicUnit`] - Marker for persistable entities
//! - [`Collection`] - Trait for parent-child relationships
//!
//! See [README](../README.md) for design details and examples.

#[cfg(test)]
#[path = "tests/entities.rs"]
mod tests;

use calimero_primitives::identity::PublicKey;
use core::fmt::{self, Debug, Display, Formatter};
use std::collections::BTreeMap;
use std::ops::{Deref, DerefMut};

use borsh::{BorshDeserialize, BorshSerialize};

use crate::address::Id;
use crate::env::time_now;

/// Marker trait for atomic, persistable entities.
///
/// Implemented via `#[derive(AtomicUnit)]` macro.
///
/// # Example
/// ```
/// # use borsh::{BorshSerialize, BorshDeserialize};
/// # use calimero_storage::entities::Element;
/// # use calimero_storage_macros::AtomicUnit;
/// #[derive(AtomicUnit, BorshSerialize, BorshDeserialize)]
/// struct Page {
///     title: String,
///     #[storage]
///     storage: Element,
/// }
/// ```
pub trait AtomicUnit: Data {}

/// Trait for parent-child relationships.
///
/// Implemented via `#[derive(Collection)]` macro.
///
/// # Example
/// ```
/// # use borsh::{BorshSerialize, BorshDeserialize};
/// # use calimero_storage_macros::{AtomicUnit, Collection};
/// # use calimero_storage::entities::Element;
/// #[derive(AtomicUnit, BorshSerialize, BorshDeserialize)]
/// struct Book {
///     title: String,
///     pages: Pages,
///     #[storage]
///     storage: Element,
/// }
///
/// #[derive(Collection)]
/// #[children(Page)]
/// struct Pages;
///
/// #[derive(AtomicUnit, BorshSerialize, BorshDeserialize)]
/// struct Page {
///     content: String,
///     #[storage]
///     storage: Element,
/// }
/// ```
pub trait Collection {
    /// Child type.
    type Child: Data;
}

/// Base trait for storable user data. Requires an associated [`Element`].
pub trait Data: BorshDeserialize + BorshSerialize {
    /// Collection metadata for children.
    fn collections(&self) -> BTreeMap<String, Vec<ChildInfo>>;

    /// Storage element reference.
    fn element(&self) -> &Element;

    /// Mutable storage element.
    fn element_mut(&mut self) -> &mut Element;

    /// Unique ID (delegates to element).
    #[must_use]
    fn id(&self) -> Id {
        self.element().id()
    }
}

/// Child element metadata stored in parent's index.
#[derive(BorshDeserialize, BorshSerialize, Clone, Debug, Eq, PartialEq)]
#[non_exhaustive]
pub struct ChildInfo {
    id: Id,
    pub(crate) merkle_hash: [u8; 32],
    /// Metadata of the child.
    pub metadata: Metadata,
}

impl Ord for ChildInfo {
    fn cmp(&self, other: &Self) -> core::cmp::Ordering {
        self.created_at()
            .cmp(&other.created_at())
            .then_with(|| self.id.cmp(&other.id))
    }
}

impl PartialOrd for ChildInfo {
    fn partial_cmp(&self, other: &Self) -> Option<core::cmp::Ordering> {
        Some(self.cmp(other))
    }
}

impl ChildInfo {
    /// Creates a new ChildInfo.
    #[must_use]
    pub const fn new(id: Id, merkle_hash: [u8; 32], metadata: Metadata) -> Self {
        Self {
            id,
            merkle_hash,
            metadata,
        }
    }

    /// Returns the entity ID.
    #[must_use]
    pub const fn id(&self) -> Id {
        self.id
    }

    /// Returns the Merkle hash.
    #[must_use]
    pub const fn merkle_hash(&self) -> [u8; 32] {
        self.merkle_hash
    }

    /// Returns the creation timestamp.
    #[must_use]
    pub const fn created_at(&self) -> u64 {
        self.metadata.created_at
    }

    /// Returns the last update timestamp.
    #[must_use]
    pub fn updated_at(&self) -> u64 {
        *self.metadata.updated_at
    }
}

impl Display for ChildInfo {
    fn fmt(&self, f: &mut Formatter<'_>) -> fmt::Result {
        write!(
            f,
            "ChildInfo {}: {}",
            self.id,
            hex::encode(self.merkle_hash)
        )
    }
}

/// Storage metadata for entities (ID, timestamps, dirty flag, Merkle hash).
#[derive(BorshDeserialize, BorshSerialize, Clone, Debug, Eq, Ord, PartialEq, PartialOrd)]
#[non_exhaustive]
pub struct Element {
    pub(crate) id: Id,
    #[borsh(skip)]
    pub(crate) is_dirty: bool,
    #[borsh(skip)]
    pub(crate) merkle_hash: [u8; 32],
    #[borsh(skip)]
    pub(crate) metadata: Metadata,
}

impl Element {
    /// Creates a new element (marked dirty, empty hash until saved).
    #[must_use]
    pub fn new(id: Option<Id>) -> Self {
        let timestamp = time_now();
        let element_id = id.unwrap_or_else(Id::random);
        Self {
            id: element_id,
            is_dirty: true,
            metadata: Metadata {
                created_at: timestamp,
                updated_at: timestamp.into(),
                storage_type: StorageType::Public,
            },
            merkle_hash: [0; 32],
        }
    }

    /// Creates the root element.
    #[must_use]
    pub fn root() -> Self {
        let timestamp = time_now();
        Self {
            id: Id::root(),
            is_dirty: true,
            metadata: Metadata {
                created_at: timestamp,
                updated_at: timestamp.into(),
                storage_type: StorageType::Public,
            },
            merkle_hash: [0; 32],
        }
    }

    /// Returns the creation timestamp.
    #[must_use]
    pub const fn created_at(&self) -> u64 {
        self.metadata.created_at
    }

    /// Returns the entity ID.
    #[must_use]
    pub const fn id(&self) -> Id {
        self.id
    }

    /// Checks if the entity has unsaved changes.
    #[must_use]
    pub const fn is_dirty(&self) -> bool {
        self.is_dirty
    }

    /// Returns the Merkle hash.
    #[must_use]
    pub const fn merkle_hash(&self) -> [u8; 32] {
        self.merkle_hash
    }

    /// Returns the entity metadata.
    #[must_use]
    pub const fn metadata(&self) -> &Metadata {
        &self.metadata
    }

    /// Marks dirty and updates timestamp.
    pub fn update(&mut self) {
        self.is_dirty = true;
        *self.metadata.updated_at = time_now();
    }

    /// Returns the last update timestamp.
    #[must_use]
    pub fn updated_at(&self) -> u64 {
        *self.metadata.updated_at
    }

    /// Sets the updated timestamp.
    ///
    /// Helper to avoid Law of Demeter violations.
    /// Instead of `element.metadata.updated_at = time`, use `element.set_updated_at(time)`.
    pub fn set_updated_at(&mut self, timestamp: u64) {
        *self.metadata.updated_at = timestamp;
    }

    /// Returns mutable reference to updated_at for direct manipulation.
    ///
    /// Use sparingly - prefer `set_updated_at()` for Law of Demeter compliance.
    #[must_use]
    pub fn updated_at_mut(&mut self) -> &mut u64 {
        &mut *self.metadata.updated_at
    }

    /// Helper to set the storage domain to `User`.
    pub fn set_user_domain(&mut self, owner: PublicKey) {
        self.metadata.storage_type = StorageType::User {
            owner,
            signature_data: None, // Will be signed later
        };
        self.update(); // Mark as dirty
    }

    /// Helper to set the storage domain to `Frozen.`
    pub fn set_frozen_domain(&mut self) {
        self.metadata.storage_type = StorageType::Frozen;
        self.update(); // Mark as dirty
    }
}

#[cfg(test)]
impl Element {
    /// Test-only: Sets element ID.
    pub fn set_id(&mut self, id: Id) {
        self.id = id;
    }
}

impl Display for Element {
    fn fmt(&self, f: &mut Formatter<'_>) -> fmt::Result {
        write!(f, "Element {}", self.id)
    }
}

<<<<<<< HEAD
/// Data for a user-owned, signed action.
#[derive(BorshDeserialize, BorshSerialize, Copy, Clone, Debug, Eq, Ord, PartialEq, PartialOrd)]
pub struct SignatureData {
    /// Ed25519 signature.
    pub signature: [u8; 64],
    /// Nonce (counter/timestamp) to avoid replaying attacks.
    pub nonce: u64,
}

/// Defines the type of storage and its associated authorization rules.
/// Enum to define the storage domain and its associated data.
#[derive(BorshDeserialize, BorshSerialize, Clone, Debug, Eq, Ord, PartialEq, PartialOrd)]
pub enum StorageType {
    /// Public data, accessible to all members of context.
    Public,
    /// Verifiable, user-signed, synchronized storage.
    User {
        /// The owner of the data where this storage type is applied.
        owner: PublicKey,
        /// A signature and nonce for the data. The signature should be done by the `owner`.
        signature_data: Option<SignatureData>,
    },
    /// Data that can be set only once, can'be modified or deleted.
    Frozen,
}

// Default to `Public` for backward compatibility
impl Default for StorageType {
    fn default() -> Self {
        Self::Public
=======
impl Metadata {
    /// Creates new metadata with the provided timestamps.
    #[must_use]
    pub fn new(created_at: u64, updated_at: u64) -> Self {
        Self {
            created_at,
            updated_at: updated_at.into(),
        }
    }

    /// Updates the `updated_at` timestamp.
    pub fn set_updated_at(&mut self, timestamp: u64) {
        self.updated_at = timestamp.into();
    }

    /// Returns the creation timestamp.
    #[must_use]
    pub const fn created_at(&self) -> u64 {
        self.created_at
    }

    /// Returns the last update timestamp.
    #[must_use]
    pub fn updated_at(&self) -> u64 {
        *self.updated_at
>>>>>>> b8df0ace
    }
}

/// System metadata (timestamps in u64 nanoseconds).
#[derive(
    BorshDeserialize, BorshSerialize, Clone, Debug, Default, Eq, Ord, PartialEq, PartialOrd,
)]
#[non_exhaustive]
pub struct Metadata {
    /// Timestamp of creation time in u64 nanoseconds.
    pub created_at: u64,
    /// Timestamp of update time in u64 nanoseconds.
    pub updated_at: UpdatedAt,

    /// Storage type represents the Public/Frozen/User storage type. Each of the types has
    /// different characteristics of handling in the node.
    /// See `StorageType`.
    pub storage_type: StorageType,
}

/// Update timestamp (PartialEq always true for CRDT semantics).
#[derive(BorshDeserialize, BorshSerialize, Copy, Clone, Debug, Default, Eq, Ord, PartialOrd)]
pub struct UpdatedAt(u64);

impl PartialEq for UpdatedAt {
    fn eq(&self, _other: &Self) -> bool {
        true
    }
}

impl Deref for UpdatedAt {
    type Target = u64;

    fn deref(&self) -> &Self::Target {
        &self.0
    }
}

impl DerefMut for UpdatedAt {
    fn deref_mut(&mut self) -> &mut Self::Target {
        &mut self.0
    }
}

impl From<u64> for UpdatedAt {
    fn from(value: u64) -> Self {
        Self(value)
    }
}<|MERGE_RESOLUTION|>--- conflicted
+++ resolved
@@ -298,7 +298,6 @@
     }
 }
 
-<<<<<<< HEAD
 /// Data for a user-owned, signed action.
 #[derive(BorshDeserialize, BorshSerialize, Copy, Clone, Debug, Eq, Ord, PartialEq, PartialOrd)]
 pub struct SignatureData {
@@ -329,33 +328,6 @@
 impl Default for StorageType {
     fn default() -> Self {
         Self::Public
-=======
-impl Metadata {
-    /// Creates new metadata with the provided timestamps.
-    #[must_use]
-    pub fn new(created_at: u64, updated_at: u64) -> Self {
-        Self {
-            created_at,
-            updated_at: updated_at.into(),
-        }
-    }
-
-    /// Updates the `updated_at` timestamp.
-    pub fn set_updated_at(&mut self, timestamp: u64) {
-        self.updated_at = timestamp.into();
-    }
-
-    /// Returns the creation timestamp.
-    #[must_use]
-    pub const fn created_at(&self) -> u64 {
-        self.created_at
-    }
-
-    /// Returns the last update timestamp.
-    #[must_use]
-    pub fn updated_at(&self) -> u64 {
-        *self.updated_at
->>>>>>> b8df0ace
     }
 }
 
@@ -376,6 +348,35 @@
     pub storage_type: StorageType,
 }
 
+impl Metadata {
+    /// Creates new metadata with the provided timestamps.
+    #[must_use]
+    pub fn new(created_at: u64, updated_at: u64) -> Self {
+        Self {
+            created_at,
+            updated_at: updated_at.into(),
+            storage_type: StorageType::default(),
+        }
+    }
+
+    /// Updates the `updated_at` timestamp.
+    pub fn set_updated_at(&mut self, timestamp: u64) {
+        self.updated_at = timestamp.into();
+    }
+
+    /// Returns the creation timestamp.
+    #[must_use]
+    pub const fn created_at(&self) -> u64 {
+        self.created_at
+    }
+
+    /// Returns the last update timestamp.
+    #[must_use]
+    pub fn updated_at(&self) -> u64 {
+        *self.updated_at
+    }
+}
+
 /// Update timestamp (PartialEq always true for CRDT semantics).
 #[derive(BorshDeserialize, BorshSerialize, Copy, Clone, Debug, Default, Eq, Ord, PartialOrd)]
 pub struct UpdatedAt(u64);
