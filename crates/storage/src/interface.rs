//! Storage interface implementing a repository pattern for CRDT-based data.
//!
//! This module provides the primary API for interacting with the storage system,
//! handling entity persistence, hierarchy management, and distributed synchronization.
//!
//! # Architecture
//!
//! Calimero uses a **hybrid CRDT model**:
//! - **Operation-based (CmRDT)**: Local changes emit [`Action`]s propagated to peers
//! - **State-based (CvRDT)**: Merkle tree comparison for catch-up/reconciliation
//!
//! Each element maintains two Merkle hashes (own data, and full including descendants)
//! enabling efficient tree comparison—only subtrees with differing hashes need examination.
//!
//! # API Entry Points
//!
//! **Direct Operations:**
//! - [`save()`](Interface::save()) - Save/update entities
//! - [`add_child_to()`](Interface::add_child_to()) - Add to collections
//! - [`remove_child_from()`](Interface::remove_child_from()) - Remove from collections
//! - [`find_by_id()`](Interface::find_by_id()) - Direct lookup
//!
//! **Synchronization:**
//! - [`apply_action()`](Interface::apply_action()) - Execute remote changes
//! - [`compare_trees()`](Interface::compare_trees()) - Generate sync actions
//!
//! # Conflict Resolution
//!
//! - Last-write-wins based on timestamps
//! - Orphaned children (from out-of-order ops) stored temporarily
//! - Future comparison reconciles inconsistencies
//!
//! See the [crate README](../README.md) for detailed design documentation.

#[cfg(test)]
#[path = "tests/interface.rs"]
mod tests;

use core::fmt::Debug;
use core::marker::PhantomData;
use std::collections::BTreeMap;

use borsh::{from_slice, to_vec, BorshDeserialize};
use ed25519_dalek::Verifier;
use indexmap::IndexMap;
use sha2::{Digest, Sha256};
use tracing::debug;

use crate::address::Id;
<<<<<<< HEAD
use crate::entities::{ChildInfo, Data, Element, Metadata, SignatureData, StorageType};
=======
use crate::entities::{ChildInfo, Data, Metadata};
>>>>>>> b8df0ace
use crate::env::time_now;
use crate::index::Index;
use crate::store::{Key, MainStorage, StorageAdaptor};

// Re-export types for convenience
pub use crate::action::{Action, ComparisonData};
pub use crate::error::StorageError;

/// Convenient type alias for the main storage system.
pub type MainInterface = Interface<MainStorage>;

/// The primary interface for the storage system.
#[derive(Debug, Default, Clone)]
#[non_exhaustive]
pub struct Interface<S: StorageAdaptor = MainStorage>(PhantomData<S>);

#[derive(BorshDeserialize)]
struct FrozenEntryPartial {
    item: ([u8; 32], Vec<u8>),
    _storage: Element,
}

impl<S: StorageAdaptor> Interface<S> {
    /// Adds a child entity to a parent's collection.
    ///
    /// Updates Merkle hashes and generates sync actions automatically.
    ///
    /// # Errors
    /// - `SerializationError` if child can't be encoded
    /// - `IndexNotFound` if parent doesn't exist
    ///
    pub fn add_child_to<D: Data>(parent_id: Id, child: &mut D) -> Result<bool, StorageError> {
        if !child.element().is_dirty() {
            return Ok(false);
        }

        let data = to_vec(child).map_err(|e| StorageError::SerializationError(e.into()))?;

        let own_hash = Sha256::digest(&data).into();

        <Index<S>>::add_child_to(
            parent_id,
            ChildInfo::new(child.id(), own_hash, child.element().metadata.clone()),
        )?;

        let Some(hash) = Self::save_raw(child.id(), data, child.element().metadata.clone())? else {
            return Ok(false);
        };

        child.element_mut().is_dirty = false;
        child.element_mut().merkle_hash = hash;

        Ok(true)
    }

    /// Applies a synchronization action from a remote node.
    ///
    /// Handles Add/Update/Delete actions, creating missing ancestors if needed.
    /// Generates Compare action for hash verification after applying changes.
    ///
    /// # Errors
    /// - `DeserializationError` if action data is invalid
    /// - `ActionNotAllowed` if Compare action is passed directly
    ///
    pub fn apply_action(action: Action) -> Result<(), StorageError> {
        // TODO: refactor to a separate function.
        // Run verification logic before applying
        match &action {
            Action::Add {
                metadata, data, id, ..
            }
            | Action::Update {
                metadata, data, id, ..
            } => {
                match &metadata.storage_type {
                    StorageType::User {
                        owner,
                        signature_data,
                    } => {
                        let sig_data = signature_data.as_ref().ok_or(StorageError::InvalidData(
                            "Remote User action must be signed".to_owned(),
                        ))?;

                        // Replay protection check
                        let new_nonce = sig_data.nonce;
                        let last_nonce = <Index<S>>::get_metadata(*id)?
                            .map(|m| *m.updated_at)
                            .unwrap_or(0);

                        if new_nonce <= last_nonce {
                            return Err(StorageError::NonceReplay(Box::new((*owner, new_nonce))));
                        }

                        let signature = ed25519_dalek::Signature::from_bytes(&sig_data.signature);

                        let dalek_pk = ed25519_dalek::VerifyingKey::from_bytes(owner.as_ref())
                            .map_err(|_| {
                                StorageError::InvalidData("Invalid owner public key".to_owned())
                            })?;

                        let payload = action.payload_for_signing();
                        dalek_pk
                            .verify(&payload, &signature)
                            .map_err(|_| StorageError::InvalidSignature)?;
                    }
                    StorageType::Frozen => {
                        verify_frozen_action_upsert(&action, data)?;
                    }
                    StorageType::Public => { /* No special checks */ }
                }
            }
            Action::DeleteRef { id, metadata, .. } => {
                // Get the metadata of the item being deleted to check its domain
                let existing_metadata =
                    <Index<S>>::get_metadata(*id)?.ok_or(StorageError::IndexNotFound(*id))?;

                match existing_metadata.storage_type {
                    StorageType::Frozen => {
                        return Err(StorageError::ActionNotAllowed(
                            "Frozen data cannot be deleted".to_owned(),
                        ));
                    }
                    StorageType::User {
                        owner: existing_owner,
                        ..
                    } => {
                        // Verify the action's metadata, which contains the signature
                        match &metadata.storage_type {
                            StorageType::User {
                                owner,
                                signature_data,
                            } => {
                                // Check it matches the owner on record
                                if *owner != existing_owner {
                                    return Err(StorageError::InvalidSignature);
                                }

                                let sig_data =
                                    signature_data.as_ref().ok_or(StorageError::InvalidData(
                                        "Remote User delete must be signed".to_owned(),
                                    ))?;

                                // TODO: refactor to a separate function.
                                // Replay protection check
                                let new_nonce = sig_data.nonce;
                                // The nonce is the `deleted_at` time. We check it against the
                                // last `updated_at` time stored in the index.
                                let last_nonce = *existing_metadata.updated_at;

                                if new_nonce <= last_nonce {
                                    return Err(StorageError::NonceReplay(Box::new((
                                        *owner, new_nonce,
                                    ))));
                                }

                                let signature =
                                    ed25519_dalek::Signature::from_bytes(&sig_data.signature);

                                let dalek_pk =
                                    ed25519_dalek::VerifyingKey::from_bytes(owner.as_ref())
                                        .map_err(|_| {
                                            StorageError::InvalidData(
                                                "Invalid owner public key".to_owned(),
                                            )
                                        })?;

                                let payload = action.payload_for_signing();
                                dalek_pk
                                    .verify(&payload, &signature)
                                    .map_err(|_| StorageError::InvalidSignature)?;
                            }
                            _ => {
                                // Action metadata is not User, but existing is.
                                return Err(StorageError::InvalidSignature);
                            }
                        }
                    }
                    StorageType::Public => { /* No special checks */ }
                }
            }
            Action::Compare { .. } => { /* No checks needed */ }
        }

        match action {
            Action::Add {
                id,
                data,
                // Note: We track both parent and collection for full metadata,
                // though parent_id alone would suffice for tree structure
                ancestors,
                metadata,
            }
            | Action::Update {
                id,
                data,
                ancestors,
                metadata,
            } => {
                debug!(
                    %id,
                    ancestor_ids = ?ancestors.iter().map(|a| a.id()).collect::<Vec<_>>(),
                    created_at = metadata.created_at,
                    updated_at = metadata.updated_at(),
                    data_len = data.len(),
                    "Interface::apply_action preparing to upsert entity"
                );
                let mut parent = None;
                for this in ancestors.iter().rev() {
                    let parent = parent.replace(this);

                    if <Index<S>>::has_index(this.id()) {
                        debug!(
                            ancestor = %this.id(),
                            "Ancestor already present in index - skipping creation"
                        );
                        continue;
                    }

                    let Some(parent) = parent else {
<<<<<<< HEAD
                        <Index<S>>::add_root(this.clone())?;
=======
                        debug!(
                            ancestor = %this.id(),
                            "Creating ancestor as root index entry (no parent yet)"
                        );
                        <Index<S>>::add_root(*this)?;
>>>>>>> b8df0ace

                        continue;
                    };

                    // Set up parent-child relationship
<<<<<<< HEAD
                    <Index<S>>::add_child_to(parent.id(), this.clone())?;
=======
                    debug!(
                        parent = %parent.id(),
                        child = %this.id(),
                        "Linking ancestor to parent in index"
                    );
                    <Index<S>>::add_child_to(parent.id(), *this)?;
>>>>>>> b8df0ace
                }

                // For new entities, create a minimal index entry first to avoid orphan errors
                if !<Index<S>>::has_index(id) {
                    if id.is_root() {
<<<<<<< HEAD
                        <Index<S>>::add_root(ChildInfo::new(id, [0; 32], metadata.clone()))?;
=======
                        debug!(%id, "Creating root index entry for entity");
                        <Index<S>>::add_root(ChildInfo::new(id, [0; 32], metadata))?;
>>>>>>> b8df0ace
                    } else if let Some(parent) = parent {
                        // Create minimal index entry with placeholder hash
                        let placeholder_hash = Sha256::digest(&data).into();
                        debug!(
                            %id,
                            parent = %parent.id(),
                            placeholder_hash = ?placeholder_hash,
                            "Creating placeholder child entry pending save"
                        );
                        <Index<S>>::add_child_to(
                            parent.id(),
                            ChildInfo::new(id, placeholder_hash, metadata.clone()),
                        )?;
                    }
                }

                // Save data (might merge, producing different hash)
<<<<<<< HEAD
                let Some((_, _full_hash)) = Self::save_internal(id, &data, metadata.clone())?
                else {
=======
                let Some((_, _full_hash)) = Self::save_internal(id, &data, metadata)? else {
                    debug!(
                        %id,
                        "Remote action produced no storage change (save_internal returned None)"
                    );
>>>>>>> b8df0ace
                    // we didn't save anything, so we skip updating the ancestors
                    return Ok(());
                };

                debug!(
                    %id,
                    ancestor_count = ancestors.len(),
                    "Applied Add/Update action to storage"
                );

                // ALWAYS update parent with correct hash after save (handles merging)
                // save_internal calls update_hash_for which updates child_index.own_hash
                if let Some(parent) = parent {
                    let (_, own_hash) =
                        <Index<S>>::get_hashes_for(id)?.ok_or(StorageError::IndexNotFound(id))?;

                    // Update parent relationship with the actual hash after any merging
<<<<<<< HEAD
                    <Index<S>>::add_child_to(
                        parent.id(),
                        ChildInfo::new(id, own_hash, metadata.clone()),
                    )?;
=======
                    debug!(
                        %id,
                        parent = %parent.id(),
                        own_hash = ?own_hash,
                        "Updating parent child info with final hash"
                    );
                    <Index<S>>::add_child_to(parent.id(), ChildInfo::new(id, own_hash, metadata))?;
>>>>>>> b8df0ace
                }

                crate::delta::push_action(Action::Compare { id });
                debug!(%id, "Queued compare action after apply");
            }
            Action::Compare { .. } => {
                return Err(StorageError::ActionNotAllowed("Compare".to_owned()))
            }
<<<<<<< HEAD
            Action::DeleteRef { id, deleted_at, .. } => {
=======
            Action::DeleteRef { id, deleted_at } => {
                debug!(%id, deleted_at, "Applying DeleteRef action");
>>>>>>> b8df0ace
                Self::apply_delete_ref_action(id, deleted_at)?;
            }
        };

        debug!("Interface::apply_action completed");

        Ok(())
    }

    /// Applies DeleteRef action with CRDT conflict resolution.
    ///
    /// Uses guard clauses for clarity (KISS principle).
    /// Handles three cases:
    /// 1. Already deleted - update tombstone if newer
    /// 2. Exists locally - compare timestamps (LWW)
    /// 3. Never seen - ignore (could create tombstone in future)
    fn apply_delete_ref_action(id: Id, deleted_at: u64) -> Result<(), StorageError> {
        // Guard: Already deleted, check if this deletion is newer
        if <Index<S>>::is_deleted(id)? {
            // Already has tombstone, use later deletion timestamp
            let _ignored = <Index<S>>::mark_deleted(id, deleted_at);
            debug!(
                %id,
                deleted_at,
                "DeleteRef ignored because entity already tombstoned"
            );
            return Ok(());
        }

        // Guard: Entity doesn't exist, nothing to delete
        let Some(metadata) = <Index<S>>::get_metadata(id)? else {
            // Entity doesn't exist - no tombstone needed
            // CRDT rationale: Deleting non-existent entity is idempotent no-op.
            // We don't create "preventive tombstones" because:
            // - Storage efficiency: Avoid bloat from phantom deletions
            // - CRDT convergence: If entity never existed, all peers agree (empty set)
            // - Idempotency: Safe to call remove_child_from multiple times
            debug!(%id, deleted_at, "DeleteRef ignored because entity metadata missing");
            return Ok(());
        };

        // Guard: Local update is newer, deletion loses
        if deleted_at < *metadata.updated_at {
            // Local update wins, ignore older deletion
            debug!(
                %id,
                deleted_at,
                local_updated_at = metadata.updated_at(),
                "DeleteRef ignored because local update is newer"
            );
            return Ok(());
        }

        // Deletion wins - apply it
        let _ignored = S::storage_remove(Key::Entry(id));
        let _ignored = <Index<S>>::mark_deleted(id, deleted_at);
        debug!(
            %id,
            deleted_at,
            "DeleteRef applied - entity removed and tombstone updated"
        );

        Ok(())
    }

    /// Retrieves all children in a collection.
    ///
    /// Returns deserialized child entities. Order is not guaranteed.
    ///
    /// # Errors
    /// - `IndexNotFound` if parent doesn't exist
    /// - `DeserializationError` if child data is corrupt
    ///
    pub fn children_of<D: Data>(parent_id: Id) -> Result<Vec<D>, StorageError> {
        let children_info = <Index<S>>::get_children_of(parent_id)?;
        let mut children = Vec::new();
        for child_info in children_info {
            if let Some(child) = Self::find_by_id(child_info.id())? {
                children.push(child);
            }
        }
        Ok(children)
    }

    /// Retrieves child metadata without deserializing full data.
    ///
    /// Returns IDs, hashes, and timestamps only. More efficient than [`children_of()`](Self::children_of()).
    ///
    /// # Errors
    /// Returns error if index lookup fails.
    ///
    pub fn child_info_for(parent_id: Id) -> Result<Vec<ChildInfo>, StorageError> {
        <Index<S>>::get_children_of(parent_id)
    }

    /// Compares local and remote entity trees, generating sync actions.
    ///
    /// Compares Merkle hashes recursively, producing action lists for both sides.
    /// Returns `(local_actions, remote_actions)` to bring trees into sync.
    ///
    /// # Errors
    /// Returns error if index lookup or hash comparison fails.
    ///
    pub fn compare_trees(
        foreign_entity_data: Option<Vec<u8>>,
        foreign_index_data: ComparisonData,
    ) -> Result<(Vec<Action>, Vec<Action>), StorageError> {
        let mut actions = (vec![], vec![]);

        let id = foreign_index_data.id;

        let local_metadata = <Index<S>>::get_metadata(id)?;

        let Some(local_entity) = Self::find_by_id_raw(id) else {
            if let Some(foreign_entity) = foreign_entity_data {
                // Local entity doesn't exist, so we need to add it
                actions.0.push(Action::Add {
                    id,
                    data: foreign_entity,
                    ancestors: foreign_index_data.ancestors,
                    metadata: foreign_index_data.metadata,
                });
            }

            return Ok(actions);
        };

        let local_metadata = local_metadata.ok_or(StorageError::IndexNotFound(id))?;

        let (local_full_hash, local_own_hash) =
            <Index<S>>::get_hashes_for(id)?.ok_or(StorageError::IndexNotFound(id))?;

        // Compare full Merkle hashes
        if local_full_hash == foreign_index_data.full_hash {
            return Ok(actions);
        }

        // Compare own hashes and timestamps
        if local_own_hash != foreign_index_data.own_hash {
            match foreign_entity_data {
                Some(foreign_entity_data)
                    if local_metadata.updated_at <= foreign_index_data.metadata.updated_at =>
                {
                    actions.0.push(Action::Update {
                        id,
                        data: foreign_entity_data,
                        ancestors: foreign_index_data.ancestors,
                        metadata: foreign_index_data.metadata,
                    });
                }
                _ => {
                    actions.1.push(Action::Update {
                        id,
                        data: local_entity,
                        ancestors: <Index<S>>::get_ancestors_of(id)?,
                        metadata: local_metadata,
                    });
                }
            }
        }

        // The list of collections from the type will be the same on both sides, as
        // the type is the same.

        let local_collection_names = <Index<S>>::get_collection_names_for(id)?;

        let local_collections = local_collection_names
            .into_iter()
            .map(|name| {
                let children = <Index<S>>::get_children_of(id)?;
                Ok((name, children))
            })
            .collect::<Result<BTreeMap<_, _>, StorageError>>()?;

        // Compare children
        for (local_coll_name, local_children) in &local_collections {
            if let Some(foreign_children) = foreign_index_data.children.get(local_coll_name) {
                let local_child_map: IndexMap<_, _> = local_children
                    .iter()
                    .map(|child| (child.id(), child.merkle_hash()))
                    .collect();
                let foreign_child_map: IndexMap<_, _> = foreign_children
                    .iter()
                    .map(|child| (child.id(), child.merkle_hash()))
                    .collect();

                for (child_id, local_hash) in &local_child_map {
                    match foreign_child_map.get(child_id) {
                        Some(foreign_hash) if local_hash != foreign_hash => {
                            actions.0.push(Action::Compare { id: *child_id });
                            actions.1.push(Action::Compare { id: *child_id });
                        }
                        None => {
                            if let Some(local_child) = Self::find_by_id_raw(*child_id) {
                                let metadata = <Index<S>>::get_metadata(*child_id)?
                                    .ok_or(StorageError::IndexNotFound(*child_id))?;

                                actions.1.push(Action::Add {
                                    id: *child_id,
                                    data: local_child,
                                    ancestors: <Index<S>>::get_ancestors_of(id)?,
                                    metadata,
                                });
                            }
                        }
                        // Hashes match, no action needed
                        _ => {}
                    }
                }

                for id in foreign_child_map.keys() {
                    if !local_child_map.contains_key(id) {
                        // Child exists in foreign but not locally, compare.
                        // We can't get the full data for the foreign child, so we flag it for
                        // comparison.
                        actions.1.push(Action::Compare { id: *id });
                    }
                }
            } else {
                // The entire collection is missing from the foreign entity
                for child in local_children {
                    if let Some(local_child) = Self::find_by_id_raw(child.id()) {
                        let metadata = <Index<S>>::get_metadata(child.id())?
                            .ok_or(StorageError::IndexNotFound(child.id()))?;

                        actions.1.push(Action::Add {
                            id: child.id(),
                            data: local_child,
                            ancestors: <Index<S>>::get_ancestors_of(child.id())?,
                            metadata,
                        });
                    }
                }
            }
        }

        // Check for collections in the foreign entity that don't exist locally
        for (foreign_coll_name, foreign_children) in &foreign_index_data.children {
            if !local_collections.contains_key(foreign_coll_name) {
                for child in foreign_children {
                    // We can't get the full data for the foreign child, so we flag it for comparison
                    actions.1.push(Action::Compare { id: child.id() });
                }
            }
        }

        Ok(actions)
    }

    /// Compares entities and automatically applies sync actions locally.
    ///
    /// Convenience wrapper around [`compare_trees()`](Self::compare_trees()) that applies
    /// local actions immediately and pushes remote actions to sync queue.
    ///
    /// # Errors
    /// Returns error if comparison or action application fails.
    ///
    pub fn compare_affective(
        data: Option<Vec<u8>>,
        comparison_data: ComparisonData,
    ) -> Result<(), StorageError> {
        let (local, remote) = <Interface<S>>::compare_trees(data, comparison_data)?;

        for action in local {
            if let Action::Compare { .. } = &action {
                continue;
            }

            <Interface<S>>::apply_action(action)?;
        }

        for action in remote {
            crate::delta::push_action(action);
        }

        Ok(())
    }

    /// Finds and deserializes an entity by its unique ID.
    ///
    /// Filters out tombstoned (deleted) entities automatically.
    ///
    /// # Errors
    /// - `DeserializationError` if stored data is corrupt
    /// - `IndexNotFound` if entity exists but has no index
    ///
    pub fn find_by_id<D: Data>(id: Id) -> Result<Option<D>, StorageError> {
        // Check if entity is deleted (tombstone)
        if <Index<S>>::is_deleted(id)? {
            return Ok(None); // Entity is deleted
        }

        let value = S::storage_read(Key::Entry(id));

        let Some(slice) = value else {
            return Ok(None);
        };

        let mut item = from_slice::<D>(&slice).map_err(StorageError::DeserializationError)?;

        let (full_hash, _) =
            <Index<S>>::get_hashes_for(id)?.ok_or(StorageError::IndexNotFound(id))?;

        item.element_mut().merkle_hash = full_hash;

        item.element_mut().metadata =
            <Index<S>>::get_metadata(id)?.ok_or(StorageError::IndexNotFound(id))?;

        Ok(Some(item))
    }

    /// Finds an entity by ID, returning raw bytes without deserialization.
    ///
    /// Note: This does NOT filter deleted entities. Use `find_by_id` for automatic
    /// tombstone filtering.
    ///
    pub fn find_by_id_raw(id: Id) -> Option<Vec<u8>> {
        S::storage_read(Key::Entry(id))
    }

    /// Gets raw entity data by ID.
    ///
    /// This is a simple alias for `find_by_id_raw` for convenience in tests.
    ///
    /// # Errors
    /// Returns `IndexNotFound` if entity doesn't exist.
    ///
    pub fn get(id: Id) -> Result<Vec<u8>, StorageError> {
        Self::find_by_id_raw(id).ok_or(StorageError::IndexNotFound(id))
    }

    /// Generates comparison metadata for tree synchronization.
    ///
    /// Includes hashes, ancestors, children info. Used by [`compare_trees()`](Self::compare_trees()).
    ///
    /// # Errors
    /// Returns error if index lookup fails.
    ///
    pub fn generate_comparison_data(id: Option<Id>) -> Result<ComparisonData, StorageError> {
        let id = id.unwrap_or_else(Id::root);

        let (full_hash, own_hash) = <Index<S>>::get_hashes_for(id)?.unwrap_or_default();

        let metadata = <Index<S>>::get_metadata(id)?.unwrap_or_default();

        let ancestors = <Index<S>>::get_ancestors_of(id)?;

        let collection_names = <Index<S>>::get_collection_names_for(id)?;

        let children = collection_names
            .into_iter()
            .map(|collection_name| {
                <Index<S>>::get_children_of(id).map(|children| (collection_name.clone(), children))
            })
            .collect::<Result<BTreeMap<_, _>, _>>()?;

        Ok(ComparisonData {
            id,
            own_hash,
            full_hash,
            ancestors,
            children,
            metadata,
        })
    }

    /// Checks if a collection has any children.
    ///
    /// # Errors
    /// Returns error if index lookup fails.
    ///
    pub fn has_children(parent_id: Id) -> Result<bool, StorageError> {
        <Index<S>>::has_children(parent_id)
    }

    /// Retrieves the parent entity of a child.
    ///
    /// # Errors
    /// Returns error if index lookup or deserialization fails.
    ///
    pub fn parent_of<D: Data>(child_id: Id) -> Result<Option<D>, StorageError> {
        <Index<S>>::get_parent_id(child_id)?
            .map_or_else(|| Ok(None), |parent_id| Self::find_by_id(parent_id))
    }

    /// Removes a child from a collection.
    ///
    /// Deletes the child entity and generates sync actions automatically.
    ///
    /// # Errors
    /// Returns error if parent or child doesn't exist.
    ///
    pub fn remove_child_from(parent_id: Id, child_id: Id) -> Result<bool, StorageError> {
        let child_exists = <Index<S>>::get_children_of(parent_id)?
            .iter()
            .any(|child| child.id() == child_id);
        if !child_exists {
            return Ok(false);
        }

        // This will act as our nonce
        let deleted_at = time_now();

        // Get metadata before removing index
        let mut metadata =
            <Index<S>>::get_metadata(child_id)?.ok_or(StorageError::IndexNotFound(child_id))?;

        // If this is a local user action, set the nonce
        if let StorageType::User { owner, .. } = metadata.storage_type {
            if *owner == crate::env::executor_id() {
                // Use the deletion timestamp as the nonce
                metadata.storage_type = StorageType::User {
                    owner,
                    signature_data: Some(SignatureData {
                        signature: [0; 64], // Placeholder, added by signer
                        nonce: deleted_at,
                    }),
                };
            }
        }

        <Index<S>>::remove_child_from(parent_id, child_id)?;

        // Use DeleteRef for efficient tombstone-based deletion.
        // More efficient than Delete: only sends ID + timestamp + metadata vs full ancestor tree.
        // The tombstone is created by remove_child_from, we just broadcast the deletion.
        crate::delta::push_action(Action::DeleteRef {
            id: child_id,
            deleted_at,
            // Pass the full metadata
            metadata,
        });

        Ok(true)
    }

    /// Retrieves the root entity.
    ///
    /// # Errors
    /// Returns error if deserialization fails.
    ///
    pub fn root<D: Data>() -> Result<Option<D>, StorageError> {
        Self::find_by_id(Id::root())
    }

    /// Saves the root entity and commits sync actions.
    ///
    /// Should be called at the end of each transaction. Call once per execution.
    ///
    /// # Errors
    /// - `UnexpectedId` if root ID doesn't match
    /// - `SerializationError` if encoding fails
    ///
    pub fn commit_root<D: Data>(root: Option<D>) -> Result<(), StorageError> {
        let id: Id = Id::root();

        debug!(%id, has_root = root.is_some(), "commit_root invoked");
        let hash = if let Some(root) = root {
            if root.id() != id {
                return Err(StorageError::UnexpectedId(root.id()));
            }

            if !root.element().is_dirty() {
                return Ok(());
            }

            let data = to_vec(&root).map_err(|e| StorageError::SerializationError(e.into()))?;

            Self::save_raw(id, data, root.element().metadata.clone())?
        } else {
            <Index<S>>::get_hashes_for(id)?.map(|(full_hash, _)| full_hash)
        };

        if let Some(hash) = hash {
            crate::delta::commit_root(&hash)?;
        }

        debug!(%id, ?hash, "commit_root completed");
        Ok(())
    }

    /// Saves an entity to storage, updating if it exists.
    ///
    /// Only saves if entity is dirty. Returns `false` if not saved due to:
    /// - Entity not dirty
    /// - Existing record is newer (last-write-wins guard)
    ///
    /// Automatically:
    /// - Calculates Merkle hashes
    /// - Updates timestamps
    /// - Generates sync actions
    /// - Propagates hash changes up ancestor chain
    ///
    /// **Note**: Use [`add_child_to()`](Self::add_child_to()) for new children,
    /// then `save()` for subsequent updates.
    ///
    /// # Errors
    /// - `SerializationError` if encoding fails
    /// - `CannotCreateOrphan` if entity has no parent and isn't root
    ///
    pub fn save<D: Data>(entity: &mut D) -> Result<bool, StorageError> {
        if !entity.element().is_dirty() {
            return Ok(false);
        }

        let data = to_vec(entity).map_err(|e| StorageError::SerializationError(e.into()))?;

        let Some(hash) = Self::save_raw(entity.id(), data, entity.element().metadata.clone())?
        else {
            return Ok(false);
        };

        entity.element_mut().is_dirty = false;
        entity.element_mut().merkle_hash = hash;

        Ok(true)
    }

    /// Saves raw data to the storage system.
    ///
    /// # Errors
    ///
    /// If an error occurs when serialising data or interacting with the storage
    /// system, an error will be returned.
    ///
    fn save_internal(
        id: Id,
        data: &[u8],
        metadata: Metadata,
    ) -> Result<Option<(bool, [u8; 32])>, StorageError> {
        let incoming_created_at = metadata.created_at;
        let incoming_updated_at = metadata.updated_at();

        let last_metadata = <Index<S>>::get_metadata(id)?;
        let final_data = if let Some(last_metadata) = &last_metadata {
            if last_metadata.updated_at > metadata.updated_at {
                return Ok(None);
            } else if id.is_root() {
                // Root entity (app state) - ALWAYS merge to preserve CRDTs like G-Counter
                // Even if incoming is newer, we merge to avoid losing concurrent updates
                if let Some(existing_data) = S::storage_read(Key::Entry(id)) {
                    Self::try_merge_data(
                        id,
                        &existing_data,
                        data,
                        *last_metadata.updated_at,
                        *metadata.updated_at,
                    )?
                } else {
                    data.to_vec()
                }
            } else if last_metadata.updated_at == metadata.updated_at {
                // Concurrent update (same timestamp) - try to merge
                if let Some(existing_data) = S::storage_read(Key::Entry(id)) {
                    Self::try_merge_data(
                        id,
                        &existing_data,
                        data,
                        *last_metadata.updated_at,
                        *metadata.updated_at,
                    )?
                } else {
                    data.to_vec()
                }
            } else {
                // Incoming is newer - use it (LWW for non-root entities)
                data.to_vec()
            }
        } else {
            if id.is_root() {
                <Index<S>>::add_root(ChildInfo::new(id, [0_u8; 32], metadata.clone()))?;
            }
            data.to_vec()
        };

        let own_hash = Sha256::digest(&final_data).into();

        let full_hash = <Index<S>>::update_hash_for(id, own_hash, Some(metadata.updated_at))?;

        _ = S::storage_write(Key::Entry(id), &final_data);

        let is_new = metadata.created_at == *metadata.updated_at;

        Ok(Some((is_new, full_hash)))
    }

    /// Attempt to merge two versions of data using CRDT semantics.
    ///
    /// Returns the merged data, falling back to LWW (newer data) on failure.
    fn try_merge_data(
        _id: Id,
        existing: &[u8],
        incoming: &[u8],
        existing_timestamp: u64,
        incoming_timestamp: u64,
    ) -> Result<Vec<u8>, StorageError> {
        use crate::merge::merge_root_state;

        // Attempt CRDT merge
        match merge_root_state(existing, incoming, existing_timestamp, incoming_timestamp) {
            Ok(merged) => Ok(merged),
            Err(_) => {
                // Merge failed - fall back to LWW
                if incoming_timestamp >= existing_timestamp {
                    Ok(incoming.to_vec())
                } else {
                    Ok(existing.to_vec())
                }
            }
        }
    }

    /// Saves raw serialized data with orphan checking.
    ///
    /// # Errors
    /// - `CannotCreateOrphan` if entity has no parent and isn't root
    ///
    pub fn save_raw(
        id: Id,
        data: Vec<u8>,
        metadata: Metadata,
    ) -> Result<Option<[u8; 32]>, StorageError> {
        debug!(
            %id,
            data_len = data.len(),
            created_at = metadata.created_at,
            updated_at = metadata.updated_at(),
            "save_raw called"
        );
        if !id.is_root() && <Index<S>>::get_parent_id(id)?.is_none() {
            return Err(StorageError::CannotCreateOrphan(id));
        }

        let mut metadata = metadata.clone();
        // If this is a local user action, set the nonce
        if let StorageType::User {
            owner,
            signature_data,
        } = metadata.storage_type
        {
            if *owner == crate::env::executor_id() && signature_data.is_none() {
                // This is a new local action. Set the nonce.
                // Use the `updated_at` timestamp as the nonce.
                let nonce = *metadata.updated_at;
                metadata.storage_type = StorageType::User {
                    owner,
                    signature_data: Some(SignatureData {
                        signature: [0; 64], // Placeholder, added by signer
                        nonce,
                    }),
                };
            }
        }

        let Some((is_new, full_hash)) = Self::save_internal(id, &data, metadata.clone())? else {
            return Ok(None);
        };

        let ancestors = <Index<S>>::get_ancestors_of(id)?;

        let action = if is_new {
            debug!(%id, "save_raw emitting Add action for entity");
            Action::Add {
                id,
                data,
                ancestors,
                metadata,
            }
        } else {
            debug!(%id, "save_raw emitting Update action for entity");
            Action::Update {
                id,
                data,
                ancestors,
                metadata,
            }
        };

        crate::delta::push_action(action);

        debug!(%id, ?full_hash, is_new, "save_raw completed");

        Ok(Some(full_hash))
    }

    /// Validates Merkle tree integrity.
    ///
    /// **Note**: Not yet implemented.
    ///
    /// # Errors
    /// Currently panics (unimplemented).
    ///
    pub fn validate() -> Result<(), StorageError> {
        unimplemented!()
    }
}

/// Verifies an incoming `Frozen` action.
fn verify_frozen_action_upsert(action: &Action, data: &[u8]) -> Result<(), StorageError> {
    // Block all Updates.
    if let Action::Update { .. } = action {
        return Err(StorageError::ActionNotAllowed(
            "Frozen data cannot be updated".to_owned(),
        ));
    }

    // Verify the content-addressing.
    match from_slice::<FrozenEntryPartial>(data) {
        Ok(partial_entry) => {
            let key_from_entry = partial_entry.item.0;
            let value_bytes = &partial_entry.item.1;

            // Re-calculate the hash of the value.
            let calculated_hash: [u8; 32] = Sha256::digest(value_bytes).into();

            // Check 1: The key inside the Entry
            // must match the hash of the value inside the Entry.
            if key_from_entry != calculated_hash {
                return Err(StorageError::InvalidData(
                    "Frozen data corruption: Entry key does not match hash of Entry value."
                        .to_owned(),
                ));
            }
        }
        Err(e) => {
            // This means the data blob isn't even a valid Entry.
            return Err(StorageError::DeserializationError(e));
        }
    }
    Ok(())
}<|MERGE_RESOLUTION|>--- conflicted
+++ resolved
@@ -47,11 +47,7 @@
 use tracing::debug;
 
 use crate::address::Id;
-<<<<<<< HEAD
 use crate::entities::{ChildInfo, Data, Element, Metadata, SignatureData, StorageType};
-=======
-use crate::entities::{ChildInfo, Data, Metadata};
->>>>>>> b8df0ace
 use crate::env::time_now;
 use crate::index::Index;
 use crate::store::{Key, MainStorage, StorageAdaptor};
@@ -271,41 +267,29 @@
                     }
 
                     let Some(parent) = parent else {
-<<<<<<< HEAD
-                        <Index<S>>::add_root(this.clone())?;
-=======
                         debug!(
                             ancestor = %this.id(),
                             "Creating ancestor as root index entry (no parent yet)"
                         );
-                        <Index<S>>::add_root(*this)?;
->>>>>>> b8df0ace
+                        <Index<S>>::add_root(this.clone())?;
 
                         continue;
                     };
 
                     // Set up parent-child relationship
-<<<<<<< HEAD
-                    <Index<S>>::add_child_to(parent.id(), this.clone())?;
-=======
                     debug!(
                         parent = %parent.id(),
                         child = %this.id(),
                         "Linking ancestor to parent in index"
                     );
-                    <Index<S>>::add_child_to(parent.id(), *this)?;
->>>>>>> b8df0ace
+                    <Index<S>>::add_child_to(parent.id(), this.clone())?;
                 }
 
                 // For new entities, create a minimal index entry first to avoid orphan errors
                 if !<Index<S>>::has_index(id) {
                     if id.is_root() {
-<<<<<<< HEAD
+                        debug!(%id, "Creating root index entry for entity");
                         <Index<S>>::add_root(ChildInfo::new(id, [0; 32], metadata.clone()))?;
-=======
-                        debug!(%id, "Creating root index entry for entity");
-                        <Index<S>>::add_root(ChildInfo::new(id, [0; 32], metadata))?;
->>>>>>> b8df0ace
                     } else if let Some(parent) = parent {
                         // Create minimal index entry with placeholder hash
                         let placeholder_hash = Sha256::digest(&data).into();
@@ -323,16 +307,12 @@
                 }
 
                 // Save data (might merge, producing different hash)
-<<<<<<< HEAD
                 let Some((_, _full_hash)) = Self::save_internal(id, &data, metadata.clone())?
                 else {
-=======
-                let Some((_, _full_hash)) = Self::save_internal(id, &data, metadata)? else {
                     debug!(
                         %id,
                         "Remote action produced no storage change (save_internal returned None)"
                     );
->>>>>>> b8df0ace
                     // we didn't save anything, so we skip updating the ancestors
                     return Ok(());
                 };
@@ -350,20 +330,16 @@
                         <Index<S>>::get_hashes_for(id)?.ok_or(StorageError::IndexNotFound(id))?;
 
                     // Update parent relationship with the actual hash after any merging
-<<<<<<< HEAD
-                    <Index<S>>::add_child_to(
-                        parent.id(),
-                        ChildInfo::new(id, own_hash, metadata.clone()),
-                    )?;
-=======
                     debug!(
                         %id,
                         parent = %parent.id(),
                         own_hash = ?own_hash,
                         "Updating parent child info with final hash"
                     );
-                    <Index<S>>::add_child_to(parent.id(), ChildInfo::new(id, own_hash, metadata))?;
->>>>>>> b8df0ace
+                    <Index<S>>::add_child_to(
+                        parent.id(),
+                        ChildInfo::new(id, own_hash, metadata.clone()),
+                    )?;
                 }
 
                 crate::delta::push_action(Action::Compare { id });
@@ -372,12 +348,8 @@
             Action::Compare { .. } => {
                 return Err(StorageError::ActionNotAllowed("Compare".to_owned()))
             }
-<<<<<<< HEAD
             Action::DeleteRef { id, deleted_at, .. } => {
-=======
-            Action::DeleteRef { id, deleted_at } => {
                 debug!(%id, deleted_at, "Applying DeleteRef action");
->>>>>>> b8df0ace
                 Self::apply_delete_ref_action(id, deleted_at)?;
             }
         };
