//! Storage interface providing functionality for interacting with stored data.
//!
//! This module provides the primary interface for interacting with the storage
//! system, as a layer on top of the underlying database store.
//!

#![forbid(
    unreachable_pub,
    unsafe_code,
    unsafe_op_in_unsafe_fn,
    clippy::missing_docs_in_private_items
)]
#![deny(
    clippy::expect_used,
    clippy::missing_errors_doc,
    clippy::missing_panics_doc,
    clippy::panic,
    clippy::unwrap_in_result,
    clippy::unwrap_used
)]
#![warn(
    missing_docs,
    clippy::future_not_send,
    clippy::let_underscore_untyped,
    clippy::map_err_ignore,
    clippy::pattern_type_mismatch,
    clippy::same_name_method,
    clippy::shadow_reuse,
    clippy::shadow_same,
    clippy::shadow_unrelated,
    clippy::unreachable,
    clippy::use_debug
)]
//	Lints specifically disabled for unit tests
#![cfg_attr(
    test,
    allow(
        non_snake_case,
        clippy::arithmetic_side_effects,
        clippy::assigning_clones,
        clippy::cast_lossless,
        clippy::cast_possible_truncation,
        clippy::cast_precision_loss,
        clippy::cognitive_complexity,
        clippy::default_numeric_fallback,
        clippy::exhaustive_enums,
        clippy::exhaustive_structs,
        clippy::expect_used,
        clippy::indexing_slicing,
        clippy::let_underscore_must_use,
        clippy::let_underscore_untyped,
        clippy::missing_assert_message,
        clippy::missing_panics_doc,
        clippy::must_use_candidate,
        clippy::panic,
        clippy::print_stdout,
        clippy::too_many_lines,
        clippy::unwrap_in_result,
        clippy::unwrap_used,
        reason = "Not useful in unit tests"
    )
)]

pub mod address;
pub mod collections;
pub mod entities;
pub mod env;
pub mod index;
pub mod integration;
pub mod interface;
pub mod store;
<<<<<<< HEAD
pub mod sync;
pub mod types;
=======
>>>>>>> ec9f5219

pub use calimero_storage_macros::{AtomicUnit, Collection};

/// Re-exported types, mostly for use in macros (for convenience).
pub mod exports {
    pub use sha2::{Digest, Sha256};
}

/// Shared test functionality.
#[cfg(test)]
pub mod tests {
    pub mod common;
}

#[cfg(test)]
mod doc_tests_package_usage {
    use calimero_sdk as _;
}<|MERGE_RESOLUTION|>--- conflicted
+++ resolved
@@ -69,11 +69,7 @@
 pub mod integration;
 pub mod interface;
 pub mod store;
-<<<<<<< HEAD
 pub mod sync;
-pub mod types;
-=======
->>>>>>> ec9f5219
 
 pub use calimero_storage_macros::{AtomicUnit, Collection};
 
