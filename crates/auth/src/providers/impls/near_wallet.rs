use std::any::Any;
use std::str::FromStr;
use std::sync::Arc;

use async_trait::async_trait;
use axum::body::Body;
use axum::http::Request;
use base64::engine::general_purpose::STANDARD;
use base64::Engine;
use borsh::BorshSerialize;
use near_crypto::{KeyType as NearKeyType, PublicKey, Signature};
use near_jsonrpc_client::{methods, JsonRpcClient};
use near_primitives::types::{AccountId, BlockReference, Finality};
use near_primitives::views::QueryRequest;
use serde::{Deserialize, Serialize};
use serde_json::Value;
use sha2::{Digest, Sha256};
use tracing::{debug, error};
use validator::Validate;

use crate::api::handlers::auth::TokenRequest;
use crate::auth::token::TokenManager;
use crate::config::{AuthConfig, NearWalletConfig};
use crate::providers::core::provider::{AuthProvider, AuthRequestVerifier, AuthVerifierFn};
use crate::providers::core::provider_data_registry::AuthDataType;
use crate::providers::core::provider_registry::ProviderRegistration;
use crate::providers::ProviderContext;
use crate::storage::models::Key;
use crate::storage::{KeyManager, Storage};
use crate::{register_auth_data_type, register_auth_provider, AuthError, AuthResponse};

/// Represents the payload structure that contains a message, nonce, recipient, and optional callback URL.
///
/// # Fields
/// * `tag` - A tag to identify the payload type.
/// * `message` - The message to be sent.
/// * `nonce` - A 32-byte nonce for the message.
/// * `recipient` - The recipient of the message.
/// * `callback_url` - An optional callback URL for the message.
#[derive(BorshSerialize)]
struct Payload {
    tag: u32,
    message: String,
    nonce: [u8; 32],
    recipient: String,
    callback_url: Option<String>,
}

/// NEAR wallet authentication data
#[derive(Debug, Clone, Serialize, Deserialize)]
pub struct NearWalletAuthData {
    /// Account ID of the NEAR wallet
    pub account_id: String,
    /// Public key of the NEAR wallet  
    pub public_key: String,
    /// Message to sign (challenge token)
    pub message: String,
    /// Signature of the message
    pub signature: String,
    /// Recipient app name
    pub recipient: String,
}

/// NEAR wallet auth data type
pub struct NearWalletAuthDataType;

impl AuthDataType for NearWalletAuthDataType {
    fn method_name(&self) -> &str {
        "near_wallet"
    }

    fn parse_from_value(&self, value: Value) -> eyre::Result<Box<dyn std::any::Any + Send + Sync>> {
        // Try to deserialize as NearWalletAuthData
        match serde_json::from_value::<NearWalletAuthData>(value) {
            Ok(data) => Ok(Box::new(data)),
            Err(err) => Err(eyre::eyre!("Invalid NEAR wallet auth data: {}", err)),
        }
    }

    fn get_sample_structure(&self) -> Value {
        serde_json::json!({
            "account_id": "example.near",
            "public_key": "ed25519:...",
            "message": "challenge-token",
            "signature": "base64-encoded-signature",
            "recipient": "calimero"
        })
    }
}

/// NEAR wallet authentication provider
pub struct NearWalletProvider {
    storage: Arc<dyn Storage>,
    key_manager: KeyManager,
    token_manager: TokenManager,
    config: NearWalletConfig,
}

impl NearWalletProvider {
    /// Create a new NEAR wallet provider
    pub fn new(context: ProviderContext, config: NearWalletConfig) -> Self {
        Self {
            storage: context.storage,
            key_manager: context.key_manager,
            token_manager: context.token_manager,
            config,
        }
    }

    /// Verify a NEAR signature
    ///
    /// # Arguments
    ///
    /// * `public_key` - The public key to verify with
    /// * `message` - The challenge token that was signed
    /// * `signature` - The signature to verify
    /// * `nonce` - The nonce used in the signature (base64 encoded)
    /// * `recipient` - The recipient app name
    /// * `callback_url` - The callback URL
    ///
    /// # Returns
    ///
    /// * `eyre::Result<bool>` - Whether the signature is valid
    async fn verify_signature(
        &self,
        nonce: &str,
        message: &str,
        app: &str,
        signature_str: &str,
        public_key_str: &str,
    ) -> eyre::Result<bool> {
        // Parse the public key
        let public_key = PublicKey::from_str(public_key_str)
            .map_err(|e| eyre::eyre!("Invalid public key: {}", e))?;

        // Decode the base64 nonce
        let nonce_bytes = STANDARD
            .decode(nonce)
            .map_err(|e| eyre::eyre!("Invalid nonce base64: {}", e))?;

        let nonce_array: [u8; 32] = nonce_bytes
            .try_into()
            .map_err(|_| eyre::eyre!("Invalid nonce length"))?;

        // Create the payload that was signed
        let payload = create_payload(message, nonce_array, app);

        // Serialize the payload using borsh::to_vec
        let payload_bytes = borsh::to_vec(&payload)
            .map_err(|e| eyre::eyre!("Failed to serialize payload: {}", e))?;

        // Hash the payload - this is what was actually signed
        let hash = hash_bytes(&payload_bytes);

        // Decode the base64 signature
        let signature_bytes = STANDARD
            .decode(signature_str)
            .map_err(|e| eyre::eyre!("Invalid signature base64: {}", e))?;

        // Create signature from bytes
        let signature = Signature::from_parts(NearKeyType::ED25519, &signature_bytes)
            .map_err(|e| eyre::eyre!("Invalid signature: {}", e))?;

        // Verify the signature against the hashed payload
        let is_valid = signature.verify(&hash, &public_key);

        Ok(is_valid)
    }

    /// Check if a public key belongs to a NEAR account
    ///
    /// # Arguments
    ///
    /// * `account_id` - The account ID to check
    /// * `public_key` - The public key to check
    ///
    /// # Returns
    ///
    /// * `eyre::Result<bool>` - Whether the public key belongs to the account
    async fn verify_account_owns_key(
        &self,
        account_id: &str,
        public_key: &str,
    ) -> eyre::Result<bool> {
        // Validate inputs
        if account_id.is_empty() {
            return Err(eyre::eyre!("Account ID cannot be empty"));
        }

        if public_key.is_empty() {
            return Err(eyre::eyre!("Public key cannot be empty"));
        }

        // Parse the account ID
        let account_id: AccountId = account_id
            .parse()
            .map_err(|err| eyre::eyre!("Invalid NEAR account ID: {}", err))?;

        // Parse the public key - use a variable first to avoid type annotation issues
        let public_key_result = public_key.parse::<near_crypto::PublicKey>();
        let parsed_public_key = public_key_result
            .map_err(|err| eyre::eyre!("Invalid NEAR public key format: {}", err))?;

        // Connect to the NEAR RPC with retry logic
        let max_retries = 3;
        let mut attempt = 0;
        let mut last_error = None;

        while attempt < max_retries {
            attempt += 1;

            // Create a new client for each attempt
            let client = JsonRpcClient::connect(&self.config.rpc_url);

            // Query the account's access keys
            let request = methods::query::RpcQueryRequest {
                block_reference: BlockReference::Finality(Finality::Final),
                request: QueryRequest::ViewAccessKey {
                    account_id: account_id.clone(),
                    public_key: parsed_public_key.clone(),
                },
            };

            // Send the request
            match client.call(request).await {
                Ok(_) => return Ok(true), // If we get a valid response, the key belongs to the account
                Err(err) => {
                    debug!(
                        "Failed to verify NEAR account key (attempt {}/{}): {}",
                        attempt, max_retries, err
                    );
                    last_error = Some(err.to_string());

                    if attempt < max_retries {
                        // Wait before retrying with exponential backoff
                        let delay_ms = 100 * (2_u64.pow(attempt as u32));
                        tokio::time::sleep(std::time::Duration::from_millis(delay_ms)).await;
                    }
                }
            }
        }

        // If we're here, all retries failed
        if last_error.is_some() {
            debug!(
                "Final error verifying account key ownership: {}",
                last_error.unwrap()
            );
        }

        // If we get an error, it might be because the key doesn't exist
        // But it could also be a network issue, so we'll check for specific error patterns
        // For now, to be safe, we'll return false
        Ok(false)
    }

    /// Get or create the root key for an account
    ///
    /// # Arguments
    ///
    /// * `account_id` - The account ID to get the root key for
    ///
    /// # Returns
    ///
    /// * `eyre::Result<Option<(String, Key)>>` - The root key ID and root key, if found
    async fn get_root_key_for_account(
        &self,
        account_id: &str,
    ) -> eyre::Result<Option<(String, Key)>> {
        // Create a hash of the account ID to use as a lookup key
        let mut hasher = Sha256::new();
        hasher.update(format!("near:{account_id}").as_bytes());
        let hash = hasher.finalize();
        let key_id = hex::encode(hash);

        // Look up the root key using KeyManager
        match self.key_manager.get_key(&key_id).await {
            Ok(Some(key)) => {
                // Check if the key is valid and is a root key
                if key.is_valid() && key.is_root_key() {
                    Ok(Some((key_id, key)))
                } else {
                    Ok(None)
                }
            }
            Ok(None) => Ok(None),
            Err(err) => {
                error!("Failed to get root key: {}", err);
                Err(eyre::eyre!("Failed to get root key: {}", err))
            }
        }
    }

    /// Create a root key for an account
    ///
    /// # Arguments
    ///
    /// * `account_id` - The account ID to create a root key for
    /// * `public_key` - The public key to associate with the root key
    ///
    /// # Returns
    ///
    /// * `eyre::Result<(String, Key)>` - The created root key ID and root key
    async fn create_root_key(
        &self,
        account_id: &str,
        public_key: &str,
    ) -> eyre::Result<(String, Key)> {
        // Create a hash of the account ID to use as a key ID
        let mut hasher = Sha256::new();
        hasher.update(format!("near:{account_id}").as_bytes());
        let hash = hasher.finalize();
        let key_id = hex::encode(hash);

        // Create the root key
        let root_key = Key::new_root_key_with_permissions(
            public_key.to_string(),
            "near_wallet".to_string(),
            vec!["admin".to_string()], // Default admin permission
        );

        // Store the root key using KeyManager
        self.key_manager
            .set_key(&key_id, &root_key)
            .await
            .map_err(|err| eyre::eyre!("Failed to store root key: {}", err))?;

        Ok((key_id, root_key))
    }

    // TODO Decide what to do with this function
    /// Update the last used timestamp for a root key
    ///
    /// # Arguments
    ///
    /// * `key_id` - The root key ID to update
    ///
    /// # Returns
    ///
    /// * `eyre::Result<()>` - Success or error
    async fn update_last_used(&self, key_id: &str) -> eyre::Result<()> {
        // Get the current root key
        let key = self
            .key_manager
            .get_key(key_id)
            .await
            .map_err(|err| eyre::eyre!("Failed to get root key: {}", err))?
            .ok_or_else(|| eyre::eyre!("Root key not found"))?;

        // Update the last used timestamp
        // Note: We don't need to update last_used anymore since we removed that field

        // Save the updated key
        let _ = self
            .key_manager
            .set_key(key_id, &key)
            .await
            .map_err(|err| eyre::eyre!("Failed to update root key: {}", err));

        Ok(())
    }

    /// Core authentication logic for NEAR wallet
    ///
    /// This is the shared authentication logic used by both the request handler and verifier
    ///
    /// # Arguments
    ///
    /// * `account_id` - The NEAR account ID
    /// * `public_key` - The public key
    /// * `message` - The challenge token that was signed
    /// * `signature` - The signature
    /// * `recipient` - The recipient app name
    ///
    /// # Returns
    ///
    /// * `eyre::Result<(String, Vec<String>)>` - The key ID and permissions
    async fn authenticate_core(
        &self,
        account_id: &str,
        public_key: &str,
        message: String,
        signature: &str,
        recipient: &str,
<<<<<<< HEAD
    ) -> Result<(String, Vec<String>), AuthError> {
        // First verify that the message is a valid challenge token and get its claims
        let claims = self.token_manager.verify_challenge(&message).await?;

        // Then verify the signature using the nonce from the claims
        let signature_valid = self
            .verify_signature(&claims.nonce, &message, recipient, signature, public_key)
            .await?;

        if !signature_valid {
            return Err(AuthError::AuthenticationFailed(
                "Signature verification failed".to_string(),
            ));
        }
        debug!("Signature verification successful");

        // Verify the account owns the key
        if !self.verify_account_owns_key(account_id, public_key).await? {
            return Err(AuthError::AuthenticationFailed(
                "Public key does not belong to account".to_string(),
            ));
        }

        // Get or create the root key
        let (key_id, root_key) = match self.get_root_key_for_account(account_id).await? {
            Some((key_id, root_key)) => {
                // Update the last used timestamp
                self.update_last_used(&key_id).await?;
                (key_id, root_key)
            }
            None => {
                // Create a new root key
                self.create_root_key(account_id, public_key).await?
            }
        };

        let permissions = root_key.permissions.clone();
        debug!(
            "Returning permissions for key {}: {:?}",
            key_id, permissions
        );

        Ok((key_id, permissions))
=======
    ) -> eyre::Result<(String, Vec<String>)> {
        // // First verify that the message is a valid challenge token and get its claims
        // // let claims = self.token_manager.verify_challenge(&message).await?;

        // // Then verify the signature using the nonce from the claims
        // let signature_valid = self
        //     .verify_signature(&claims.nonce, &message, recipient, signature, public_key)
        //     .await?;

        // if !signature_valid {
        //     return Err(AuthError::AuthenticationFailed(
        //         "Signature verification failed".to_string(),
        //     ));
        // }
        // debug!("Signature verification successful");

        // // Verify the account owns the key
        // if !self.verify_account_owns_key(account_id, public_key).await? {
        //     return Err(AuthError::AuthenticationFailed(
        //         "Public key does not belong to account".to_string(),
        //     ));
        // }

        // // Get or create the root key
        // let (key_id, root_key) = match self.get_root_key_for_account(account_id).await? {
        //     Some((key_id, root_key)) => {
        //         // Update the last used timestamp
        //         self.update_last_used(&key_id).await?;
        //         (key_id, root_key)
        //     }
        //     None => {
        //         // Create a new root key
        //         self.create_root_key(account_id, public_key).await?
        //     }
        // };

        // let permissions = root_key.permissions.clone();
        // debug!(
        //     "Returning permissions for key {}: {:?}",
        //     key_id, permissions
        // );

        // Ok((key_id, permissions))
        todo!()
>>>>>>> 17d38dea
    }

    /// Get the token manager
    ///
    /// # Returns
    ///
    /// * `&TokenManager` - Reference to the token manager
    pub fn get_token_manager(&self) -> &TokenManager {
        &self.token_manager
    }
}

/// NEAR wallet auth verifier
struct NearWalletVerifier {
    provider: Arc<NearWalletProvider>,
    auth_data: NearWalletAuthData,
}

#[async_trait]
impl AuthVerifierFn for NearWalletVerifier {
    async fn verify(&self) -> eyre::Result<AuthResponse> {
        let auth_data = &self.auth_data;

        // Authenticate using the core authentication logic
        let (key_id, permissions) = self
            .provider
            .authenticate_core(
                &auth_data.account_id,
                &auth_data.public_key,
                auth_data.message.clone(),
                &auth_data.signature,
                &auth_data.recipient,
            )
            .await?;

        // Return the authentication response
        Ok(AuthResponse {
            is_valid: true,
            key_id,
            permissions,
        })
    }
}

// Implement Clone for NearWalletProvider
impl Clone for NearWalletProvider {
    fn clone(&self) -> Self {
        Self {
            storage: Arc::clone(&self.storage),
            key_manager: self.key_manager.clone(),
            token_manager: self.token_manager.clone(),
            config: self.config.clone(),
        }
    }
}

/// NEAR wallet specific request data
#[derive(Debug, Clone, Serialize, Deserialize, Validate)]
pub struct NearWalletRequest {
    /// Account ID of the NEAR wallet
    #[validate(length(min = 1, message = "Wallet address is required"))]
    pub wallet_address: String,

    /// Message that was signed (the challenge token)
    #[validate(length(min = 1, message = "Message is required"))]
    pub message: String,

    /// Signature of the message
    #[validate(length(min = 1, message = "Signature is required"))]
    pub signature: String,

    /// Recipient app name
    pub recipient: Option<String>,

    /// Callback URL
    pub callback_url: Option<String>,
}

#[async_trait]
impl AuthProvider for NearWalletProvider {
    fn name(&self) -> &str {
        "near_wallet"
    }

    fn provider_type(&self) -> &str {
        "wallet"
    }

    fn description(&self) -> &str {
        "Authenticates users with a NEAR wallet through cryptographic signatures"
    }

    fn supports_method(&self, method: &str) -> bool {
        method == "near_wallet" || method == "near"
    }

    fn is_configured(&self) -> bool {
        !self.config.rpc_url.is_empty()
    }

    fn get_config_options(&self) -> serde_json::Value {
        serde_json::json!({
            "rpc_url": self.config.rpc_url,
            "network": self.config.network,
            "wallet_url": self.config.wallet_url,
        })
    }

<<<<<<< HEAD
    fn prepare_auth_data(&self, token_request: &TokenRequest) -> Result<Value, AuthError> {
        // Parse the provider-specific data into our request type
        let near_data: NearWalletRequest =
            serde_json::from_value(token_request.provider_data.clone()).map_err(|e| {
                AuthError::InvalidRequest(format!("Invalid NEAR wallet data: {}", e))
            })?;

        // Create NEAR-specific auth data JSON
        Ok(serde_json::json!({
            "account_id": near_data.wallet_address,
            "public_key": token_request.public_key,
            "message": near_data.message,
            "signature": near_data.signature,
            "recipient": near_data.recipient.unwrap_or_else(|| "calimero".to_string()),
            "callback_url": near_data.callback_url.unwrap_or_default()
        }))
=======
    fn prepare_auth_data(&self, token_request: &str) -> eyre::Result<Value> {
        // // Parse the provider-specific data into our request type
        // let near_data: NearWalletRequest =
        //     serde_json::from_value(token_request.provider_data.clone()).map_err(|e| {
        //         AuthError::InvalidRequest(format!("Invalid NEAR wallet data: {}", e))
        //     })?;

        // // Create NEAR-specific auth data JSON
        // Ok(serde_json::json!({
        //     "account_id": near_data.wallet_address,
        //     "public_key": token_request.public_key,
        //     "message": near_data.message,
        //     "signature": near_data.signature,
        //     "recipient": near_data.recipient.unwrap_or_else(|| "calimero".to_string()),
        //     "callback_url": near_data.callback_url.unwrap_or_default()
        // }))
        todo!()
>>>>>>> 17d38dea
    }

    fn create_verifier(
        &self,
        method: &str,
        auth_data: Box<dyn Any + Send + Sync>,
    ) -> eyre::Result<AuthRequestVerifier> {
        // Only handle supported methods
        if !self.supports_method(method) {
            return Err(eyre::eyre!(
                "Provider {} does not support method {}",
                self.name(),
                method
            ));
        }

        // Downcast to NearWalletAuthData
        let near_auth_data = auth_data
            .downcast_ref::<NearWalletAuthData>()
            .ok_or_else(|| eyre::eyre!("Failed to parse NEAR wallet auth data"))?;

        // Create a clone of the auth data and provider for the verifier
        let auth_data_clone = near_auth_data.clone();
        let provider = Arc::new(self.clone());

        // Create and return the verifier
        let verifier = NearWalletVerifier {
            provider,
            auth_data: auth_data_clone,
        };

        Ok(AuthRequestVerifier::new(verifier))
    }

    fn verify_request(&self, request: &Request<Body>) -> eyre::Result<AuthRequestVerifier> {
        let headers = request.headers();

        // Extract all needed data from the request
        let account_id = headers
            .get("x-near-account-id")
            .ok_or_else(|| eyre::eyre!("Missing NEAR account ID"))?
            .to_str()
            .map_err(|_| eyre::eyre!("Invalid NEAR account ID"))?
            .to_string();

        let public_key = headers
            .get("x-near-public-key")
            .ok_or_else(|| eyre::eyre!("Missing NEAR public key"))?
            .to_str()
            .map_err(|_| eyre::eyre!("Invalid NEAR public key"))?
            .to_string();

        let signature = headers
            .get("x-near-signature")
            .ok_or_else(|| eyre::eyre!("Missing NEAR signature"))?
            .to_str()
            .map_err(|_| eyre::eyre!("Invalid NEAR signature"))?
            .to_string();

        let message = headers
            .get("x-near-message")
            .ok_or_else(|| eyre::eyre!("Missing NEAR message"))?
            .to_str()
            .map_err(|_| eyre::eyre!("Invalid NEAR message"))?
            .to_string();

        // Create auth data
        let auth_data = NearWalletAuthData {
            account_id,
            public_key,
            message,
            signature,
            recipient: String::new(),
        };

        // Create verifier
        let provider = Arc::new(self.clone());
        let verifier = NearWalletVerifier {
            provider,
            auth_data,
        };

        Ok(AuthRequestVerifier::new(verifier))
    }

    fn get_health_status(&self) -> eyre::Result<serde_json::Value> {
        Ok(serde_json::json!({
            "name": self.name(),
            "type": self.provider_type(),
            "configured": self.is_configured(),
            "rpc_url": self.config.rpc_url,
            "network": self.config.network,
        }))
    }

    async fn create_root_key(
        &self,
        public_key: &str,
        auth_method: &str,
        provider_data: Value,
    ) -> eyre::Result<bool> {
        let account_id = provider_data.get("account_id").unwrap().as_str().unwrap();
        // Create a hash of the account ID to use as a key ID
        let mut hasher = Sha256::new();
        hasher.update(format!("near:{account_id}").as_bytes());
        let hash = hasher.finalize();
        let key_id = hex::encode(hash);

        // Create the root key
        let root_key = Key::new_root_key_with_permissions(
            public_key.to_string(),
            auth_method.to_string(),
            vec!["admin".to_string()],
        );

        // Store the root key using KeyManager
        let was_updated = self
            .key_manager
            .set_key(&key_id, &root_key)
            .await
            .map_err(|err| eyre::eyre!("Failed to store root key: {}", err))?;

        Ok(was_updated)
    }

    fn as_any(&self) -> &dyn std::any::Any {
        self
    }
}

/// Creates a `Payload` struct from the provided message, nonce, recipient, and callback URL.
///
/// # Arguments
/// * `message` - The message to include in the payload.
/// * `nonce` - A 32-byte nonce.
/// * `recipient` - The recipient of the message.
///
/// # Returns
/// * `Payload` - The constructed payload.
fn create_payload(message: &str, nonce: [u8; 32], recipient: &str) -> Payload {
    Payload {
        tag: 2_147_484_061,
        message: message.to_owned(),
        nonce,
        recipient: recipient.to_owned(),
        callback_url: None,
    }
}

/// Hashes the given bytes using SHA-256.
///
/// # Arguments
/// * `bytes` - The bytes to hash.
///
/// # Returns
/// * `[u8; 32]` - The SHA-256 hash of the bytes.
fn hash_bytes(bytes: &[u8]) -> [u8; 32] {
    let mut hasher = Sha256::new();
    hasher.update(bytes);
    let result = hasher.finalize();
    let mut hash_array = [0_u8; 32];
    hash_array.copy_from_slice(&result);
    hash_array
}

/// NEAR Wallet provider registration
pub struct NearWalletProviderRegistration;

impl ProviderRegistration for NearWalletProviderRegistration {
    fn provider_id(&self) -> &str {
        "near_wallet"
    }

    fn create_provider(
        &self,
        context: ProviderContext,
    ) -> Result<Box<dyn AuthProvider>, eyre::Error> {
        let config = context.config.near.clone();
        let provider = NearWalletProvider::new(context, config);
        Ok(Box::new(provider))
    }

    fn is_enabled(&self, config: &AuthConfig) -> bool {
        // Check if this provider is enabled in the config
        config
            .providers
            .get("near_wallet")
            .copied()
            .unwrap_or(false)
    }
}

// Register the NEAR wallet provider
register_auth_provider!(NearWalletProviderRegistration);

// Register the NEAR wallet auth data type
register_auth_data_type!(NearWalletAuthDataType);<|MERGE_RESOLUTION|>--- conflicted
+++ resolved
@@ -27,7 +27,7 @@
 use crate::providers::ProviderContext;
 use crate::storage::models::Key;
 use crate::storage::{KeyManager, Storage};
-use crate::{register_auth_data_type, register_auth_provider, AuthError, AuthResponse};
+use crate::{register_auth_data_type, register_auth_provider, AuthResponse};
 
 /// Represents the payload structure that contains a message, nonce, recipient, and optional callback URL.
 ///
@@ -382,8 +382,7 @@
         message: String,
         signature: &str,
         recipient: &str,
-<<<<<<< HEAD
-    ) -> Result<(String, Vec<String>), AuthError> {
+    ) -> eyre::Result<(String, Vec<String>)> {
         // First verify that the message is a valid challenge token and get its claims
         let claims = self.token_manager.verify_challenge(&message).await?;
 
@@ -393,16 +392,16 @@
             .await?;
 
         if !signature_valid {
-            return Err(AuthError::AuthenticationFailed(
-                "Signature verification failed".to_string(),
+            return Err(eyre::eyre!(
+                "Signature verification failed"
             ));
         }
         debug!("Signature verification successful");
 
         // Verify the account owns the key
         if !self.verify_account_owns_key(account_id, public_key).await? {
-            return Err(AuthError::AuthenticationFailed(
-                "Public key does not belong to account".to_string(),
+            return Err(eyre::eyre!(
+                "Public key does not belong to account"
             ));
         }
 
@@ -426,52 +425,6 @@
         );
 
         Ok((key_id, permissions))
-=======
-    ) -> eyre::Result<(String, Vec<String>)> {
-        // // First verify that the message is a valid challenge token and get its claims
-        // // let claims = self.token_manager.verify_challenge(&message).await?;
-
-        // // Then verify the signature using the nonce from the claims
-        // let signature_valid = self
-        //     .verify_signature(&claims.nonce, &message, recipient, signature, public_key)
-        //     .await?;
-
-        // if !signature_valid {
-        //     return Err(AuthError::AuthenticationFailed(
-        //         "Signature verification failed".to_string(),
-        //     ));
-        // }
-        // debug!("Signature verification successful");
-
-        // // Verify the account owns the key
-        // if !self.verify_account_owns_key(account_id, public_key).await? {
-        //     return Err(AuthError::AuthenticationFailed(
-        //         "Public key does not belong to account".to_string(),
-        //     ));
-        // }
-
-        // // Get or create the root key
-        // let (key_id, root_key) = match self.get_root_key_for_account(account_id).await? {
-        //     Some((key_id, root_key)) => {
-        //         // Update the last used timestamp
-        //         self.update_last_used(&key_id).await?;
-        //         (key_id, root_key)
-        //     }
-        //     None => {
-        //         // Create a new root key
-        //         self.create_root_key(account_id, public_key).await?
-        //     }
-        // };
-
-        // let permissions = root_key.permissions.clone();
-        // debug!(
-        //     "Returning permissions for key {}: {:?}",
-        //     key_id, permissions
-        // );
-
-        // Ok((key_id, permissions))
-        todo!()
->>>>>>> 17d38dea
     }
 
     /// Get the token manager
@@ -580,12 +533,11 @@
         })
     }
 
-<<<<<<< HEAD
-    fn prepare_auth_data(&self, token_request: &TokenRequest) -> Result<Value, AuthError> {
+    fn prepare_auth_data(&self, token_request: &TokenRequest) -> eyre::Result<Value> {
         // Parse the provider-specific data into our request type
         let near_data: NearWalletRequest =
             serde_json::from_value(token_request.provider_data.clone()).map_err(|e| {
-                AuthError::InvalidRequest(format!("Invalid NEAR wallet data: {}", e))
+                eyre::eyre!("Invalid NEAR wallet data: {}", e)
             })?;
 
         // Create NEAR-specific auth data JSON
@@ -597,25 +549,6 @@
             "recipient": near_data.recipient.unwrap_or_else(|| "calimero".to_string()),
             "callback_url": near_data.callback_url.unwrap_or_default()
         }))
-=======
-    fn prepare_auth_data(&self, token_request: &str) -> eyre::Result<Value> {
-        // // Parse the provider-specific data into our request type
-        // let near_data: NearWalletRequest =
-        //     serde_json::from_value(token_request.provider_data.clone()).map_err(|e| {
-        //         AuthError::InvalidRequest(format!("Invalid NEAR wallet data: {}", e))
-        //     })?;
-
-        // // Create NEAR-specific auth data JSON
-        // Ok(serde_json::json!({
-        //     "account_id": near_data.wallet_address,
-        //     "public_key": token_request.public_key,
-        //     "message": near_data.message,
-        //     "signature": near_data.signature,
-        //     "recipient": near_data.recipient.unwrap_or_else(|| "calimero".to_string()),
-        //     "callback_url": near_data.callback_url.unwrap_or_default()
-        // }))
-        todo!()
->>>>>>> 17d38dea
     }
 
     fn create_verifier(
