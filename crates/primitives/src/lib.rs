--- conflicted
+++ resolved
@@ -2,10 +2,5 @@
 pub mod common;
 pub mod events;
 pub mod hash;
-<<<<<<< HEAD
-pub mod transaction;
-=======
 pub mod identity;
-pub mod transaction;
-pub mod types;
->>>>>>> 0536d89e
+pub mod transaction;