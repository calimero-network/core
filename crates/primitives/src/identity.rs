--- conflicted
+++ resolved
@@ -81,11 +81,7 @@
     pub joined_at: u64,
 }
 
-<<<<<<< HEAD
-#[derive(Debug, Deserialize, PartialEq, Serialize, Clone)]
-=======
 #[derive(Clone, Debug, PartialEq, Serialize, Deserialize)]
->>>>>>> f891abd7
 #[serde(rename_all = "UPPERCASE")]
 #[serde(tag = "type")]
 pub enum WalletType {
