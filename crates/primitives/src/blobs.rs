use core::fmt::{Display, Formatter};
use core::ops::Deref;
use core::str::FromStr;
use std::fmt;

use serde::{Deserialize, Serialize};
use thiserror::Error as ThisError;

use crate::hash::{Hash, HashError};

#[derive(Copy, Clone, Debug, Deserialize, Eq, Hash, PartialEq, Serialize)]
pub struct BlobId(Hash);

<<<<<<< HEAD
impl BlobId {
    #[must_use]
    pub fn as_str(&self) -> &str {
        self.0.as_str()
    }

    #[must_use]
    pub fn hash(bytes: &[u8]) -> Self {
        Self(Hash::new(bytes))
    }
}

=======
>>>>>>> 7ca4eebc
impl From<[u8; 32]> for BlobId {
    fn from(id: [u8; 32]) -> Self {
        Self(id.into())
    }
}

impl Deref for BlobId {
    type Target = [u8; 32];

    fn deref(&self) -> &Self::Target {
        &self.0
    }
}

impl Display for BlobId {
    fn fmt(&self, f: &mut Formatter<'_>) -> fmt::Result {
        f.pad(self.as_str())
    }
}

impl From<BlobId> for String {
    fn from(id: BlobId) -> Self {
        id.as_str().to_owned()
    }
}

impl From<&BlobId> for String {
    fn from(id: &BlobId) -> Self {
        id.as_str().to_owned()
    }
}

#[derive(Clone, Copy, Debug, ThisError)]
#[error(transparent)]
pub struct InvalidBlobId(HashError);

impl FromStr for BlobId {
    type Err = InvalidBlobId;

    fn from_str(s: &str) -> Result<Self, Self::Err> {
        Ok(Self(s.parse().map_err(InvalidBlobId)?))
    }
}<|MERGE_RESOLUTION|>--- conflicted
+++ resolved
@@ -11,21 +11,13 @@
 #[derive(Copy, Clone, Debug, Deserialize, Eq, Hash, PartialEq, Serialize)]
 pub struct BlobId(Hash);
 
-<<<<<<< HEAD
 impl BlobId {
     #[must_use]
     pub fn as_str(&self) -> &str {
         self.0.as_str()
     }
-
-    #[must_use]
-    pub fn hash(bytes: &[u8]) -> Self {
-        Self(Hash::new(bytes))
-    }
 }
 
-=======
->>>>>>> 7ca4eebc
 impl From<[u8; 32]> for BlobId {
     fn from(id: [u8; 32]) -> Self {
         Self(id.into())
