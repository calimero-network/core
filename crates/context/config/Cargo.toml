--- conflicted
+++ resolved
@@ -9,12 +9,8 @@
 [dependencies]
 bs58.workspace = true
 borsh = { workspace = true, features = ["derive"] }
-<<<<<<< HEAD
-candid.workspace = true
+candid = { workspace = true, optional = true }
 ed25519-consensus = { workspace = true, optional = true }
-=======
-candid = { workspace = true, optional = true }
->>>>>>> 9c895cf0
 ed25519-dalek.workspace = true
 either = { workspace = true, optional = true }
 eyre = { workspace = true, optional = true }
@@ -40,39 +36,35 @@
 
 [features]
 client = [
-  "near",
-  "icp",
-  "starknet",
+  "near_client",
+  "icp_client",
+  "starknet_client",
   "dep:either",
   "dep:eyre",
   "reqwest/json",
   "url/serde",
 ]
 
-near = [
+near_client = [
   "dep:near-crypto",
   "dep:near-jsonrpc-client",
   "dep:near-jsonrpc-primitives",
   "dep:near-primitives",
 ]
 
-icp = [
+icp = ["candid"]
+
+icp_client = [
+  "icp",
   "dep:ic-agent",
   "dep:ic-cdk",
   "dep:ic-cdk-macros",
   "dep:ed25519-consensus",
 ]
 
-starknet = [
+starknet_client = [
   "dep:hex",
   "dep:starknet",
   "dep:starknet-crypto",
   "dep:starknet-types-core",
-<<<<<<< HEAD
 ]
-=======
-  "url/serde",
-]
-
-icp = ["candid"]
->>>>>>> 9c895cf0
