--- conflicted
+++ resolved
@@ -64,17 +64,13 @@
 
 starknet_client = ["dep:hex", "dep:starknet", "dep:starknet-core", "dep:starknet-core-derive", "dep:starknet-crypto", "dep:starknet-types-core"]
 
-<<<<<<< HEAD
 stellar = ["dep:soroban-sdk"]
 
-ethereum = ["alloy", "alloy-sol-types", "ethabi"]
-=======
 ethereum = [
   "alloy",
   "alloy-sol-types",
   "ethabi"
 ]
->>>>>>> 4feca8ae
 
 ethereum_client = [
   "ethereum"
