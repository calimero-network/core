use eyre::anyhow;
use starknet::core::codec::{Decode, Encode, Error, FeltWriter};
use starknet::core::types::{Felt, U256};

use crate::repr::{Repr, ReprBytes, ReprTransmute};
use crate::types::{ContextIdentity, ContextStorageEntry, ProposalId, SignerId};
use crate::{
    Proposal, ProposalAction, ProposalApprovalWithSigner, ProposalWithApprovals, ProxyMutateRequest,
};

#[derive(Clone, Copy, Debug, Encode, Decode)]
pub struct FeltPair {
    pub high: Felt,
    pub low: Felt,
}

#[derive(Clone, Copy, Debug, Encode, Decode)]
pub struct StarknetIdentity(pub FeltPair);

#[derive(Clone, Copy, Debug, Encode, Decode)]
pub struct StarknetProposalId(pub FeltPair);

#[derive(Clone, Copy, Debug, Encode, Decode)]
pub struct StarknetU256(pub FeltPair);

#[derive(Debug, Clone, Decode)]
pub struct ContextVariableKey(pub Vec<u8>);

// Implement From for the conversion
impl From<Vec<u8>> for ContextVariableKey {
    fn from(key: Vec<u8>) -> Self {
        ContextVariableKey(key)
    }
}

// Implement Encode for ContextVariableKey
impl Encode for ContextVariableKey {
    fn encode<W: FeltWriter>(&self, writer: &mut W) -> Result<(), Error> {
        let bytes = &self.0;

        // Use exactly 16 bytes per chunk
        let chunk_size = 16;
        #[allow(
            clippy::integer_division,
<<<<<<< HEAD
            reason = "Using integer division for ceiling calculation is intentional here"
=======
            reason = "Using integer division for ceiling division calculation"
>>>>>>> ddbfd504
        )]
        let num_chunks = (bytes.len() + chunk_size - 1) / chunk_size;

        // Write number of chunks first
        writer.write(Felt::from(num_chunks));

        // Process each chunk
        for i in 0..num_chunks {
            let start = i * chunk_size;
            let end = std::cmp::min((i + 1) * chunk_size, bytes.len());
            let chunk = &bytes[start..end];

            let chunk_hex = hex::encode(chunk);
            let chunk_felt = Felt::from_hex(&format!("0x{}", chunk_hex))
                .map_err(|e| Error::custom(&format!("Invalid chunk hex: {}", e)))?;

            writer.write(chunk_felt);
        }

        Ok(())
    }
}

#[derive(Debug, Encode, Decode)]
pub struct StarknetProposal {
    pub proposal_id: StarknetProposalId,
    pub author_id: StarknetIdentity,
    pub actions: StarknetProposalActionWithArgs,
}

#[derive(Clone, Copy, Debug, Encode, Decode)]
pub struct StarknetConfirmationRequest {
    pub proposal_id: StarknetProposalId,
    pub signer_id: StarknetIdentity,
    pub added_timestamp: Felt,
}

#[derive(Debug, Encode, Decode)]
pub struct StarknetProxyMutateRequest {
    pub signer_id: StarknetIdentity,
    pub kind: StarknetProxyMutateRequestKind,
}

#[derive(Debug, Encode, Decode)]
pub enum StarknetProxyMutateRequestKind {
    Propose(StarknetProposal),
    Approve(StarknetConfirmationRequest),
}

#[derive(Debug, Encode, Decode)]
pub enum StarknetProposalActionWithArgs {
    ExternalFunctionCall(Felt, Felt, StarknetU256, Vec<Felt>),
    Transfer(Felt, StarknetU256),
    SetNumApprovals(Felt),
    SetActiveProposalsLimit(Felt),
    SetContextValue(Vec<Felt>, Vec<Felt>),
    DeleteProposal(StarknetProposalId),
}

#[derive(Debug, Encode, Decode)]
pub struct StarknetSignedRequest {
    pub payload: Vec<Felt>,
    pub signature_r: Felt,
    pub signature_s: Felt,
}

#[derive(Clone, Copy, Debug, Decode)]
pub struct StarknetProposalWithApprovals {
    pub proposal_id: StarknetProposalId,
    pub num_approvals: Felt,
}

#[derive(Debug, Decode)]
pub struct StarknetApprovers {
    pub approvers: Vec<StarknetIdentity>,
}

#[derive(Debug, Decode)]
pub struct StarknetProposals {
    pub proposals: Vec<StarknetProposal>,
}

impl From<StarknetProposals> for Vec<Proposal> {
    fn from(value: StarknetProposals) -> Self {
        value.proposals.into_iter().map(Into::into).collect()
    }
}

// Conversions for StarknetIdentity
impl From<SignerId> for FeltPair {
    fn from(value: SignerId) -> Self {
        let bytes = value.as_bytes();
        let mid_point = bytes.len().checked_div(2).expect("Length should be even");
        let (high_bytes, low_bytes) = bytes.split_at(mid_point);
        FeltPair {
            high: Felt::from_bytes_be_slice(high_bytes),
            low: Felt::from_bytes_be_slice(low_bytes),
        }
    }
}

impl From<FeltPair> for SignerId {
    fn from(value: FeltPair) -> Self {
        let mut bytes = [0u8; 32];
        bytes[..16].copy_from_slice(&value.high.to_bytes_be()[16..]);
        bytes[16..].copy_from_slice(&value.low.to_bytes_be()[16..]);
        bytes.rt().expect("Infallible conversion")
    }
}

impl From<SignerId> for StarknetIdentity {
    fn from(value: SignerId) -> Self {
        StarknetIdentity(value.into())
    }
}

impl From<StarknetIdentity> for SignerId {
    fn from(value: StarknetIdentity) -> Self {
        value.0.into()
    }
}

// Conversions for ProposalId
impl From<ProposalId> for FeltPair {
    fn from(value: ProposalId) -> Self {
        let bytes = value.as_bytes();
        let mid_point = bytes.len().checked_div(2).expect("Length should be even");
        let (high_bytes, low_bytes) = bytes.split_at(mid_point);
        FeltPair {
            high: Felt::from_bytes_be_slice(high_bytes),
            low: Felt::from_bytes_be_slice(low_bytes),
        }
    }
}

impl From<ProposalId> for StarknetProposalId {
    fn from(value: ProposalId) -> Self {
        StarknetProposalId(value.into())
    }
}

impl From<Repr<ProposalId>> for StarknetProposalId {
    fn from(value: Repr<ProposalId>) -> Self {
        StarknetProposalId((*value).into())
    }
}

impl From<Repr<SignerId>> for StarknetIdentity {
    fn from(value: Repr<SignerId>) -> Self {
        StarknetIdentity((*value).into())
    }
}

// Conversions for U256
impl From<U256> for StarknetU256 {
    fn from(value: U256) -> Self {
        StarknetU256(FeltPair {
            high: Felt::from(value.high()),
            low: Felt::from(value.low()),
        })
    }
}

impl From<u128> for StarknetU256 {
    fn from(value: u128) -> Self {
        StarknetU256(FeltPair {
            high: Felt::ZERO,
            low: Felt::from(value),
        })
    }
}

// Conversions for ProxyMutateRequest
impl From<(SignerId, ProxyMutateRequest)> for StarknetProxyMutateRequest {
    fn from((signer_id, request): (SignerId, ProxyMutateRequest)) -> Self {
        StarknetProxyMutateRequest {
            signer_id: signer_id.into(),
            kind: request.into(),
        }
    }
}

impl From<ProxyMutateRequest> for StarknetProxyMutateRequestKind {
    fn from(request: ProxyMutateRequest) -> Self {
        match request {
            ProxyMutateRequest::Propose { proposal } => {
                StarknetProxyMutateRequestKind::Propose(proposal.into())
            }
            ProxyMutateRequest::Approve { approval } => {
                StarknetProxyMutateRequestKind::Approve(approval.into())
            }
        }
    }
}

// Conversions for Proposal
impl From<Proposal> for StarknetProposal {
    fn from(proposal: Proposal) -> Self {
        StarknetProposal {
            proposal_id: proposal.id.into(),
            author_id: proposal.author_id.into(),
            actions: proposal.actions.into(),
        }
    }
}

impl From<StarknetProposal> for Proposal {
    fn from(value: StarknetProposal) -> Self {
        Proposal {
            id: Repr::new(value.proposal_id.into()),
            author_id: Repr::new(value.author_id.into()),
            actions: vec![value.actions.into()],
        }
    }
}

// Conversions for ProposalApproval
impl From<ProposalApprovalWithSigner> for StarknetConfirmationRequest {
    fn from(approval: ProposalApprovalWithSigner) -> Self {
        StarknetConfirmationRequest {
            proposal_id: approval.proposal_id.into(),
            signer_id: approval.signer_id.into(),
            added_timestamp: Felt::from(approval.added_timestamp),
        }
    }
}

// Conversions for Actions
impl From<Vec<ProposalAction>> for StarknetProposalActionWithArgs {
    fn from(actions: Vec<ProposalAction>) -> Self {
        let action = actions
            .into_iter()
            .next()
            .expect("At least one action required");
        match action {
            ProposalAction::ExternalFunctionCall {
                receiver_id,
                method_name,
                args,
                deposit,
                ..
            } => {
                // Parse the JSON string into a Value first
                let args_value: serde_json::Value =
                    serde_json::from_str(&args).expect("Invalid JSON arguments");
                // Convert JSON values to Starknet-compatible felt arguments
                let felt_args = match args_value {
<<<<<<< HEAD
                    serde_json::Value::Object(map) => map
                        .into_iter()
                        .map(|(_, value)| json_value_to_felt(value))
                        .collect::<Result<Vec<_>, _>>()
                        .expect("Failed to convert arguments to Felt"),
                    serde_json::Value::Array(arr) => arr
                        .into_iter()
                        .map(json_value_to_felt)
                        .collect::<Result<Vec<_>, _>>()
                        .expect("Failed to convert arguments to Felt"),
                    value => {
                        vec![json_value_to_felt(value).expect("Failed to convert argument to Felt")]
                    }
=======
                    serde_json::Value::Object(map) => {
                        // For objects, serialize each value to a felt
                        map.into_iter()
                            .map(|(_, value)| {
                                Felt::from_bytes_be_slice(value.to_string().as_bytes())
                            })
                            .collect()
                    }
                    serde_json::Value::Array(arr) => {
                        // For arrays, convert each element
                        arr.into_iter()
                            .map(|value| Felt::from_bytes_be_slice(value.to_string().as_bytes()))
                            .collect()
                    }
                    // Explicitly match all other variants
                    value @ (serde_json::Value::Null
                    | serde_json::Value::Bool(_)
                    | serde_json::Value::Number(_)
                    | serde_json::Value::String(_)) => {
                        vec![Felt::from_bytes_be_slice(value.to_string().as_bytes())]
                    }
>>>>>>> ddbfd504
                };

                StarknetProposalActionWithArgs::ExternalFunctionCall(
                    Felt::from_bytes_be_slice(receiver_id.as_bytes()),
                    Felt::from_bytes_be_slice(method_name.as_bytes()),
                    StarknetU256::from(deposit),
                    felt_args,
                )
            }
            ProposalAction::Transfer {
                receiver_id,
                amount,
            } => StarknetProposalActionWithArgs::Transfer(
                Felt::from_bytes_be_slice(receiver_id.as_bytes()),
                amount.into(),
            ),
            ProposalAction::SetNumApprovals { num_approvals } => {
                StarknetProposalActionWithArgs::SetNumApprovals(Felt::from(num_approvals))
            }
            ProposalAction::SetActiveProposalsLimit {
                active_proposals_limit,
            } => StarknetProposalActionWithArgs::SetActiveProposalsLimit(Felt::from(
                active_proposals_limit,
            )),
            ProposalAction::SetContextValue { key, value } => {
                StarknetProposalActionWithArgs::SetContextValue(
                    key.chunks(16).map(Felt::from_bytes_be_slice).collect(),
                    value.chunks(16).map(Felt::from_bytes_be_slice).collect(),
                )
            }
            ProposalAction::DeleteProposal { proposal_id } => {
                StarknetProposalActionWithArgs::DeleteProposal(proposal_id.into())
            }
        }
    }
}

impl From<StarknetProposalActionWithArgs> for ProposalAction {
    fn from(action: StarknetProposalActionWithArgs) -> Self {
        match action {
            StarknetProposalActionWithArgs::ExternalFunctionCall(
                contract,
                selector,
                amount,
                calldata,
            ) => ProposalAction::ExternalFunctionCall {
                receiver_id: format!("0x{}", hex::encode(contract.to_bytes_be())),
                method_name: format!("0x{}", hex::encode(selector.to_bytes_be())),
                args: calldata
                    .iter()
                    .map(|felt| format!("0x{}", hex::encode(felt.to_bytes_be())))
                    .collect::<Vec<_>>()
                    .join(","),
                deposit: u128::from_be_bytes(
                    amount.0.low.to_bytes_be()[16..32].try_into().unwrap(),
                ) + (u128::from_be_bytes(
                    amount.0.high.to_bytes_be()[16..32].try_into().unwrap(),
                ) << 64),
                gas: 0,
            },
            StarknetProposalActionWithArgs::Transfer(receiver, amount) => {
                let FeltPair { high, low } = amount.0;
                ProposalAction::Transfer {
                    receiver_id: format!("0x{}", hex::encode(receiver.to_bytes_be())),
                    amount: u128::from_be_bytes(low.to_bytes_be()[16..32].try_into().unwrap())
                        + (u128::from_be_bytes(high.to_bytes_be()[16..32].try_into().unwrap())
                            << 64),
                }
            }
            StarknetProposalActionWithArgs::SetNumApprovals(num) => {
                ProposalAction::SetNumApprovals {
                    num_approvals: u32::from_be_bytes(
                        num.to_bytes_be()[28..32].try_into().unwrap(),
                    ),
                }
            }
            StarknetProposalActionWithArgs::SetActiveProposalsLimit(limit) => {
                ProposalAction::SetActiveProposalsLimit {
                    active_proposals_limit: u32::from_be_bytes(
                        limit.to_bytes_be()[28..32].try_into().unwrap(),
                    ),
                }
            }
            StarknetProposalActionWithArgs::SetContextValue(key, value) => {
                ProposalAction::SetContextValue {
                    key: key.iter().flat_map(|felt| felt.to_bytes_be()).collect(),
                    value: value.iter().flat_map(|felt| felt.to_bytes_be()).collect(),
                }
            }
            StarknetProposalActionWithArgs::DeleteProposal(proposal_id) => {
                ProposalAction::DeleteProposal {
                    proposal_id: Repr::new(proposal_id.into()),
                }
            }
        }
    }
}

impl From<StarknetProposalWithApprovals> for ProposalWithApprovals {
    fn from(value: StarknetProposalWithApprovals) -> Self {
        ProposalWithApprovals {
            proposal_id: Repr::new(value.proposal_id.into()),
            num_approvals: u32::from_be_bytes(
                value.num_approvals.to_bytes_be()[28..32]
                    .try_into()
                    .unwrap(),
            ) as usize,
        }
    }
}

impl From<StarknetApprovers> for Vec<ContextIdentity> {
    fn from(value: StarknetApprovers) -> Self {
        value
            .approvers
            .into_iter()
            .map(|identity| {
                let mut bytes = [0u8; 32];
                bytes[..16].copy_from_slice(&identity.0.high.to_bytes_be()[16..]);
                bytes[16..].copy_from_slice(&identity.0.low.to_bytes_be()[16..]);
                bytes.rt().expect("Infallible conversion")
            })
            .collect()
    }
}

#[derive(Default, Debug)]
pub struct CallData(pub Vec<u8>);

impl FeltWriter for CallData {
    fn write(&mut self, felt: Felt) {
        self.0.extend(felt.to_bytes_be())
    }
}

#[derive(Clone, Copy, Debug, Encode)]
pub struct StarknetProposalsRequest {
    pub offset: Felt,
    pub length: Felt,
}

impl From<FeltPair> for ProposalId {
    fn from(value: FeltPair) -> Self {
        let mut bytes = [0u8; 32];
        bytes[..16].copy_from_slice(&value.high.to_bytes_be()[16..]);
        bytes[16..].copy_from_slice(&value.low.to_bytes_be()[16..]);
        bytes.rt().expect("Infallible conversion")
    }
}

impl From<StarknetProposalId> for ProposalId {
    fn from(value: StarknetProposalId) -> Self {
        value.0.into()
    }
}

#[derive(Clone, Copy, Debug, Encode)]
pub struct StarknetContextStorageEntriesRequest {
    pub offset: Felt,
    pub length: Felt,
}

// First, create a type to represent the response structure
#[derive(Debug)]
pub struct ContextStorageEntriesResponse {
    pub entries: Vec<(Vec<Felt>, Vec<Felt>)>,
}

impl<'a> Decode<'a> for ContextStorageEntriesResponse {
    fn decode_iter<T>(iter: &mut T) -> Result<Self, Error>
    where
        T: Iterator<Item = &'a Felt>,
    {
        // First felt is number of entries
        let num_entries = match iter.next() {
            Some(felt) => felt.to_bytes_be()[31] as usize,
            None => return Ok(Self { entries: vec![] }),
        };

        let mut entries = Vec::new();

        // Read exactly num_entries pairs
        for _ in 0..num_entries {
            // Get key array length and contents
            if let Some(key_len) = iter.next() {
                let key_len = key_len.to_bytes_be()[31] as usize;
                let mut key = Vec::new();
                for _ in 0..key_len {
                    if let Some(felt) = iter.next() {
                        key.push(*felt);
                    }
                }

                // Get value array length and contents
                if let Some(value_len) = iter.next() {
                    let value_len = value_len.to_bytes_be()[31] as usize;
                    let mut value = Vec::new();
                    for _ in 0..value_len {
                        if let Some(felt) = iter.next() {
                            value.push(*felt);
                        }
                    }
                    entries.push((key, value));
                }
            }
        }

        Ok(Self { entries })
    }
}

impl From<(Vec<Felt>, Vec<Felt>)> for ContextStorageEntry {
    fn from((key_felts, value_felts): (Vec<Felt>, Vec<Felt>)) -> Self {
        let key = key_felts
            .iter()
            .flat_map(|f| f.to_bytes_be())
            .filter(|&b| b != 0)
            .collect();

        let value = value_felts
            .iter()
            .flat_map(|f| f.to_bytes_be())
            .filter(|&b| b != 0)
            .collect();

        ContextStorageEntry { key, value }
    }
<<<<<<< HEAD
}

// Helper function to convert JSON values to Felts
fn json_value_to_felt(value: serde_json::Value) -> Result<Felt, eyre::Error> {
    match value {
        serde_json::Value::String(s) => {
            if s.starts_with("0x") {
                // Handle hex strings directly
                Felt::from_hex(&s).map_err(|e| anyhow!("Invalid hex string: {}", e))
            } else {
                Ok(Felt::from_bytes_be_slice(s.as_bytes()))
            }
        }
        serde_json::Value::Number(n) => {
            if let Some(n) = n.as_u64() {
                // Handle integers directly
                Ok(Felt::from(n))
            } else {
                // Fall back to string conversion for other numbers
                Ok(Felt::from_bytes_be_slice(n.to_string().as_bytes()))
            }
        }
        serde_json::Value::Array(arr) => {
            let json_str = serde_json::to_string(&arr)
                .map_err(|e| anyhow!("Failed to serialize array: {}", e))?;
            Ok(Felt::from_bytes_be_slice(json_str.as_bytes()))
        }
        serde_json::Value::Object(obj) => {
            let json_str = serde_json::to_string(&obj)
                .map_err(|e| anyhow!("Failed to serialize object: {}", e))?;
            Ok(Felt::from_bytes_be_slice(json_str.as_bytes()))
        }
        serde_json::Value::Bool(b) => Ok(Felt::from(b as u64)),
        serde_json::Value::Null => Ok(Felt::ZERO),
    }
=======
>>>>>>> ddbfd504
}<|MERGE_RESOLUTION|>--- conflicted
+++ resolved
@@ -42,11 +42,7 @@
         let chunk_size = 16;
         #[allow(
             clippy::integer_division,
-<<<<<<< HEAD
-            reason = "Using integer division for ceiling calculation is intentional here"
-=======
             reason = "Using integer division for ceiling division calculation"
->>>>>>> ddbfd504
         )]
         let num_chunks = (bytes.len() + chunk_size - 1) / chunk_size;
 
@@ -294,7 +290,6 @@
                     serde_json::from_str(&args).expect("Invalid JSON arguments");
                 // Convert JSON values to Starknet-compatible felt arguments
                 let felt_args = match args_value {
-<<<<<<< HEAD
                     serde_json::Value::Object(map) => map
                         .into_iter()
                         .map(|(_, value)| json_value_to_felt(value))
@@ -308,29 +303,6 @@
                     value => {
                         vec![json_value_to_felt(value).expect("Failed to convert argument to Felt")]
                     }
-=======
-                    serde_json::Value::Object(map) => {
-                        // For objects, serialize each value to a felt
-                        map.into_iter()
-                            .map(|(_, value)| {
-                                Felt::from_bytes_be_slice(value.to_string().as_bytes())
-                            })
-                            .collect()
-                    }
-                    serde_json::Value::Array(arr) => {
-                        // For arrays, convert each element
-                        arr.into_iter()
-                            .map(|value| Felt::from_bytes_be_slice(value.to_string().as_bytes()))
-                            .collect()
-                    }
-                    // Explicitly match all other variants
-                    value @ (serde_json::Value::Null
-                    | serde_json::Value::Bool(_)
-                    | serde_json::Value::Number(_)
-                    | serde_json::Value::String(_)) => {
-                        vec![Felt::from_bytes_be_slice(value.to_string().as_bytes())]
-                    }
->>>>>>> ddbfd504
                 };
 
                 StarknetProposalActionWithArgs::ExternalFunctionCall(
@@ -558,7 +530,6 @@
 
         ContextStorageEntry { key, value }
     }
-<<<<<<< HEAD
 }
 
 // Helper function to convert JSON values to Felts
@@ -594,6 +565,4 @@
         serde_json::Value::Bool(b) => Ok(Felt::from(b as u64)),
         serde_json::Value::Null => Ok(Felt::ZERO),
     }
-=======
->>>>>>> ddbfd504
 }