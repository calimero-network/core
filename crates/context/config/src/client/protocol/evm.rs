use std::borrow::Cow;
use std::collections::BTreeMap;
use std::str::FromStr;

use alloy::network::EthereumWallet;
use alloy::primitives::{keccak256, Address, Bytes};
use alloy::providers::{Provider, ProviderBuilder};
use alloy::rpc::client::{ClientBuilder, ReqwestClient};
use alloy::rpc::types::{TransactionInput, TransactionRequest};
use alloy::signers::local::PrivateKeySigner;
use serde::{Deserialize, Serialize};
use serde_json::json;
use thiserror::Error;
use url::Url;

use super::Protocol;
use crate::client::transport::{
    AssociatedTransport, Operation, ProtocolTransport, TransportRequest,
};

#[derive(Copy, Clone, Debug)]
pub enum Evm {}

impl Protocol for Evm {
    const PROTOCOL: &'static str = "evm";
}

impl AssociatedTransport for EvmTransport<'_> {
    type Protocol = Evm;
}
#[derive(Clone, Debug, Deserialize, Serialize)]
#[serde(try_from = "serde_creds::Credentials")]
pub struct Credentials {
    pub account_id: String,
    pub public_key: String,
    pub secret_key: String,
}

mod serde_creds {
    use serde::{Deserialize, Serialize};

    #[derive(Debug, Deserialize, Serialize)]
    pub struct Credentials {
        account_id: String,
        public_key: String,
        secret_key: String,
    }

    impl TryFrom<Credentials> for super::Credentials {
        type Error = &'static str;

        fn try_from(creds: Credentials) -> Result<Self, Self::Error> {
            Ok(Self {
                account_id: creds.account_id,
                public_key: creds.public_key,
                secret_key: creds.secret_key,
            })
        }
    }
}

#[derive(Debug)]
pub struct NetworkConfig {
    pub rpc_url: Url,
    pub account_id: String,
    pub access_key: String,
}

#[derive(Debug)]
pub struct EvmConfig<'a> {
    pub networks: BTreeMap<Cow<'a, str>, NetworkConfig>,
}

#[derive(Clone, Debug)]
struct Network {
    client: ReqwestClient,
    rpc_url: String,
    secret_key: String,
}

#[derive(Clone, Debug)]
pub struct EvmTransport<'a> {
    networks: BTreeMap<Cow<'a, str>, Network>,
}

impl<'a> EvmTransport<'a> {
    #[must_use]
    pub fn new(config: &EvmConfig<'a>) -> Self {
        let mut networks = BTreeMap::new();

        for (network_id, network_config) in &config.networks {
            let _ignored = networks.insert(
                network_id.clone(),
                Network {
                    client: ClientBuilder::default().http(network_config.rpc_url.clone()),
                    rpc_url: network_config.rpc_url.clone().to_string(),
                    secret_key: network_config.access_key.clone(),
                },
            );
        }

        Self { networks }
    }
}

#[derive(Debug, Error)]
#[non_exhaustive]
pub enum EvmError {
    #[error("unknown network `{0}`")]
    UnknownNetwork(String),
    #[error("invalid response from RPC while {operation}")]
    InvalidResponse { operation: ErrorOperation },
    #[error("error while {operation}: {reason}")]
    Custom {
        operation: ErrorOperation,
        reason: String,
    },
}

#[derive(Copy, Clone, Debug, Error)]
#[non_exhaustive]
pub enum ErrorOperation {
    #[error("querying contract")]
    Query,
    #[error("mutating contract")]
    Mutate,
}

impl ProtocolTransport for EvmTransport<'_> {
    type Error = EvmError;

    async fn send(
        &self,
        request: TransportRequest<'_>,
        payload: Vec<u8>,
    ) -> Result<Vec<u8>, Self::Error> {
        let Some(network) = self.networks.get(&request.network_id) else {
            return Err(EvmError::UnknownNetwork(request.network_id.into_owned()));
        };

        let contract_id = request.contract_id.into_owned();

        match request.operation {
            Operation::Read { method } => {
                network
                    .query(contract_id, method.into_owned(), payload)
                    .await
            }
            Operation::Write { method } => {
                network
                    .mutate(contract_id, method.into_owned(), payload)
                    .await
            }
        }
    }
}

impl Network {
    async fn query(
        &self,
        contract_id: String,
        method: String,
        args: Vec<u8>,
    ) -> Result<Vec<u8>, EvmError> {
        let address = contract_id
            .parse::<Address>()
            .map_err(|e| EvmError::Custom {
                operation: ErrorOperation::Mutate,
                reason: e.to_string(),
            })?;

        let method_selector = &keccak256(method.as_bytes())[..4];

        let call_data = [method_selector, &args].concat();

        let params = vec![
            json!({
                "to": address,
                "data": Bytes::from(call_data)
            }),
            json!("latest"),
        ];

<<<<<<< HEAD
        let response: String =
            self.client
=======
        // Send the eth_call and get the response
        let response: Bytes =
            client
>>>>>>> 645c8aa1
                .request("eth_call", params)
                .await
                .map_err(|e| EvmError::Custom {
                    operation: ErrorOperation::Query,
                    reason: format!("Failed to execute eth_call: {}", e),
                })?;

        Ok(response.to_vec())
    }

    async fn mutate(
        &self,
        contract_id: String,
        method: String,
        args: Vec<u8>,
    ) -> Result<Vec<u8>, EvmError> {
        let signer: PrivateKeySigner = PrivateKeySigner::from_str(&self.secret_key).unwrap();
        let wallet = EthereumWallet::from(signer);

        let provider =
            ProviderBuilder::new()
                .wallet(wallet)
                .on_http(Url::parse(&self.rpc_url).map_err(|e| EvmError::Custom {
                    operation: ErrorOperation::Mutate,
                    reason: e.to_string(),
                })?);

        let address = contract_id
            .parse::<Address>()
            .map_err(|e| EvmError::Custom {
                operation: ErrorOperation::Mutate,
                reason: e.to_string(),
            })?;

        let method_selector = &keccak256(method.as_bytes());

        let mut selector = [0u8; 4];
        selector.copy_from_slice(&method_selector[0..4]);

        let mut call_data = Vec::with_capacity(4 + args.len());
        call_data.extend_from_slice(&selector);
        call_data.extend_from_slice(&args);

        let tx = TransactionRequest::default()
            .to(address)
            .input(TransactionInput {
                input: Some(Bytes::from(call_data)),
                data: None,
            });

        let tx_builder = provider
            .send_transaction(tx)
            .await
            .map_err(|e| EvmError::Custom {
                operation: ErrorOperation::Mutate,
                reason: e.to_string(),
            })?;
        let tx_hash = tx_builder.tx_hash();

        let mut receipt = None;

        // Wait for the transaction to be mined
        for _ in 0..30 {
            let receipt_params = vec![json!(tx_hash)];
            let result: Option<serde_json::Value> = self
                .client
                .request("eth_getTransactionReceipt", receipt_params)
                .await
                .map_err(|e| EvmError::Custom {
                    operation: ErrorOperation::Mutate,
                    reason: e.to_string(),
                })?;

            if let Some(r) = result {
                receipt = Some(r);
                break;
            }

            std::thread::sleep(std::time::Duration::from_secs(2));
        }

        let Some(receipt) = receipt else {
            return Err(EvmError::Custom {
                operation: ErrorOperation::Mutate,
                reason: "Transaction wasn't mined within timeout period".to_string(),
            });
        };

        let status = receipt
            .get("status")
            .and_then(|s| s.as_str())
            .unwrap_or("0x0");

        if status == "0x1" {
            return Ok(Vec::new());
        }

        Err(EvmError::Custom {
            operation: ErrorOperation::Mutate,
            reason: format!("Transaction failed with status: {}.", status),
        })
    }
}<|MERGE_RESOLUTION|>--- conflicted
+++ resolved
@@ -181,14 +181,8 @@
             json!("latest"),
         ];
 
-<<<<<<< HEAD
-        let response: String =
-            self.client
-=======
-        // Send the eth_call and get the response
         let response: Bytes =
             client
->>>>>>> 645c8aa1
                 .request("eth_call", params)
                 .await
                 .map_err(|e| EvmError::Custom {
