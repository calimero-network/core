--- conflicted
+++ resolved
@@ -6,10 +6,8 @@
 use soroban_sdk::xdr::ToXdr;
 use soroban_sdk::{contracterror, contracttype, Bytes, BytesN, Env, String, Vec};
 
-<<<<<<< HEAD
-=======
 use super::stellar_repr::StellarRepr;
->>>>>>> 4bf34dd6
+
 use super::StellarProxyMutateRequest;
 use crate::repr::{Repr, ReprBytes, ReprError, ReprTransmute};
 use crate::types::{Application, ApplicationMetadata, ApplicationSource, Capability};
@@ -225,7 +223,6 @@
     pub nonce: u64,
 }
 
-<<<<<<< HEAD
 impl StellarRequest {
     pub fn new(signer_id: BytesN<32>, kind: StellarRequestKind, nonce: u64) -> Self {
         Self {
@@ -248,13 +245,6 @@
 pub struct StellarSignedRequest {
     pub payload: StellarSignedRequestPayload,
     pub signature: BytesN<64>,
-=======
-#[contracttype]
-#[derive(Clone, Debug)]
-pub enum StellarSignedRequestPayload {
-    Context(StellarRequest),
-    Proxy(StellarProxyMutateRequest),
->>>>>>> 4bf34dd6
 }
 
 #[contracttype]
@@ -326,29 +316,6 @@
                 Ok(BytesN::from_array(&env, &bytes))
             }
             Err(e) => Err(ReprError::InvalidBase58(e)),
-        }
-    }
-<<<<<<< HEAD
-=======
-}
-
-// Similar implementations for other types that need conversion
-impl From<Capability> for StellarCapability {
-    fn from(value: Capability) -> Self {
-        match value {
-            Capability::ManageApplication => StellarCapability::ManageApplication,
-            Capability::ManageMembers => StellarCapability::ManageMembers,
-            Capability::Proxy => StellarCapability::Proxy,
-        }
-    }
-}
-
-impl From<StellarCapability> for Capability {
-    fn from(value: StellarCapability) -> Self {
-        match value {
-            StellarCapability::ManageApplication => Capability::ManageApplication,
-            StellarCapability::ManageMembers => Capability::ManageMembers,
-            StellarCapability::Proxy => Capability::Proxy,
         }
     }
 }
@@ -366,5 +333,4 @@
     NotAMember = 7,
     InvalidState = 8,
     ProxyUpgradeFailed = 9,
->>>>>>> 4bf34dd6
 }