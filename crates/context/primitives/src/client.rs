--- conflicted
+++ resolved
@@ -1,7 +1,3 @@
-<<<<<<< HEAD
-=======
-use actix::Recipient;
->>>>>>> fd6c5d2a
 use async_stream::try_stream;
 use calimero_context_config::client::{AnyTransport, Client as ExternalClient};
 use calimero_primitives::application::ApplicationId;
@@ -17,13 +13,9 @@
 use tokio::sync::oneshot;
 
 use crate::messages::create_context::{CreateContextRequest, CreateContextResponse};
-<<<<<<< HEAD
 use crate::messages::delete_context::{DeleteContextRequest, DeleteContextResponse};
 use crate::messages::execute::{ExecuteError, ExecuteRequest, ExecuteResponse};
 use crate::messages::join_context::{JoinContextRequest, JoinContextResponse};
-=======
-use crate::messages::execute::{ExecuteError, ExecuteRequest, ExecuteResponse};
->>>>>>> fd6c5d2a
 use crate::messages::update_application::UpdateApplicationRequest;
 use crate::messages::ContextMessage;
 
@@ -81,27 +73,6 @@
         }
     }
 
-<<<<<<< HEAD
-    pub async fn delete_context(
-        &self,
-        context_id: &ContextId,
-    ) -> eyre::Result<DeleteContextResponse> {
-        let (sender, receiver) = oneshot::channel();
-
-        self.context_manager
-            .send(ContextMessage::DeleteContext {
-                request: DeleteContextRequest {
-                    context_id: *context_id,
-                },
-                outcome: sender,
-            })
-            .await
-            .expect("Context manager mailbox not to be dropped");
-
-        receiver
-            .await
-            .expect("Context manager not to drop response channel")
-=======
     pub async fn delete_context(&self, context_id: &ContextId) -> eyre::Result<bool> {
         let mut handle = self.datastore.handle();
 
@@ -127,7 +98,6 @@
         }
 
         Ok(true)
->>>>>>> fd6c5d2a
     }
 
     pub async fn context_members(
