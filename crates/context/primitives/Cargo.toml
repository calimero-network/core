[package]
name = "calimero-context-primitives"
version.workspace = true
authors.workspace = true
edition.workspace = true
repository.workspace = true
license.workspace = true
description.workspace = true
publish = true

[dependencies]
actix.workspace = true
async-stream.workspace = true
borsh = { workspace = true, features = ["derive"] }
eyre.workspace = true
futures-util.workspace = true
hex.workspace = true
rand.workspace = true
serde.workspace = true
<<<<<<< HEAD
serde_json.workspace = true
=======
sha2.workspace = true
>>>>>>> 71122cc8
thiserror.workspace = true
tokio = { workspace = true, features = ["sync", "macros"] }
url.workspace = true

calimero-context-config = { workspace = true, features = ["client"] }
calimero-primitives = { workspace = true, features = ["borsh", "rand"] }
calimero-node-primitives.workspace = true
calimero-store = { workspace = true, features = ["datatypes"] }
calimero-utils-actix.workspace = true

[dev-dependencies]
calimero-blobstore.workspace = true
calimero-context.workspace = true
calimero-network-primitives.workspace = true

actix-rt = "2.11"
tempfile = "3.23"

[lints]
workspace = true<|MERGE_RESOLUTION|>--- conflicted
+++ resolved
@@ -17,11 +17,8 @@
 hex.workspace = true
 rand.workspace = true
 serde.workspace = true
-<<<<<<< HEAD
 serde_json.workspace = true
-=======
 sha2.workspace = true
->>>>>>> 71122cc8
 thiserror.workspace = true
 tokio = { workspace = true, features = ["sync", "macros"] }
 url.workspace = true
