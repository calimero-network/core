--- conflicted
+++ resolved
@@ -307,14 +307,9 @@
             let node_client = act.node_client.clone();
 
             async move {
-<<<<<<< HEAD
-                if let Some(compiled) = node_client.get_blob_bytes(&blob.compiled).await? {
+                if let Some(compiled) = node_client.get_blob_bytes(&blob.compiled, None).await? {
                     let module =
                         unsafe { calimero_runtime::Engine::headless().from_precompiled(&compiled) };
-=======
-                if let Some(compiled) = node_client.get_blob_bytes(&blob.compiled, None).await? {
-                    let module = unsafe { engine.from_precompiled(&compiled) };
->>>>>>> 776c87b9
 
                     match module {
                         Ok(module) => return Ok((module, None)),
