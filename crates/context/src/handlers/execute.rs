--- conflicted
+++ resolved
@@ -207,16 +207,7 @@
                     })
                     .observe(duration);
 
-                info!(
-<<<<<<< HEAD
-=======
-                    %context_id,
-                    method,
-                    status,
-                    "Method execution completed"
-                );
                 debug!(
->>>>>>> b3f47d58
                     %context_id,
                     %executor,
                     method,
