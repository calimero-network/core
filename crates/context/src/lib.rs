#![expect(clippy::unwrap_in_result, reason = "Repr transmute")]
#![allow(clippy::multiple_inherent_impl, reason = "better readability")]

use std::collections::{btree_map, BTreeMap};
use std::future::Future;
use std::sync::Arc;

use actix::Actor;
use calimero_context_config::client::config::ClientConfig as ExternalClientConfig;
use calimero_context_primitives::client::ContextClient;
use calimero_node_primitives::client::NodeClient;
use calimero_primitives::application::{Application, ApplicationId};
use calimero_primitives::context::{Context, ContextId};
use calimero_store::Store;
use either::Either;
use tokio::sync::{Mutex, OwnedMutexGuard};

pub mod config;
pub mod handlers;

#[derive(Debug)]
struct ContextMeta {
    meta: Context,
    lock: Arc<Mutex<ContextId>>,
}

#[derive(Debug)]
pub struct ContextManager {
    datastore: Store,

    node_client: NodeClient,
    context_client: ContextClient,

    runtime_engine: calimero_runtime::Engine,

    external_config: ExternalClientConfig,

    // todo! potentially make this a dashmap::DashMap
    // todo! use cached::TimedSizedCache with a gc task
    contexts: BTreeMap<ContextId, ContextMeta>,
    // even when 2 applications point to the same bytecode,
    // the application's metadata may include information
    // that might be relevant in the compilation process,
    // so we cannot blindly reuse compiled blobs across apps.
    applications: BTreeMap<ApplicationId, Application>,
    //
    // todo! when runtime let's us compile blobs separate from its
    // todo! execution, we can introduce a cached::TimedSizedCache
    // runtimes: TimedSizedCache<Exclusive<calimero_runtime::Engine>>,
}

impl ContextManager {
<<<<<<< HEAD
    pub async fn start(
        config: &ContextConfig,
        store: Store,
        blob_manager: BlobManager,
        server_sender: ServerSender,
        network_client: NetworkClient,
    ) -> EyreResult<Self> {
        let client_config = config.client.clone();
        let config_client = ExternalClient::from_config(&client_config);

        let this = Self {
            store,
            client_config,
            config_client,
            blob_manager,
            network_client,
            server_sender,
            state: Arc::default(),
        };

        this.boot().await?;

        Ok(this)
    }

    async fn boot(&self) -> EyreResult<()> {
        let handle = self.store.handle();

        let mut iter = handle.iter::<ContextMetaKey>()?;

        for key in iter.keys() {
            let key = key?;

            let _ignored = self
                .state
                .write()
                .await
                .pending_catchup
                .insert(key.context_id());

            self.subscribe(&key.context_id()).await?;
        }

        Ok(())
    }

    async fn subscribe(&self, context_id: &ContextId) -> EyreResult<()> {
        drop(
            self.network_client
                .subscribe(IdentTopic::new(context_id))
                .await?,
        );

        info!(%context_id, "Subscribed to context");

        Ok(())
    }

    async fn unsubscribe(&self, context_id: &ContextId) -> EyreResult<()> {
        drop(
            self.network_client
                .unsubscribe(IdentTopic::new(context_id))
                .await?,
        );

        info!(%context_id, "Unsubscribed from context");

        Ok(())
    }

    #[must_use]
    pub fn new_private_key(&self) -> PrivateKey {
        PrivateKey::random(&mut rand::thread_rng())
    }

    pub fn create_context(
        &self,
        protocol: String,
        seed: Option<[u8; 32]>,
        application_id: ApplicationId,
        identity_secret: Option<PrivateKey>,
        initialization_params: Vec<u8>,
        result_sender: oneshot::Sender<EyreResult<(ContextId, PublicKey)>>,
    ) -> EyreResult<()> {
        let Some(config) = self.client_config.params.get(&protocol).cloned() else {
            eyre::bail!(
                "unsupported protocol: {}, expected one of `{}`",
                protocol,
                humanize_iter(self.client_config.params.keys())
            );
        };

        let (context_secret, identity_secret) = {
            let mut rng = rand::thread_rng();

            #[expect(clippy::option_if_let_else, reason = "Clearer this way")]
            let context_secret = match seed {
                Some(seed) => PrivateKey::random(&mut StdRng::from_seed(seed)),
                None => PrivateKey::random(&mut rng),
            };

            let identity_secret = identity_secret.unwrap_or_else(|| self.new_private_key());

            (context_secret, identity_secret)
        };

        let mut handle = self.store.handle();

        let context = {
            let context_id = ContextId::from(*context_secret.public_key());

            if handle.has(&ContextMetaKey::new(context_id))? {
                bail!("Context already exists on node.")
            }

            Context::new(context_id, application_id, Hash::default())
        };

        let Some(application) = self.get_application(&context.application_id)? else {
            bail!("Application is not installed on node.")
        };

        self.add_context(
            &context,
            identity_secret,
            Some(ContextConfigParams {
                protocol: protocol.as_str().into(),
                network_id: config.network.as_str().into(),
                contract_id: config.contract_id.as_str().into(),
                proxy_contract: "".into(),
                application_revision: 0,
                members_revision: 0,
            }),
        )?;

        let (tx, rx) = oneshot::channel();

        let this = self.clone();

        let finalizer = async move {
            this.server_sender
                .send(ExecutionRequest::new(
                    context.id,
                    "init".to_owned(),
                    initialization_params,
                    identity_secret.public_key(),
                    tx,
                    vec![],
                ))
                .await?;

            if let Some(return_value) = rx.await??.returns? {
                bail!(
                    "Unexpected return value from init method: {:?}",
                    return_value
                )
            }

            this.config_client
                .mutate::<ContextConfigEnv>(
                    protocol.as_str().into(),
                    config.network.as_str().into(),
                    config.contract_id.as_str().into(),
                )
                .add_context(
                    context.id.rt().expect("infallible conversion"),
                    identity_secret
                        .public_key()
                        .rt()
                        .expect("infallible conversion"),
                    ApplicationConfig::new(
                        application.id.rt().expect("infallible conversion"),
                        application.blob.rt().expect("infallible conversion"),
                        application.size,
                        ApplicationSourceConfig(application.source.to_string().into()),
                        ApplicationMetadataConfig(Repr::new(application.metadata.into())),
                    ),
                )
                .send(*context_secret, 0)
                .await?;

            let proxy_contract = this
                .config_client
                .query::<ContextConfigEnv>(
                    protocol.as_str().into(),
                    config.network.as_str().into(),
                    config.contract_id.as_str().into(),
                )
                .get_proxy_contract(context.id.rt().expect("infallible conversion"))
                .await?;

            let key = ContextConfigKey::new(context.id);
            let mut config = handle.get(&key)?.ok_or_eyre("expected config to exist")?;
            config.proxy_contract = proxy_contract.into();
            handle.put(&key, &config)?;

            Ok((context.id, identity_secret.public_key()))
        };

        let context_id = context.id;
        let this = self.clone();
        let _ignored = tokio::spawn(async move {
            let result = finalizer.await;

            if result.is_err() {
                if let Err(err) = this.delete_context(&context_id).await {
                    error!(%context_id, %err, "Failed to clean up context after failed creation");
                }
            } else {
                if let Err(err) = this.subscribe(&context.id).await {
                    error!(%context_id, %err, "Failed to subscribe to context after creation");
                }
            }

            let _ignored = result_sender.send(result);
        });

        Ok(())
    }

    fn add_context(
        &self,
        context: &Context,
        identity_secret: PrivateKey,
        context_config: Option<ContextConfigParams<'_>>,
    ) -> EyreResult<()> {
        let mut handle = self.store.handle();

        if let Some(context_config) = context_config {
            handle.put(
                &ContextConfigKey::new(context.id),
                &ContextConfigValue::new(
                    context_config.protocol.into_owned().into_boxed_str(),
                    context_config.network_id.into_owned().into_boxed_str(),
                    context_config.contract_id.into_owned().into_boxed_str(),
                    context_config.proxy_contract.into_owned().into_boxed_str(),
                    context_config.application_revision,
                    context_config.members_revision,
                ),
            )?;

            self.save_context(context)?;
        }

        handle.put(
            &ContextIdentityKey::new(context.id, identity_secret.public_key()),
            &ContextIdentityValue {
                private_key: Some(*identity_secret),
                sender_key: Some(*self.new_private_key()),
            },
        )?;

        Ok(())
    }

    pub fn save_context(&self, context: &Context) -> EyreResult<()> {
        let mut handle = self.store.handle();

        handle.put(
            &ContextMetaKey::new(context.id),
            &ContextMetaValue::new(
                ApplicationMetaKey::new(context.application_id),
                context.root_hash.into(),
            ),
        )?;

        Ok(())
    }

    pub async fn join_context(
        &self,
        invitation_payload: ContextInvitationPayload,
    ) -> EyreResult<Option<(ContextId, PublicKey)>> {
        let (context_id, invitee_id, protocol, network_id, contract_id) =
            invitation_payload.parts()?;

        let placeholder_context_id = ContextId::from([0; 32]);

        let stored_identity = self
            .get_identity_value(placeholder_context_id, invitee_id)?
            .ok_or_eyre(eyre::eyre!(
                "Missing identity for public key: {}",
                invitee_id
            ))?;

        let private_key = stored_identity
            .private_key
            .ok_or_eyre("Stored identity value is missing private key")?;

        self.delete_identity_value(placeholder_context_id, invitee_id)?;

        let handle = self.store.handle();
        let identity_key = ContextIdentityKey::new(context_id, invitee_id);
        if handle.has(&identity_key)? {
            return Ok(None);
        }

        let context_exists = handle.has(&ContextMetaKey::new(context_id))?;
        let mut config = if !context_exists {
            let proxy_contract = self
                .config_client
                .query::<ContextConfigEnv>(
                    protocol.as_str().into(),
                    network_id.as_str().into(),
                    contract_id.as_str().into(),
                )
                .get_proxy_contract(context_id.rt().expect("infallible conversion"))
                .await?;

            Some(ContextConfigParams {
                protocol: protocol.into(),
                network_id: network_id.into(),
                contract_id: contract_id.into(),
                proxy_contract: proxy_contract.into(),
                application_revision: 0,
                members_revision: 0,
            })
        } else {
            None
        };

        let context = self
            .internal_sync_context_config(context_id, config.as_mut())
            .await?;

        if !handle.has(&identity_key)? {
            bail!("unable to join context: not a member, invalid invitation?")
        }

        self.add_context(&context, PrivateKey::from(main_private_key_bytes), config)?;
        self.subscribe(&context.id).await?;

        let _ignored = self.state.write().await.pending_catchup.insert(context_id);

        info!(%context_id, "Joined context with pending catchup");
        Ok(Some((context_id, invitee_id)))
    }

    #[expect(clippy::similar_names, reason = "Different enough")]
    pub async fn invite_to_context(
        &self,
        context_id: ContextId,
        inviter_id: PublicKey,
        invitee_id: PublicKey,
    ) -> EyreResult<Option<ContextInvitationPayload>> {
        let handle = self.store.handle();

        let Some(context_config) = handle.get(&ContextConfigKey::new(context_id))? else {
            return Ok(None);
        };

        let Some(ContextIdentityValue {
            private_key: Some(requester_secret),
            ..
        }) = handle.get(&ContextIdentityKey::new(context_id, inviter_id))?
        else {
            return Ok(None);
        };

        let nonce = self
            .config_client
            .query::<ContextConfigEnv>(
                context_config.protocol.as_ref().into(),
                context_config.network.as_ref().into(),
                context_config.contract.as_ref().into(),
            )
            .fetch_nonce(
                context_id.rt().expect("infallible conversion"),
                inviter_id.rt().expect("infallible conversion"),
            )
            .await?
            .ok_or_eyre("The inviter doesen't exist")?;

        self.config_client
            .mutate::<ContextConfigEnv>(
                context_config.protocol.as_ref().into(),
                context_config.network.as_ref().into(),
                context_config.contract.as_ref().into(),
            )
            .add_members(
                context_id.rt().expect("infallible conversion"),
                &[invitee_id.rt().expect("infallible conversion")],
            )
            .send(requester_secret, nonce)
            .await?;

        let invitation_payload = ContextInvitationPayload::new(
            context_id,
            invitee_id,
            context_config.protocol.into_string().into(),
            context_config.network.into_string().into(),
            context_config.contract.into_string().into(),
        )?;

        Ok(Some(invitation_payload))
=======
    pub fn new(
        datastore: Store,
        node_client: NodeClient,
        context_client: ContextClient,
        external_config: ExternalClientConfig,
    ) -> Self {
        Self {
            datastore,
            node_client,
            context_client,
            runtime_engine: Default::default(),
            external_config,

            contexts: BTreeMap::new(),
            applications: BTreeMap::new(),
        }
>>>>>>> 477610ec
    }
}

impl Actor for ContextManager {
    type Context = actix::Context<Self>;
}

impl ContextMeta {
    fn lock(
        &self,
    ) -> Either<OwnedMutexGuard<ContextId>, impl Future<Output = OwnedMutexGuard<ContextId>>> {
        let Ok(guard) = self.lock.clone().try_lock_owned() else {
            return Either::Right(self.lock.clone().lock_owned());
        };

        Either::Left(guard)
    }
}

impl ContextManager {
    fn get_or_fetch_context(
        &mut self,
        context_id: &ContextId,
    ) -> eyre::Result<Option<&ContextMeta>> {
        let entry = self.contexts.entry(*context_id);

        match entry {
            btree_map::Entry::Occupied(occupied) => Ok(Some(occupied.into_mut())),
            btree_map::Entry::Vacant(vacant) => {
                let Some(context) = self.context_client.get_context(context_id)? else {
                    return Ok(None);
                };

                let lock = Arc::new(Mutex::new(*context_id));

                let item = vacant.insert(ContextMeta {
                    meta: context,
                    lock,
                });

                Ok(Some(item))
            }
        }
    }
}

<<<<<<< HEAD
    fn store_identity_value(
        &self,
        context_id: ContextId,
        public_key: PublicKey,
        value: ContextIdentityValue,
    ) -> EyreResult<()> {
        let key = ContextIdentityKey::new(context_id, public_key);
        let mut handle = self.store.handle();
        handle.put(&key, &value)?;
        Ok(())
    }

    fn get_identity_value(
        &self,
        context_id: ContextId,
        public_key: PublicKey,
    ) -> EyreResult<Option<ContextIdentityValue>> {
        let key = ContextIdentityKey::new(context_id, public_key);
        let handle = self.store.handle();
        handle.get(&key).map_err(eyre::Report::from)
    }

    fn delete_identity_value(
        &self,
        context_id: ContextId,
        public_key: PublicKey,
    ) -> EyreResult<()> {
        let key = ContextIdentityKey::new(context_id, public_key);
        let mut handle = self.store.handle();
        handle.delete(&key)?;
        Ok(())
    }

    pub fn new_identity(&self) -> EyreResult<PublicKey> {
        let main_private_key = self.new_private_key();
        let public_key = main_private_key.public_key();

        let placeholder_context_id = ContextId::from([0u8; 32]);
        let value = ContextIdentityValue {
            private_key: Some(*main_private_key),
            sender_key: None,
        };

        self.store_identity_value(placeholder_context_id, public_key, value)?;
        Ok(public_key)
    }

    pub async fn grant_capabilities(
        &self,
        context_id: ContextId,
        signer_id: PublicKey,
        capabilities: &[(ContextIdentity, Capability)],
    ) -> EyreResult<()> {
        let handle = self.store.handle();

        let Some(context_config) = handle.get(&ContextConfigKey::new(context_id))? else {
            bail!("Context not found");
        };

        let Some(ContextIdentityValue {
            private_key: Some(signing_key),
            ..
        }) = handle.get(&ContextIdentityKey::new(context_id, signer_id))?
        else {
            bail!("No private key found for signer");
        };

        let nonce = self
            .config_client
            .query::<ContextConfigEnv>(
                context_config.protocol.as_ref().into(),
                context_config.network.as_ref().into(),
                context_config.contract.as_ref().into(),
            )
            .fetch_nonce(
                context_id.rt().expect("infallible conversion"),
                signer_id.rt().expect("infallible conversion"),
            )
            .await?
            .ok_or_eyre("Not a member")?;

        self.config_client
            .mutate::<ContextConfigEnv>(
                context_config.protocol.as_ref().into(),
                context_config.network.as_ref().into(),
                context_config.contract.as_ref().into(),
            )
            .grant(
                context_id.rt().expect("infallible conversion"),
                capabilities,
            )
            .send(signing_key, nonce)
            .await?;

        Ok(())
    }

    pub async fn revoke_capabilities(
        &self,
        context_id: ContextId,
        signer_id: PublicKey,
        capabilities: &[(ContextIdentity, Capability)],
    ) -> EyreResult<()> {
        let handle = self.store.handle();

        let Some(context_config) = handle.get(&ContextConfigKey::new(context_id))? else {
            bail!("Context not found");
        };

        let Some(ContextIdentityValue {
            private_key: Some(signing_key),
            ..
        }) = handle.get(&ContextIdentityKey::new(context_id, signer_id))?
        else {
            bail!("No private key found for signer");
        };

        let nonce = self
            .config_client
            .query::<ContextConfigEnv>(
                context_config.protocol.as_ref().into(),
                context_config.network.as_ref().into(),
                context_config.contract.as_ref().into(),
            )
            .fetch_nonce(
                context_id.rt().expect("infallible conversion"),
                signer_id.rt().expect("infallible conversion"),
            )
            .await?
            .ok_or_eyre("Not a member")?;

        self.config_client
            .mutate::<ContextConfigEnv>(
                context_config.protocol.as_ref().into(),
                context_config.network.as_ref().into(),
                context_config.contract.as_ref().into(),
            )
            .revoke(
                context_id.rt().expect("infallible conversion"),
                capabilities,
            )
            .send(signing_key, nonce)
            .await?;

        Ok(())
    }
}
=======
// objectives:
//   keep up to N items, refresh entries as they are used
//   garbage collect entries as they expire, or as needed
//   share across tasks efficiently, not prolonging locks
//   managed mutation, so guards aren't held for too long
//
// result: this should help us share data between clients
//         and their actors,
//
// pub struct SharedCache<K, V> {
//     cache: DashMap<Key<K>, V>,
//     index: ArcTimedSizedCache<K, Key<K>>,
// }
//
// struct Key<K>(K);
// struct Cached<V: Copy>(..);
//        ^- aids read without locking
//           downside: Copy on every write
>>>>>>> 477610ec
<|MERGE_RESOLUTION|>--- conflicted
+++ resolved
@@ -50,403 +50,6 @@
 }
 
 impl ContextManager {
-<<<<<<< HEAD
-    pub async fn start(
-        config: &ContextConfig,
-        store: Store,
-        blob_manager: BlobManager,
-        server_sender: ServerSender,
-        network_client: NetworkClient,
-    ) -> EyreResult<Self> {
-        let client_config = config.client.clone();
-        let config_client = ExternalClient::from_config(&client_config);
-
-        let this = Self {
-            store,
-            client_config,
-            config_client,
-            blob_manager,
-            network_client,
-            server_sender,
-            state: Arc::default(),
-        };
-
-        this.boot().await?;
-
-        Ok(this)
-    }
-
-    async fn boot(&self) -> EyreResult<()> {
-        let handle = self.store.handle();
-
-        let mut iter = handle.iter::<ContextMetaKey>()?;
-
-        for key in iter.keys() {
-            let key = key?;
-
-            let _ignored = self
-                .state
-                .write()
-                .await
-                .pending_catchup
-                .insert(key.context_id());
-
-            self.subscribe(&key.context_id()).await?;
-        }
-
-        Ok(())
-    }
-
-    async fn subscribe(&self, context_id: &ContextId) -> EyreResult<()> {
-        drop(
-            self.network_client
-                .subscribe(IdentTopic::new(context_id))
-                .await?,
-        );
-
-        info!(%context_id, "Subscribed to context");
-
-        Ok(())
-    }
-
-    async fn unsubscribe(&self, context_id: &ContextId) -> EyreResult<()> {
-        drop(
-            self.network_client
-                .unsubscribe(IdentTopic::new(context_id))
-                .await?,
-        );
-
-        info!(%context_id, "Unsubscribed from context");
-
-        Ok(())
-    }
-
-    #[must_use]
-    pub fn new_private_key(&self) -> PrivateKey {
-        PrivateKey::random(&mut rand::thread_rng())
-    }
-
-    pub fn create_context(
-        &self,
-        protocol: String,
-        seed: Option<[u8; 32]>,
-        application_id: ApplicationId,
-        identity_secret: Option<PrivateKey>,
-        initialization_params: Vec<u8>,
-        result_sender: oneshot::Sender<EyreResult<(ContextId, PublicKey)>>,
-    ) -> EyreResult<()> {
-        let Some(config) = self.client_config.params.get(&protocol).cloned() else {
-            eyre::bail!(
-                "unsupported protocol: {}, expected one of `{}`",
-                protocol,
-                humanize_iter(self.client_config.params.keys())
-            );
-        };
-
-        let (context_secret, identity_secret) = {
-            let mut rng = rand::thread_rng();
-
-            #[expect(clippy::option_if_let_else, reason = "Clearer this way")]
-            let context_secret = match seed {
-                Some(seed) => PrivateKey::random(&mut StdRng::from_seed(seed)),
-                None => PrivateKey::random(&mut rng),
-            };
-
-            let identity_secret = identity_secret.unwrap_or_else(|| self.new_private_key());
-
-            (context_secret, identity_secret)
-        };
-
-        let mut handle = self.store.handle();
-
-        let context = {
-            let context_id = ContextId::from(*context_secret.public_key());
-
-            if handle.has(&ContextMetaKey::new(context_id))? {
-                bail!("Context already exists on node.")
-            }
-
-            Context::new(context_id, application_id, Hash::default())
-        };
-
-        let Some(application) = self.get_application(&context.application_id)? else {
-            bail!("Application is not installed on node.")
-        };
-
-        self.add_context(
-            &context,
-            identity_secret,
-            Some(ContextConfigParams {
-                protocol: protocol.as_str().into(),
-                network_id: config.network.as_str().into(),
-                contract_id: config.contract_id.as_str().into(),
-                proxy_contract: "".into(),
-                application_revision: 0,
-                members_revision: 0,
-            }),
-        )?;
-
-        let (tx, rx) = oneshot::channel();
-
-        let this = self.clone();
-
-        let finalizer = async move {
-            this.server_sender
-                .send(ExecutionRequest::new(
-                    context.id,
-                    "init".to_owned(),
-                    initialization_params,
-                    identity_secret.public_key(),
-                    tx,
-                    vec![],
-                ))
-                .await?;
-
-            if let Some(return_value) = rx.await??.returns? {
-                bail!(
-                    "Unexpected return value from init method: {:?}",
-                    return_value
-                )
-            }
-
-            this.config_client
-                .mutate::<ContextConfigEnv>(
-                    protocol.as_str().into(),
-                    config.network.as_str().into(),
-                    config.contract_id.as_str().into(),
-                )
-                .add_context(
-                    context.id.rt().expect("infallible conversion"),
-                    identity_secret
-                        .public_key()
-                        .rt()
-                        .expect("infallible conversion"),
-                    ApplicationConfig::new(
-                        application.id.rt().expect("infallible conversion"),
-                        application.blob.rt().expect("infallible conversion"),
-                        application.size,
-                        ApplicationSourceConfig(application.source.to_string().into()),
-                        ApplicationMetadataConfig(Repr::new(application.metadata.into())),
-                    ),
-                )
-                .send(*context_secret, 0)
-                .await?;
-
-            let proxy_contract = this
-                .config_client
-                .query::<ContextConfigEnv>(
-                    protocol.as_str().into(),
-                    config.network.as_str().into(),
-                    config.contract_id.as_str().into(),
-                )
-                .get_proxy_contract(context.id.rt().expect("infallible conversion"))
-                .await?;
-
-            let key = ContextConfigKey::new(context.id);
-            let mut config = handle.get(&key)?.ok_or_eyre("expected config to exist")?;
-            config.proxy_contract = proxy_contract.into();
-            handle.put(&key, &config)?;
-
-            Ok((context.id, identity_secret.public_key()))
-        };
-
-        let context_id = context.id;
-        let this = self.clone();
-        let _ignored = tokio::spawn(async move {
-            let result = finalizer.await;
-
-            if result.is_err() {
-                if let Err(err) = this.delete_context(&context_id).await {
-                    error!(%context_id, %err, "Failed to clean up context after failed creation");
-                }
-            } else {
-                if let Err(err) = this.subscribe(&context.id).await {
-                    error!(%context_id, %err, "Failed to subscribe to context after creation");
-                }
-            }
-
-            let _ignored = result_sender.send(result);
-        });
-
-        Ok(())
-    }
-
-    fn add_context(
-        &self,
-        context: &Context,
-        identity_secret: PrivateKey,
-        context_config: Option<ContextConfigParams<'_>>,
-    ) -> EyreResult<()> {
-        let mut handle = self.store.handle();
-
-        if let Some(context_config) = context_config {
-            handle.put(
-                &ContextConfigKey::new(context.id),
-                &ContextConfigValue::new(
-                    context_config.protocol.into_owned().into_boxed_str(),
-                    context_config.network_id.into_owned().into_boxed_str(),
-                    context_config.contract_id.into_owned().into_boxed_str(),
-                    context_config.proxy_contract.into_owned().into_boxed_str(),
-                    context_config.application_revision,
-                    context_config.members_revision,
-                ),
-            )?;
-
-            self.save_context(context)?;
-        }
-
-        handle.put(
-            &ContextIdentityKey::new(context.id, identity_secret.public_key()),
-            &ContextIdentityValue {
-                private_key: Some(*identity_secret),
-                sender_key: Some(*self.new_private_key()),
-            },
-        )?;
-
-        Ok(())
-    }
-
-    pub fn save_context(&self, context: &Context) -> EyreResult<()> {
-        let mut handle = self.store.handle();
-
-        handle.put(
-            &ContextMetaKey::new(context.id),
-            &ContextMetaValue::new(
-                ApplicationMetaKey::new(context.application_id),
-                context.root_hash.into(),
-            ),
-        )?;
-
-        Ok(())
-    }
-
-    pub async fn join_context(
-        &self,
-        invitation_payload: ContextInvitationPayload,
-    ) -> EyreResult<Option<(ContextId, PublicKey)>> {
-        let (context_id, invitee_id, protocol, network_id, contract_id) =
-            invitation_payload.parts()?;
-
-        let placeholder_context_id = ContextId::from([0; 32]);
-
-        let stored_identity = self
-            .get_identity_value(placeholder_context_id, invitee_id)?
-            .ok_or_eyre(eyre::eyre!(
-                "Missing identity for public key: {}",
-                invitee_id
-            ))?;
-
-        let private_key = stored_identity
-            .private_key
-            .ok_or_eyre("Stored identity value is missing private key")?;
-
-        self.delete_identity_value(placeholder_context_id, invitee_id)?;
-
-        let handle = self.store.handle();
-        let identity_key = ContextIdentityKey::new(context_id, invitee_id);
-        if handle.has(&identity_key)? {
-            return Ok(None);
-        }
-
-        let context_exists = handle.has(&ContextMetaKey::new(context_id))?;
-        let mut config = if !context_exists {
-            let proxy_contract = self
-                .config_client
-                .query::<ContextConfigEnv>(
-                    protocol.as_str().into(),
-                    network_id.as_str().into(),
-                    contract_id.as_str().into(),
-                )
-                .get_proxy_contract(context_id.rt().expect("infallible conversion"))
-                .await?;
-
-            Some(ContextConfigParams {
-                protocol: protocol.into(),
-                network_id: network_id.into(),
-                contract_id: contract_id.into(),
-                proxy_contract: proxy_contract.into(),
-                application_revision: 0,
-                members_revision: 0,
-            })
-        } else {
-            None
-        };
-
-        let context = self
-            .internal_sync_context_config(context_id, config.as_mut())
-            .await?;
-
-        if !handle.has(&identity_key)? {
-            bail!("unable to join context: not a member, invalid invitation?")
-        }
-
-        self.add_context(&context, PrivateKey::from(main_private_key_bytes), config)?;
-        self.subscribe(&context.id).await?;
-
-        let _ignored = self.state.write().await.pending_catchup.insert(context_id);
-
-        info!(%context_id, "Joined context with pending catchup");
-        Ok(Some((context_id, invitee_id)))
-    }
-
-    #[expect(clippy::similar_names, reason = "Different enough")]
-    pub async fn invite_to_context(
-        &self,
-        context_id: ContextId,
-        inviter_id: PublicKey,
-        invitee_id: PublicKey,
-    ) -> EyreResult<Option<ContextInvitationPayload>> {
-        let handle = self.store.handle();
-
-        let Some(context_config) = handle.get(&ContextConfigKey::new(context_id))? else {
-            return Ok(None);
-        };
-
-        let Some(ContextIdentityValue {
-            private_key: Some(requester_secret),
-            ..
-        }) = handle.get(&ContextIdentityKey::new(context_id, inviter_id))?
-        else {
-            return Ok(None);
-        };
-
-        let nonce = self
-            .config_client
-            .query::<ContextConfigEnv>(
-                context_config.protocol.as_ref().into(),
-                context_config.network.as_ref().into(),
-                context_config.contract.as_ref().into(),
-            )
-            .fetch_nonce(
-                context_id.rt().expect("infallible conversion"),
-                inviter_id.rt().expect("infallible conversion"),
-            )
-            .await?
-            .ok_or_eyre("The inviter doesen't exist")?;
-
-        self.config_client
-            .mutate::<ContextConfigEnv>(
-                context_config.protocol.as_ref().into(),
-                context_config.network.as_ref().into(),
-                context_config.contract.as_ref().into(),
-            )
-            .add_members(
-                context_id.rt().expect("infallible conversion"),
-                &[invitee_id.rt().expect("infallible conversion")],
-            )
-            .send(requester_secret, nonce)
-            .await?;
-
-        let invitation_payload = ContextInvitationPayload::new(
-            context_id,
-            invitee_id,
-            context_config.protocol.into_string().into(),
-            context_config.network.into_string().into(),
-            context_config.contract.into_string().into(),
-        )?;
-
-        Ok(Some(invitation_payload))
-=======
     pub fn new(
         datastore: Store,
         node_client: NodeClient,
@@ -463,7 +66,6 @@
             contexts: BTreeMap::new(),
             applications: BTreeMap::new(),
         }
->>>>>>> 477610ec
     }
 }
 
@@ -510,155 +112,6 @@
     }
 }
 
-<<<<<<< HEAD
-    fn store_identity_value(
-        &self,
-        context_id: ContextId,
-        public_key: PublicKey,
-        value: ContextIdentityValue,
-    ) -> EyreResult<()> {
-        let key = ContextIdentityKey::new(context_id, public_key);
-        let mut handle = self.store.handle();
-        handle.put(&key, &value)?;
-        Ok(())
-    }
-
-    fn get_identity_value(
-        &self,
-        context_id: ContextId,
-        public_key: PublicKey,
-    ) -> EyreResult<Option<ContextIdentityValue>> {
-        let key = ContextIdentityKey::new(context_id, public_key);
-        let handle = self.store.handle();
-        handle.get(&key).map_err(eyre::Report::from)
-    }
-
-    fn delete_identity_value(
-        &self,
-        context_id: ContextId,
-        public_key: PublicKey,
-    ) -> EyreResult<()> {
-        let key = ContextIdentityKey::new(context_id, public_key);
-        let mut handle = self.store.handle();
-        handle.delete(&key)?;
-        Ok(())
-    }
-
-    pub fn new_identity(&self) -> EyreResult<PublicKey> {
-        let main_private_key = self.new_private_key();
-        let public_key = main_private_key.public_key();
-
-        let placeholder_context_id = ContextId::from([0u8; 32]);
-        let value = ContextIdentityValue {
-            private_key: Some(*main_private_key),
-            sender_key: None,
-        };
-
-        self.store_identity_value(placeholder_context_id, public_key, value)?;
-        Ok(public_key)
-    }
-
-    pub async fn grant_capabilities(
-        &self,
-        context_id: ContextId,
-        signer_id: PublicKey,
-        capabilities: &[(ContextIdentity, Capability)],
-    ) -> EyreResult<()> {
-        let handle = self.store.handle();
-
-        let Some(context_config) = handle.get(&ContextConfigKey::new(context_id))? else {
-            bail!("Context not found");
-        };
-
-        let Some(ContextIdentityValue {
-            private_key: Some(signing_key),
-            ..
-        }) = handle.get(&ContextIdentityKey::new(context_id, signer_id))?
-        else {
-            bail!("No private key found for signer");
-        };
-
-        let nonce = self
-            .config_client
-            .query::<ContextConfigEnv>(
-                context_config.protocol.as_ref().into(),
-                context_config.network.as_ref().into(),
-                context_config.contract.as_ref().into(),
-            )
-            .fetch_nonce(
-                context_id.rt().expect("infallible conversion"),
-                signer_id.rt().expect("infallible conversion"),
-            )
-            .await?
-            .ok_or_eyre("Not a member")?;
-
-        self.config_client
-            .mutate::<ContextConfigEnv>(
-                context_config.protocol.as_ref().into(),
-                context_config.network.as_ref().into(),
-                context_config.contract.as_ref().into(),
-            )
-            .grant(
-                context_id.rt().expect("infallible conversion"),
-                capabilities,
-            )
-            .send(signing_key, nonce)
-            .await?;
-
-        Ok(())
-    }
-
-    pub async fn revoke_capabilities(
-        &self,
-        context_id: ContextId,
-        signer_id: PublicKey,
-        capabilities: &[(ContextIdentity, Capability)],
-    ) -> EyreResult<()> {
-        let handle = self.store.handle();
-
-        let Some(context_config) = handle.get(&ContextConfigKey::new(context_id))? else {
-            bail!("Context not found");
-        };
-
-        let Some(ContextIdentityValue {
-            private_key: Some(signing_key),
-            ..
-        }) = handle.get(&ContextIdentityKey::new(context_id, signer_id))?
-        else {
-            bail!("No private key found for signer");
-        };
-
-        let nonce = self
-            .config_client
-            .query::<ContextConfigEnv>(
-                context_config.protocol.as_ref().into(),
-                context_config.network.as_ref().into(),
-                context_config.contract.as_ref().into(),
-            )
-            .fetch_nonce(
-                context_id.rt().expect("infallible conversion"),
-                signer_id.rt().expect("infallible conversion"),
-            )
-            .await?
-            .ok_or_eyre("Not a member")?;
-
-        self.config_client
-            .mutate::<ContextConfigEnv>(
-                context_config.protocol.as_ref().into(),
-                context_config.network.as_ref().into(),
-                context_config.contract.as_ref().into(),
-            )
-            .revoke(
-                context_id.rt().expect("infallible conversion"),
-                capabilities,
-            )
-            .send(signing_key, nonce)
-            .await?;
-
-        Ok(())
-    }
-}
-=======
 // objectives:
 //   keep up to N items, refresh entries as they are used
 //   garbage collect entries as they expire, or as needed
@@ -676,5 +129,4 @@
 // struct Key<K>(K);
 // struct Cached<V: Copy>(..);
 //        ^- aids read without locking
-//           downside: Copy on every write
->>>>>>> 477610ec
+//           downside: Copy on every write