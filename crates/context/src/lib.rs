use std::collections::HashSet;
use std::fs::{self, File};
use std::io::Write;
#[cfg(unix)]
use std::os::unix::fs::symlink;
#[cfg(windows)]
use std::os::windows::fs::symlink_file as symlink;
use std::sync::Arc;

use calimero_network::client::NetworkClient;
use camino::Utf8PathBuf;
use near_jsonrpc_client::{methods, JsonRpcClient};
use near_jsonrpc_primitives::types::query::QueryResponseKind;
use near_primitives::types::{BlockReference, Finality, FunctionArgs};
use near_primitives::views::QueryRequest;
use sha2::{Digest, Sha256};
use tokio::sync::RwLock;
use tracing::{error, info};

pub mod config;

#[derive(Clone)]
pub struct ContextManager {
    pub config: config::ApplicationConfig,
    pub store: calimero_store::Store,
    pub network_client: NetworkClient,
    state: Arc<RwLock<State>>,
}

#[derive(Default)]
struct State {
    pending_initial_catchup: HashSet<calimero_primitives::context::ContextId>,
}

impl ContextManager {
    pub async fn start(
        config: &config::ApplicationConfig,
        store: calimero_store::Store,
        network_client: NetworkClient,
    ) -> eyre::Result<Self> {
        let this = ContextManager {
            config: config.clone(),
            store,
            network_client,
            state: Default::default(),
        };

        this.boot().await?;

        Ok(this)
    }

    async fn boot(&self) -> eyre::Result<()> {
        let handle = self.store.handle();

        let mut iter = handle.iter(&calimero_store::key::ContextMeta::new([0; 32].into()))?;

        for key in iter.keys() {
            self.state
                .write()
                .await
                .pending_initial_catchup
                .insert(key.context_id());

            self.subscribe(&key.context_id()).await?;
        }

        Ok(())
    }

    async fn subscribe(
        &self,
        context_id: &calimero_primitives::context::ContextId,
    ) -> eyre::Result<()> {
        self.network_client
            .subscribe(calimero_network::types::IdentTopic::new(context_id))
            .await?;

        info!(%context_id, "Subscribed to context");

        Ok(())
    }

    async fn unsubscribe(
        &self,
        context_id: &calimero_primitives::context::ContextId,
    ) -> eyre::Result<()> {
        self.network_client
            .unsubscribe(calimero_network::types::IdentTopic::new(context_id))
            .await?;

        info!(%context_id, "Unsubscribed from context");

        Ok(())
    }
}

impl ContextManager {
    pub async fn add_context(
        &self,
        context: calimero_primitives::context::Context,
    ) -> eyre::Result<()> {
        if !self.is_application_installed(&context.application_id) {
            eyre::bail!("Application is not installed on node.")
        }

        let mut handle = self.store.handle();

        handle.put(
            &calimero_store::key::ContextMeta::new(context.id),
            &calimero_store::types::ContextMeta {
                application_id: context.application_id.0.into(),
                last_transaction_hash: context.last_transaction_hash.into(),
            },
        )?;

        self.subscribe(&context.id).await?;

        Ok(())
    }

    pub async fn join_context(
        &self,
        context_id: &calimero_primitives::context::ContextId,
    ) -> eyre::Result<Option<()>> {
        if self
            .state
            .read()
            .await
            .pending_initial_catchup
            .contains(&context_id)
        {
            return Ok(None);
        }

        self.state
            .write()
            .await
            .pending_initial_catchup
            .insert(*context_id);

        self.subscribe(context_id).await?;

        info!(%context_id,  "Joined context with pending initial catchup");

        Ok(Some(()))
    }

    pub async fn is_context_pending_initial_catchup(
        &self,
        context_id: &calimero_primitives::context::ContextId,
    ) -> bool {
        self.state
            .read()
            .await
            .pending_initial_catchup
            .contains(context_id)
    }

    pub async fn clear_context_pending_initial_catchup(
        &self,
        context_id: &calimero_primitives::context::ContextId,
    ) -> bool {
        self.state
            .write()
            .await
            .pending_initial_catchup
            .remove(context_id)
    }

    pub fn get_context(
        &self,
        context_id: &calimero_primitives::context::ContextId,
    ) -> eyre::Result<Option<calimero_primitives::context::Context>> {
        let handle = self.store.handle();

        let key = calimero_store::key::ContextMeta::new(*context_id);

        let Some(ctx_meta) = handle.get(&key)? else {
            return Ok(None);
        };

        Ok(Some(calimero_primitives::context::Context {
            id: *context_id,
            application_id: ctx_meta.application_id.into_string().into(),
            last_transaction_hash: ctx_meta.last_transaction_hash.into(),
        }))
    }

    pub async fn delete_context(
        &self,
        context_id: &calimero_primitives::context::ContextId,
    ) -> eyre::Result<bool> {
        let mut handle = self.store.handle();

        let key = calimero_store::key::ContextMeta::new(*context_id);

        if !handle.has(&key)? {
            return Ok(false);
        }

        handle.delete(&key)?;

        self.unsubscribe(context_id).await?;

        Ok(true)
    }

    pub fn get_context_ids(
        &self,
        start: Option<calimero_primitives::context::ContextId>,
    ) -> eyre::Result<Vec<calimero_primitives::context::ContextId>> {
        let handle = self.store.handle();

        let mut iter = handle.iter(&calimero_store::key::ContextMeta::new(
            start.map_or_else(|| [0; 32].into(), Into::into),
        ))?;

        let contexts = iter.keys().map(|key| key.context_id());

        Ok(contexts.collect())
    }

    pub fn get_contexts(
        &self,
        start: Option<calimero_primitives::context::ContextId>,
    ) -> eyre::Result<Vec<calimero_primitives::context::Context>> {
        let handle = self.store.handle();

        let mut iter = handle.iter(&calimero_store::key::ContextMeta::new(
            start.map_or_else(|| [0; 32].into(), Into::into),
        ))?;

        let contexts = iter
            .entries()
            .map(|(k, v)| calimero_primitives::context::Context {
                id: k.context_id(),
                application_id: v.application_id.into_string().into(),
                last_transaction_hash: v.last_transaction_hash.into(),
            });

        Ok(contexts.collect())
    }

    // todo! do this only when initializing contexts
    // todo! start refining to blob API
    pub async fn install_application(
        &self,
        application_id: &calimero_primitives::application::ApplicationId,
        // todo! permit None version for latest
        version: &semver::Version,
    ) -> eyre::Result<()> {
        let release = self.get_release(&application_id, version).await?;

        self.download_release(&application_id, &release).await?;

        Ok(())
    }

    pub async fn install_dev_application(
        &self,
        application_id: calimero_primitives::application::ApplicationId,
        version: &semver::Version,
        path: Utf8PathBuf,
    ) -> eyre::Result<()> {
        self.link_release(&application_id, version, &path)?;

<<<<<<< HEAD
=======
        Ok(())
    }

    pub async fn update_context_application_id(
        &self,
        context_id: calimero_primitives::context::ContextId,
        application_id: calimero_primitives::application::ApplicationId,
    ) -> eyre::Result<()> {
        let mut handle = self.store.handle();

        let key = calimero_store::key::ContextMeta::new(context_id);

        let Some(mut value) = handle.get(&key)? else {
            eyre::bail!("Context not found")
        };

        value.application_id = application_id.0.into();

        handle.put(&key, &value)?;

>>>>>>> 4bdcf2f9
        Ok(())
    }

    pub async fn list_installed_applications(
        &self,
    ) -> eyre::Result<Vec<calimero_primitives::application::Application>> {
        if !self.config.dir.exists() {
            return Ok(vec![]);
        }

        let Ok(entries) = fs::read_dir(&self.config.dir) else {
            eyre::bail!("Failed to read application directory");
        };

        let mut applications = vec![];

        entries.filter_map(|entry| entry.ok()).for_each(|entry| {
            if let Some(file_name) = entry.file_name().to_str() {
                let application_id = file_name.to_string().into();
                if let Some((version, _)) = self.get_latest_application_info(&application_id) {
                    applications.push(calimero_primitives::application::Application {
                        id: application_id,
                        version,
                    });
                }
            }
        });

        Ok(applications)
    }

    pub fn is_application_installed(
        &self,
        application_id: &calimero_primitives::application::ApplicationId,
    ) -> bool {
        self.get_latest_application_info(application_id).is_some()
    }

    pub fn load_application_blob(
        &self,
        application_id: &calimero_primitives::application::ApplicationId,
    ) -> eyre::Result<Vec<u8>> {
        let Some((_, path)) = self.get_latest_application_info(application_id) else {
            eyre::bail!("failed to get application with id: {}", application_id)
        };

        Ok(fs::read(&path)?)
    }

    pub fn get_application_latest_version(
        &self,
        application_id: &calimero_primitives::application::ApplicationId,
    ) -> eyre::Result<semver::Version> {
        let Some((version, _)) = self.get_latest_application_info(application_id) else {
            eyre::bail!("failed to get application with id: {}", application_id)
        };

        Ok(version)
    }

    async fn get_release(
        &self,
        application_id: &calimero_primitives::application::ApplicationId,
        version: &semver::Version,
    ) -> eyre::Result<calimero_primitives::application::Release> {
        // todo! the node shouldn't know anything about where
        // todo! apps are to be sourced from, keep it generic

        let client = JsonRpcClient::connect("https://rpc.testnet.near.org");
        let request = methods::query::RpcQueryRequest {
            block_reference: BlockReference::Finality(Finality::Final),
            request: QueryRequest::CallFunction {
                account_id: "calimero-package-manager.testnet".parse()?,
                method_name: "get_release".to_string(),
                args: FunctionArgs::from(
                    serde_json::json!({
                        "id": application_id,
                        "version": version.to_string()
                    })
                    .to_string()
                    .into_bytes(),
                ),
            },
        };

        let response = client.call(request).await?;

        let QueryResponseKind::CallResult(result) = response.kind else {
            eyre::bail!("Failed to fetch data from the rpc endpoint")
        };

        Ok(serde_json::from_slice(&result.result)?)
    }

    async fn download_release(
        &self,
        application_id: &calimero_primitives::application::ApplicationId,
        release: &calimero_primitives::application::Release,
    ) -> eyre::Result<bool> {
        // todo! download to a tempdir
        // todo! Blob API
        let base_path = format!("{}/{}/{}", self.config.dir, application_id, release.version);
        fs::create_dir_all(&base_path)?;

        let file_path = format!("{}/binary.wasm", base_path);
        if fs::metadata(&file_path).is_ok() {
            return Ok(false);
        }

        let mut file = File::create(&file_path)?;

        let mut response = reqwest::Client::new().get(&release.path).send().await?;
        let mut hasher = Sha256::new();
        while let Some(chunk) = response.chunk().await? {
            hasher.update(&chunk);
            file.write_all(&chunk)?;
        }
        let result = hasher.finalize();
        let hash = format!("{:x}", result);

        if hash != release.hash {
            if let Err(e) = std::fs::remove_file(&file_path) {
                error!(%e, "Failed to delete file after failed verification");
            }

            eyre::bail!("Release hash does not match the hash of the downloaded file");
        }

        Ok(true)
    }

    fn link_release(
        &self,
        application_id: &calimero_primitives::application::ApplicationId,
        version: &semver::Version,
        link_path: &camino::Utf8Path,
    ) -> eyre::Result<bool> {
        let base_path = format!("{}/{}/{}", self.config.dir, application_id, version);
        fs::create_dir_all(&base_path)?;

        let file_path = format!("{}/binary.wasm", base_path);
        if fs::metadata(&file_path).is_ok() {
            return Ok(false);
        }

        info!("Application file saved at: {}", file_path);
        if let Err(err) = symlink(link_path, &file_path) {
            eyre::bail!("Symlinking failed: {}", err);
        }

        info!(
            "Application {} linked to node\nPath to linked file at {}",
            application_id, file_path
        );

        Ok(true)
    }

    fn get_latest_application_info(
        &self,
        application_id: &calimero_primitives::application::ApplicationId,
    ) -> Option<(semver::Version, String)> {
        let application_base_path = self.config.dir.join(application_id.to_string());

        if let Ok(entries) = fs::read_dir(&application_base_path) {
            let mut versions_with_binary = entries
                .filter_map(|entry| {
                    let entry = entry.ok()?;
                    let entry_path = entry.path();

                    let version =
                        semver::Version::parse(entry_path.file_name()?.to_string_lossy().as_ref())
                            .ok()?;

                    let binary_path = entry_path.join("binary.wasm");
                    binary_path.exists().then_some((version, binary_path))
                })
                .collect::<Vec<_>>();

            versions_with_binary.sort_by(|a, b| b.0.cmp(&a.0));

            let version_with_binary = versions_with_binary.first();
            let version = match version_with_binary {
                Some((version, path)) => {
                    Some((version.clone(), path.to_string_lossy().into_owned()))
                }
                None => None,
            };
            version
        } else {
            None
        }
    }
}<|MERGE_RESOLUTION|>--- conflicted
+++ resolved
@@ -265,8 +265,6 @@
     ) -> eyre::Result<()> {
         self.link_release(&application_id, version, &path)?;
 
-<<<<<<< HEAD
-=======
         Ok(())
     }
 
@@ -287,7 +285,6 @@
 
         handle.put(&key, &value)?;
 
->>>>>>> 4bdcf2f9
         Ok(())
     }
 
