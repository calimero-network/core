#![expect(clippy::unwrap_in_result, reason = "Repr transmute")]

use core::error::Error;
use std::collections::HashSet;
use std::io::Error as IoError;
use std::sync::Arc;

use calimero_blobstore::{Blob, BlobManager, Size};
use calimero_context_config::client::config::ClientConfig;
use calimero_context_config::client::env::config::ContextConfig as ContextConfigEnv;
use calimero_context_config::client::{AnyTransport, Client as ExternalClient};
use calimero_context_config::repr::{Repr, ReprBytes, ReprTransmute};
use calimero_context_config::types::{
    Application as ApplicationConfig, ApplicationMetadata as ApplicationMetadataConfig,
    ApplicationSource as ApplicationSourceConfig,
};
use calimero_network::client::NetworkClient;
use calimero_network::types::IdentTopic;
use calimero_node_primitives::{ExecutionRequest, ServerSender};
use calimero_primitives::application::{Application, ApplicationId, ApplicationSource};
use calimero_primitives::blobs::BlobId;
use calimero_primitives::context::{
    Context, ContextConfigParams, ContextId, ContextInvitationPayload,
};
use calimero_primitives::hash::Hash;
use calimero_primitives::identity::{PrivateKey, PublicKey};
use calimero_store::key::{
    ApplicationMeta as ApplicationMetaKey, BlobMeta as BlobMetaKey,
    ContextConfig as ContextConfigKey, ContextIdentity as ContextIdentityKey,
    ContextMeta as ContextMetaKey, ContextState as ContextStateKey, FromKeyParts, Key,
};
use calimero_store::layer::{ReadLayer, WriteLayer};
use calimero_store::types::{
    ApplicationMeta as ApplicationMetaValue, ContextConfig as ContextConfigValue,
    ContextIdentity as ContextIdentityValue, ContextMeta as ContextMetaValue,
};
use calimero_store::Store;
use camino::Utf8PathBuf;
use eyre::{bail, Result as EyreResult};
use futures_util::{AsyncRead, TryStreamExt};
use rand::rngs::StdRng;
use rand::seq::IteratorRandom;
use rand::SeedableRng;
use reqwest::{Client as ReqClient, Url};
use tokio::fs::File;
use tokio::sync::{oneshot, RwLock};
use tokio_util::compat::TokioAsyncReadCompatExt;
use tracing::{error, info};

pub mod config;

use config::ContextConfig;

#[derive(Clone, Debug)]
pub struct ContextManager {
    store: Store,
    client_config: ClientConfig,
    config_client: ExternalClient<AnyTransport>,
    blob_manager: BlobManager,
    network_client: NetworkClient,
    server_sender: ServerSender,
    state: Arc<RwLock<State>>,
}

#[derive(Debug, Default)]
struct State {
    pending_catchup: HashSet<ContextId>,
}

impl ContextManager {
    pub async fn start(
        config: &ContextConfig,
        store: Store,
        blob_manager: BlobManager,
        server_sender: ServerSender,
        network_client: NetworkClient,
    ) -> EyreResult<Self> {
        let client_config = config.client.clone();
        let config_client = ExternalClient::from_config(&client_config);

        let this = Self {
            store,
            client_config,
            config_client,
            blob_manager,
            network_client,
            server_sender,
            state: Arc::default(),
        };

        this.boot().await?;

        Ok(this)
    }

    async fn boot(&self) -> EyreResult<()> {
        let handle = self.store.handle();

        let mut iter = handle.iter::<ContextMetaKey>()?;

        for key in iter.keys() {
            let key = key?;

            let _ = self
                .state
                .write()
                .await
                .pending_catchup
                .insert(key.context_id());

            self.subscribe(&key.context_id()).await?;
        }

        Ok(())
    }

    async fn subscribe(&self, context_id: &ContextId) -> EyreResult<()> {
        drop(
            self.network_client
                .subscribe(IdentTopic::new(context_id))
                .await?,
        );

        info!(%context_id, "Subscribed to context");

        Ok(())
    }

    async fn unsubscribe(&self, context_id: &ContextId) -> EyreResult<()> {
        drop(
            self.network_client
                .unsubscribe(IdentTopic::new(context_id))
                .await?,
        );

        info!(%context_id, "Unsubscribed from context");

        Ok(())
    }

    #[must_use]
    pub fn new_identity(&self) -> PrivateKey {
        PrivateKey::random(&mut rand::thread_rng())
    }

    pub fn create_context(
        &self,
        seed: Option<[u8; 32]>,
        application_id: ApplicationId,
        identity_secret: Option<PrivateKey>,
        initialization_params: Vec<u8>,
        result_sender: oneshot::Sender<EyreResult<(ContextId, PublicKey)>>,
    ) -> EyreResult<()> {
        let (context_secret, identity_secret) = {
            let mut rng = rand::thread_rng();

            #[expect(clippy::option_if_let_else, reason = "Clearer this way")]
            let context_secret = match seed {
                Some(seed) => PrivateKey::random(&mut StdRng::from_seed(seed)),
                None => PrivateKey::random(&mut rng),
            };

            let identity_secret = identity_secret.unwrap_or_else(|| self.new_identity());

            (context_secret, identity_secret)
        };

        let handle = self.store.handle();

        let context = {
            let context_id = ContextId::from(*context_secret.public_key());

            if handle.has(&ContextMetaKey::new(context_id))? {
                bail!("Context already exists on node.")
            }

            Context::new(context_id, application_id, Hash::default())
        };

        let Some(application) = self.get_application(&context.application_id)? else {
            bail!("Application is not installed on node.")
        };

        self.add_context(
            &context,
            identity_secret,
            Some(ContextConfigParams {
                protocol: self.client_config.new.protocol.as_str().into(),
                network_id: self.client_config.new.network.as_str().into(),
                contract_id: self.client_config.new.contract_id.as_str().into(),
                application_revision: 0,
                members_revision: 0,
            }),
        )?;

        let (tx, rx) = oneshot::channel();

        let this = self.clone();
        let finalizer = async move {
            this.server_sender
                .send(ExecutionRequest::new(
                    context.id,
                    "init".to_owned(),
                    initialization_params,
                    identity_secret.public_key(),
                    tx,
                ))
                .await?;

            if let Some(return_value) = rx.await??.returns? {
                bail!(
                    "Unexpected return value from init method: {:?}",
                    return_value
                )
            }

            this.config_client
                .mutate::<ContextConfigEnv>(
                    this.client_config.new.protocol.as_str().into(),
                    this.client_config.new.network.as_str().into(),
                    this.client_config.new.contract_id.as_str().into(),
                )
                .add_context(
                    context.id.rt().expect("infallible conversion"),
                    identity_secret
                        .public_key()
                        .rt()
                        .expect("infallible conversion"),
                    ApplicationConfig::new(
                        application.id.rt().expect("infallible conversion"),
                        application.blob.rt().expect("infallible conversion"),
                        application.size,
                        ApplicationSourceConfig(application.source.to_string().into()),
                        ApplicationMetadataConfig(Repr::new(application.metadata.into())),
                    ),
                )
                .send(context.id.rt().expect("infallible conversion"))
                .await?;

            Ok((context.id, identity_secret.public_key()))
        };

        let this = self.clone();
        let context_id = context.id;
        let _ignored = tokio::spawn(async move {
            let result = finalizer.await;

            if result.is_err() {
                if let Err(err) = this.delete_context(&context_id).await {
                    error!(%context_id, %err, "Failed to clean up context after failed creation");
                }
            }

            if let Err(err) = this.subscribe(&context.id).await {
                error!(%context_id, %err, "Failed to subscribe to context after creation");
            }

            let _ignored = result_sender.send(result);
        });

        Ok(())
    }

    fn add_context(
        &self,
        context: &Context,
        identity_secret: PrivateKey,
        context_config: Option<ContextConfigParams<'_>>,
    ) -> EyreResult<()> {
        let mut handle = self.store.handle();

        if let Some(context_config) = context_config {
            handle.put(
                &ContextConfigKey::new(context.id),
                &ContextConfigValue::new(
                    context_config.protocol.into_owned().into_boxed_str(),
                    context_config.network_id.into_owned().into_boxed_str(),
                    context_config.contract_id.into_owned().into_boxed_str(),
                    context_config.application_revision,
                    context_config.members_revision,
                ),
            )?;

            self.save_context(context)?;
        }

        handle.put(
            &ContextIdentityKey::new(context.id, identity_secret.public_key()),
            &ContextIdentityValue {
                private_key: Some(*identity_secret),
            },
        )?;

        Ok(())
    }

    pub fn save_context(&self, context: &Context) -> EyreResult<()> {
        let mut handle = self.store.handle();

        handle.put(
            &ContextMetaKey::new(context.id),
            &ContextMetaValue::new(
                ApplicationMetaKey::new(context.application_id),
                context.root_hash.into(),
            ),
        )?;

        Ok(())
    }

    pub async fn join_context(
        &self,
        identity_secret: PrivateKey,
        invitation_payload: ContextInvitationPayload,
    ) -> EyreResult<Option<(ContextId, PublicKey)>> {
        let (context_id, invitee_id, protocol, network_id, contract_id) =
            invitation_payload.parts()?;

        if identity_secret.public_key() != invitee_id {
            bail!("identity mismatch")
        }

        let handle = self.store.handle();

        let identity_key = ContextIdentityKey::new(context_id, invitee_id);

        if handle.has(&identity_key)? {
            return Ok(None);
        }

<<<<<<< HEAD
=======
        let client = self.config_client.query::<ContextConfigEnv>(
            protocol.into(),
            network_id.into(),
            contract_id.into(),
        );

        for (offset, length) in (0..).map(|i| (100_usize.saturating_mul(i), 100)) {
            let members = client
                .members(
                    context_id.rt().expect("infallible conversion"),
                    offset,
                    length,
                )
                .await?;

            if members.is_empty() {
                break;
            }

            for member in members {
                let member = member.as_bytes().into();

                let key = ContextIdentityKey::new(context_id, member);

                if !handle.has(&key)? {
                    handle.put(&key, &ContextIdentityValue { private_key: None })?;
                }
            }
        }

        if !handle.has(&identity_key)? {
            bail!("unable to join context: not a member, ask for an invite")
        };

        let application = client
            .application(context_id.rt().expect("infallible conversion"))
            .await?;

        let context = Context::new(
            context_id,
            application.id.as_bytes().into(),
            Hash::default(),
        );

>>>>>>> c291850c
        let context_exists = handle.has(&ContextMetaKey::new(context_id))?;

        let mut config = (!context_exists).then(|| ContextConfigParams {
            protocol: protocol.into(),
            network_id: network_id.into(),
            contract_id: contract_id.into(),
            application_revision: 0,
            members_revision: 0,
        });

        let context = self
            .internal_sync_context_config(context_id, config.as_mut())
            .await?;

        if !handle.has(&identity_key)? {
            bail!("unable to join context: not a member, invalid invitation?")
        }

        self.add_context(&context, identity_secret, config)?;

        self.subscribe(&context.id).await?;

        let _ = self.state.write().await.pending_catchup.insert(context_id);

        info!(%context_id, "Joined context with pending catchup");

        Ok(Some((context_id, invitee_id)))
    }

    #[expect(clippy::similar_names, reason = "Different enough")]
    pub async fn invite_to_context(
        &self,
        context_id: ContextId,
        inviter_id: PublicKey,
        invitee_id: PublicKey,
    ) -> EyreResult<Option<ContextInvitationPayload>> {
        let handle = self.store.handle();

        let Some(context_config) = handle.get(&ContextConfigKey::new(context_id))? else {
            return Ok(None);
        };

        let Some(ContextIdentityValue {
            private_key: Some(requester_secret),
        }) = handle.get(&ContextIdentityKey::new(context_id, inviter_id))?
        else {
            return Ok(None);
        };

        self.config_client
            .mutate::<ContextConfigEnv>(
                context_config.protocol.as_ref().into(),
                context_config.network.as_ref().into(),
                context_config.contract.as_ref().into(),
            )
            .add_members(
                context_id.rt().expect("infallible conversion"),
                &[invitee_id.rt().expect("infallible conversion")],
            )
            .send(requester_secret)
            .await?;

        let invitation_payload = ContextInvitationPayload::new(
            context_id,
            invitee_id,
            context_config.protocol.into_string().into(),
            context_config.network.into_string().into(),
            context_config.contract.into_string().into(),
        )?;

        Ok(Some(invitation_payload))
    }

    pub async fn sync_context_config(&self, context_id: ContextId) -> EyreResult<Context> {
        self.internal_sync_context_config(context_id, None).await
    }

    async fn internal_sync_context_config(
        &self,
        context_id: ContextId,
        config: Option<&mut ContextConfigParams<'_>>,
    ) -> EyreResult<Context> {
        let mut handle = self.store.handle();

        let context = handle.get(&ContextMetaKey::new(context_id))?;

        let mut alt_config = config.as_ref().map_or_else(
            || {
                let Some(config) = handle.get(&ContextConfigKey::new(context_id))? else {
                    eyre::bail!("Context config not found")
                };

                Ok(Some(ContextConfigParams {
                    protocol: config.protocol.into_string().into(),
                    network_id: config.network.into_string().into(),
                    contract_id: config.contract.into_string().into(),
                    application_revision: config.application_revision,
                    members_revision: config.members_revision,
                }))
            },
            |_| Ok(None),
        )?;

        let mut config = config;
        let context_exists = alt_config.is_some();
        let Some(config) = config.as_deref_mut().or(alt_config.as_mut()) else {
            eyre::bail!("Context config not found")
        };

        let client = self.config_client.query(
            config.protocol.parse()?,
            config.network_id.as_ref().into(),
            config.contract_id.as_ref().into(),
        );

        let members_revision = client
            .members_revision(context_id.rt().expect("infallible conversion"))
            .await?
            .parse()?;

        if context_exists && members_revision != config.members_revision {
            config.members_revision = members_revision;

            for (offset, length) in (0..).map(|i| (100_usize.saturating_mul(i), 100)) {
                let members = client
                    .members(
                        context_id.rt().expect("infallible conversion"),
                        offset,
                        length,
                    )
                    .await?
                    .parse()?;

                if members.is_empty() {
                    break;
                }

                for member in members {
                    let member = member.as_bytes().into();

                    let key = ContextIdentityKey::new(context_id, member);

                    if !handle.has(&key)? {
                        handle.put(&key, &ContextIdentityValue { private_key: None })?;
                    }
                }
            }
        }

        let application_revision = client
            .application_revision(context_id.rt().expect("infallible conversion"))
            .await?
            .parse()?;

        let mut application_id = None;

        if context_exists && application_revision != config.application_revision {
            config.application_revision = application_revision;

            let response = client
                .application(context_id.rt().expect("infallible conversion"))
                .await?;

            let application = response.parse()?;

            let application_id = {
                let id = application.id.as_bytes().into();
                application_id = Some(id);
                id
            };

            if !self.is_application_installed(&application_id)? {
                let source = Url::parse(&application.source.0)?;

                let metadata = application.metadata.0.to_vec();

                let derived_application_id = match source.scheme() {
                    "http" | "https" => {
                        self.install_application_from_url(source, metadata, None)
                            .await?
                    }
                    _ => self.install_application(
                        application.blob.as_bytes().into(),
                        application.size,
                        &source.into(),
                        metadata,
                    )?,
                };

                if application_id != derived_application_id {
                    bail!("application mismatch")
                }
            }
        }

        if let Some(config) = alt_config {
            handle.put(
                &ContextConfigKey::new(context_id),
                &ContextConfigValue::new(
                    config.protocol.into_owned().into_boxed_str(),
                    config.network_id.into_owned().into_boxed_str(),
                    config.contract_id.into_owned().into_boxed_str(),
                    config.application_revision,
                    config.members_revision,
                ),
            )?;
        }

        context.map_or_else(
            || {
                Ok(Context::new(
                    context_id,
                    application_id.expect("must've been defined"),
                    Hash::default(),
                ))
            },
            |meta| {
                let context = Context::new(
                    context_id,
                    meta.application.application_id(),
                    meta.root_hash.into(),
                );

                self.save_context(&context)?;

                Ok(context)
            },
        )
    }

    pub async fn is_context_pending_catchup(&self, context_id: &ContextId) -> bool {
        self.state.read().await.pending_catchup.contains(context_id)
    }

    pub async fn get_n_pending_sync_context(&self, amount: usize) -> Vec<ContextId> {
        self.state
            .read()
            .await
            .pending_catchup
            .iter()
            .copied()
            .choose_multiple(&mut rand::thread_rng(), amount)
    }

    pub async fn clear_context_pending_sync(&self, context_id: &ContextId) -> bool {
        self.state.write().await.pending_catchup.remove(context_id)
    }

    pub fn get_context(&self, context_id: &ContextId) -> EyreResult<Option<Context>> {
        let handle = self.store.handle();

        let key = ContextMetaKey::new(*context_id);

        let Some(ctx_meta) = handle.get(&key)? else {
            return Ok(None);
        };

        Ok(Some(Context::new(
            *context_id,
            ctx_meta.application.application_id(),
            ctx_meta.root_hash.into(),
        )))
    }

    pub async fn delete_context(&self, context_id: &ContextId) -> EyreResult<bool> {
        let mut handle = self.store.handle();

        let key = ContextMetaKey::new(*context_id);

        // todo! perhaps we shouldn't bother checking?
        if !handle.has(&key)? {
            return Ok(false);
        }

        handle.delete(&key)?;
        handle.delete(&ContextConfigKey::new(*context_id))?;

        self.delete_context_scoped::<ContextIdentityKey, 32>(context_id, [0; 32], None)?;
        self.delete_context_scoped::<ContextStateKey, 32>(context_id, [0; 32], None)?;

        self.unsubscribe(context_id).await?;

        Ok(true)
    }

    #[expect(clippy::unwrap_in_result, reason = "pre-validated")]
    fn delete_context_scoped<K, const N: usize>(
        &self,
        context_id: &ContextId,
        offset: [u8; N],
        end: Option<[u8; N]>,
    ) -> EyreResult<()>
    where
        K: FromKeyParts<Error: Error + Send + Sync>,
    {
        let expected_length = Key::<K::Components>::len();

        if context_id.len().saturating_add(N) != expected_length {
            bail!(
                "key length mismatch, expected: {}, got: {}",
                Key::<K::Components>::len(),
                N
            )
        }

        let mut keys = vec![];

        let mut key = context_id.to_vec();

        let end = end
            .map(|end| {
                key.extend_from_slice(&end);

                let end = Key::<K::Components>::try_from_slice(&key).expect("length pre-matched");

                K::try_from_parts(end)
            })
            .transpose()?;

        // fixme! store.handle() is prolematic here for lifetime reasons
        let mut store = self.store.clone();

        'outer: loop {
            key.truncate(context_id.len());
            key.extend_from_slice(&offset);

            let offset = Key::<K::Components>::try_from_slice(&key).expect("length pre-matched");

            let mut iter = store.iter()?;

            let first = iter.seek(K::try_from_parts(offset)?).transpose();

            if first.is_none() {
                break;
            }

            for k in first.into_iter().chain(iter.keys()) {
                let k = k?;

                let key = k.as_key();

                if let Some(end) = end {
                    if key == end.as_key() {
                        break 'outer;
                    }
                }

                if !key.as_bytes().starts_with(&**context_id) {
                    break 'outer;
                }

                keys.push(k);

                if keys.len() == 100 {
                    break;
                }
            }

            drop(iter);

            #[expect(clippy::iter_with_drain, reason = "reallocation would be a bad idea")]
            for k in keys.drain(..) {
                store.delete(&k)?;
            }
        }

        Ok(())
    }

    pub fn get_contexts_ids(&self, start: Option<ContextId>) -> EyreResult<Vec<ContextId>> {
        let handle = self.store.handle();

        let mut iter = handle.iter::<ContextMetaKey>()?;

        let start = start.and_then(|s| iter.seek(ContextMetaKey::new(s)).transpose());

        let mut ids = vec![];

        for key in start.into_iter().chain(iter.keys()) {
            ids.push(key?.context_id());
        }

        Ok(ids)
    }

    pub fn has_context_identity(
        &self,
        context_id: ContextId,
        public_key: PublicKey,
    ) -> EyreResult<bool> {
        let handle = self.store.handle();

        Ok(handle.has(&ContextIdentityKey::new(context_id, public_key))?)
    }

    fn get_context_identities(
        &self,
        context_id: ContextId,
        only_owned_identities: bool,
    ) -> EyreResult<Vec<PublicKey>> {
        let handle = self.store.handle();

        let mut iter = handle.iter::<ContextIdentityKey>()?;

        let first = iter
            .seek(ContextIdentityKey::new(context_id, [0; 32].into()))
            .transpose()
            .map(|k| (k, iter.read()));

        let mut ids = Vec::new();

        for (k, v) in first.into_iter().chain(iter.entries()) {
            let (k, v) = (k?, v?);

            if k.context_id() != context_id {
                break;
            }

            if !only_owned_identities || v.private_key.is_some() {
                ids.push(k.public_key());
            }
        }
        Ok(ids)
    }

    pub fn get_context_members_identities(
        &self,
        context_id: ContextId,
    ) -> EyreResult<Vec<PublicKey>> {
        self.get_context_identities(context_id, false)
    }

    // Iterate over all identities in a context (from members and mine)
    // and return only public key of identities which contains private key (in value)
    // If there is private key then it means that identity is mine.
    pub fn get_context_owned_identities(
        &self,
        context_id: ContextId,
    ) -> EyreResult<Vec<PublicKey>> {
        self.get_context_identities(context_id, true)
    }

    pub fn get_contexts(&self, start: Option<ContextId>) -> EyreResult<Vec<Context>> {
        let handle = self.store.handle();

        let mut iter = handle.iter::<ContextMetaKey>()?;

        let mut contexts = vec![];

        // todo! Iter shouldn't behave like DBIter, first next should return sought element
        let start =
            start.and_then(|s| Some((iter.seek(ContextMetaKey::new(s)).transpose()?, iter.read())));

        for (k, v) in start.into_iter().chain(iter.entries()) {
            let (k, v) = (k?, v?);
            contexts.push(Context::new(
                k.context_id(),
                v.application.application_id(),
                v.root_hash.into(),
            ));
        }

        Ok(contexts)
    }

    pub fn update_application_id(
        &self,
        context_id: ContextId,
        application_id: ApplicationId,
    ) -> EyreResult<()> {
        // todo! use context config

        let mut handle = self.store.handle();

        let key = ContextMetaKey::new(context_id);

        let Some(mut value) = handle.get(&key)? else {
            bail!("Context not found")
        };

        value.application = ApplicationMetaKey::new(application_id);

        handle.put(&key, &value)?;

        Ok(())
    }

    // vv~ these would be more appropriate in an ApplicationManager

    #[expect(clippy::similar_names, reason = "Different enough")]
    pub async fn add_blob<S: AsyncRead>(
        &self,
        stream: S,
        expected_size: Option<u64>,
        expected_hash: Option<Hash>,
    ) -> EyreResult<(BlobId, u64)> {
        let (blob_id, hash, size) = self
            .blob_manager
            .put_sized(expected_size.map(Size::Exact), stream)
            .await?;

        if matches!(expected_hash, Some(expected_hash) if hash != expected_hash) {
            bail!("fatal: blob hash mismatch");
        }

        if matches!(expected_size, Some(expected_size) if size != expected_size) {
            bail!("fatal: blob size mismatch");
        }

        Ok((blob_id, size))
    }

    pub fn has_blob_available(&self, blob_id: BlobId) -> EyreResult<bool> {
        Ok(self.blob_manager.has(blob_id)?)
    }

    // vv~ these would be more appropriate in an ApplicationManager

    fn install_application(
        &self,
        blob_id: BlobId,
        size: u64,
        source: &ApplicationSource,
        metadata: Vec<u8>,
    ) -> EyreResult<ApplicationId> {
        let application = ApplicationMetaValue::new(
            BlobMetaKey::new(blob_id),
            size,
            source.to_string().into_boxed_str(),
            metadata.into_boxed_slice(),
        );

        let application_id = ApplicationId::from(*Hash::hash_borsh(&application)?);

        let mut handle = self.store.handle();

        handle.put(&ApplicationMetaKey::new(application_id), &application)?;

        Ok(application_id)
    }

    pub fn uninstall_application(&self, application_id: ApplicationId) -> EyreResult<()> {
        let application_meta_key = ApplicationMetaKey::new(application_id);
        let mut handle = self.store.handle();
        handle.delete(&application_meta_key)?;
        Ok(())
    }

    pub async fn install_application_from_path(
        &self,
        path: Utf8PathBuf,
        metadata: Vec<u8>,
    ) -> EyreResult<ApplicationId> {
        let path = path.canonicalize_utf8()?;

        let file = File::open(&path).await?;

        let expected_size = file.metadata().await?.len();

        let (blob_id, size) = self
            .add_blob(file.compat(), Some(expected_size), None)
            .await?;

        let Ok(uri) = Url::from_file_path(path) else {
            bail!("non-absolute path")
        };

        self.install_application(blob_id, size, &(uri.as_str().parse()?), metadata)
    }

    #[expect(clippy::similar_names, reason = "Different enough")]
    pub async fn install_application_from_url(
        &self,
        url: Url,
        metadata: Vec<u8>,
        expected_hash: Option<Hash>,
    ) -> EyreResult<ApplicationId> {
        let uri = url.as_str().parse()?;

        let response = ReqClient::new().get(url).send().await?;

        let expected_size = response.content_length();

        let (blob_id, size) = self
            .add_blob(
                response
                    .bytes_stream()
                    .map_err(IoError::other)
                    .into_async_read(),
                expected_size,
                expected_hash,
            )
            .await?;

        self.install_application(blob_id, size, &uri, metadata)
    }

    pub fn list_installed_applications(&self) -> EyreResult<Vec<Application>> {
        let handle = self.store.handle();

        let mut iter = handle.iter::<ApplicationMetaKey>()?;

        let mut applications = vec![];

        for (id, app) in iter.entries() {
            let (id, app) = (id?, app?);
            applications.push(Application::new(
                id.application_id(),
                app.blob.blob_id(),
                app.size,
                app.source.parse()?,
                app.metadata.to_vec(),
            ));
        }

        Ok(applications)
    }

    pub fn is_application_installed(&self, application_id: &ApplicationId) -> EyreResult<bool> {
        let handle = self.store.handle();

        if let Some(application) = handle.get(&ApplicationMetaKey::new(*application_id))? {
            if self.has_blob_available(application.blob.blob_id())? {
                return Ok(true);
            }
        }

        Ok(false)
    }

<<<<<<< HEAD
=======
    pub async fn get_latest_application(&self, context_id: ContextId) -> EyreResult<Application> {
        let client = self.config_client.query::<ContextConfigEnv>(
            self.client_config.new.protocol.as_str().into(),
            self.client_config.new.network.as_str().into(),
            self.client_config.new.contract_id.as_str().into(),
        );

        let application = client
            .application(context_id.rt().expect("infallible conversion"))
            .await?;

        Ok(Application::new(
            application.id.as_bytes().into(),
            application.blob.as_bytes().into(),
            application.size,
            ApplicationSource::from_str(&application.source.0)?,
            application.metadata.0.into_inner().into_owned(),
        ))
    }

>>>>>>> c291850c
    pub fn get_application(
        &self,
        application_id: &ApplicationId,
    ) -> EyreResult<Option<Application>> {
        let handle = self.store.handle();

        let Some(application) = handle.get(&ApplicationMetaKey::new(*application_id))? else {
            return Ok(None);
        };

        Ok(Some(Application::new(
            *application_id,
            application.blob.blob_id(),
            application.size,
            application.source.parse()?,
            application.metadata.to_vec(),
        )))
    }

    pub async fn load_application_blob(
        &self,
        application_id: &ApplicationId,
    ) -> EyreResult<Option<Vec<u8>>> {
        let handle = self.store.handle();

        let Some(application) = handle.get(&ApplicationMetaKey::new(*application_id))? else {
            return Ok(None);
        };

        let Some(mut stream) = self.get_blob(application.blob.blob_id())? else {
            bail!("fatal: application points to dangling blob");
        };

        // todo! we can preallocate the right capacity here
        // todo! once `blob_manager::get` -> Blob{size}:Stream
        let mut buf = vec![];

        // todo! guard against loading excessively large blobs into memory
        while let Some(chunk) = stream.try_next().await? {
            buf.extend_from_slice(&chunk);
        }

        Ok(Some(buf))
    }

    pub fn get_blob(&self, blob_id: BlobId) -> EyreResult<Option<Blob>> {
        let Some(stream) = self.blob_manager.get(blob_id)? else {
            return Ok(None);
        };

        Ok(Some(stream))
    }

    pub fn is_application_blob_installed(&self, blob_id: BlobId) -> EyreResult<bool> {
        self.blob_manager.has(blob_id)
    }
}<|MERGE_RESOLUTION|>--- conflicted
+++ resolved
@@ -328,53 +328,6 @@
             return Ok(None);
         }
 
-<<<<<<< HEAD
-=======
-        let client = self.config_client.query::<ContextConfigEnv>(
-            protocol.into(),
-            network_id.into(),
-            contract_id.into(),
-        );
-
-        for (offset, length) in (0..).map(|i| (100_usize.saturating_mul(i), 100)) {
-            let members = client
-                .members(
-                    context_id.rt().expect("infallible conversion"),
-                    offset,
-                    length,
-                )
-                .await?;
-
-            if members.is_empty() {
-                break;
-            }
-
-            for member in members {
-                let member = member.as_bytes().into();
-
-                let key = ContextIdentityKey::new(context_id, member);
-
-                if !handle.has(&key)? {
-                    handle.put(&key, &ContextIdentityValue { private_key: None })?;
-                }
-            }
-        }
-
-        if !handle.has(&identity_key)? {
-            bail!("unable to join context: not a member, ask for an invite")
-        };
-
-        let application = client
-            .application(context_id.rt().expect("infallible conversion"))
-            .await?;
-
-        let context = Context::new(
-            context_id,
-            application.id.as_bytes().into(),
-            Hash::default(),
-        );
-
->>>>>>> c291850c
         let context_exists = handle.has(&ContextMetaKey::new(context_id))?;
 
         let mut config = (!context_exists).then(|| ContextConfigParams {
@@ -484,16 +437,15 @@
             eyre::bail!("Context config not found")
         };
 
-        let client = self.config_client.query(
-            config.protocol.parse()?,
+        let client = self.config_client.query::<ContextConfigEnv>(
+            config.protocol.as_ref().into(),
             config.network_id.as_ref().into(),
             config.contract_id.as_ref().into(),
         );
 
         let members_revision = client
             .members_revision(context_id.rt().expect("infallible conversion"))
-            .await?
-            .parse()?;
+            .await?;
 
         if context_exists && members_revision != config.members_revision {
             config.members_revision = members_revision;
@@ -505,8 +457,7 @@
                         offset,
                         length,
                     )
-                    .await?
-                    .parse()?;
+                    .await?;
 
                 if members.is_empty() {
                     break;
@@ -526,19 +477,16 @@
 
         let application_revision = client
             .application_revision(context_id.rt().expect("infallible conversion"))
-            .await?
-            .parse()?;
+            .await?;
 
         let mut application_id = None;
 
         if context_exists && application_revision != config.application_revision {
             config.application_revision = application_revision;
 
-            let response = client
+            let application = client
                 .application(context_id.rt().expect("infallible conversion"))
                 .await?;
-
-            let application = response.parse()?;
 
             let application_id = {
                 let id = application.id.as_bytes().into();
@@ -1005,29 +953,6 @@
         Ok(false)
     }
 
-<<<<<<< HEAD
-=======
-    pub async fn get_latest_application(&self, context_id: ContextId) -> EyreResult<Application> {
-        let client = self.config_client.query::<ContextConfigEnv>(
-            self.client_config.new.protocol.as_str().into(),
-            self.client_config.new.network.as_str().into(),
-            self.client_config.new.contract_id.as_str().into(),
-        );
-
-        let application = client
-            .application(context_id.rt().expect("infallible conversion"))
-            .await?;
-
-        Ok(Application::new(
-            application.id.as_bytes().into(),
-            application.blob.as_bytes().into(),
-            application.size,
-            ApplicationSource::from_str(&application.source.0)?,
-            application.metadata.0.into_inner().into_owned(),
-        ))
-    }
-
->>>>>>> c291850c
     pub fn get_application(
         &self,
         application_id: &ApplicationId,
