--- conflicted
+++ resolved
@@ -1626,7 +1626,6 @@
         Ok(aliases)
     }
 
-<<<<<<< HEAD
     pub fn store_identity_value(
         &self,
         context_id: ContextId,
@@ -1672,7 +1671,7 @@
 
         self.store_identity_value(placeholder_context_id, public_key, value)?;
         Ok(public_key)
-=======
+
     pub async fn grant_capabilities(
         &self,
         context_id: ContextId,
@@ -1771,6 +1770,5 @@
             .await?;
 
         Ok(())
->>>>>>> c9a6955a
     }
 }