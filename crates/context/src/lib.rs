#![expect(clippy::unwrap_in_result, reason = "Repr transmute")]

use core::error::Error;
use std::collections::HashSet;
use std::io::Error as IoError;
use std::sync::Arc;

use calimero_blobstore::{Blob, BlobManager, Size};
use calimero_context_config::client::config::ClientConfig;
use calimero_context_config::client::env::config::ContextConfig as ContextConfigEnv;
use calimero_context_config::client::env::proxy::ContextProxy;
use calimero_context_config::client::{AnyTransport, Client as ExternalClient};
use calimero_context_config::repr::{Repr, ReprBytes, ReprTransmute};
use calimero_context_config::types::{
    Application as ApplicationConfig, ApplicationMetadata as ApplicationMetadataConfig,
    ApplicationSource as ApplicationSourceConfig,
};
use calimero_context_config::{ProposalAction, ProposalId};
use calimero_network::client::NetworkClient;
use calimero_network::types::IdentTopic;
use calimero_node_primitives::{ExecutionRequest, ServerSender};
use calimero_primitives::application::{Application, ApplicationId, ApplicationSource};
use calimero_primitives::blobs::BlobId;
use calimero_primitives::context::{
    Context, ContextConfigParams, ContextId, ContextInvitationPayload,
};
use calimero_primitives::hash::Hash;
use calimero_primitives::identity::{PrivateKey, PublicKey};
use calimero_store::key::{
    ApplicationMeta as ApplicationMetaKey, BlobMeta as BlobMetaKey,
    ContextConfig as ContextConfigKey, ContextIdentity as ContextIdentityKey,
    ContextMeta as ContextMetaKey, ContextState as ContextStateKey, FromKeyParts, Key,
};
use calimero_store::layer::{ReadLayer, WriteLayer};
use calimero_store::types::{
    ApplicationMeta as ApplicationMetaValue, ContextConfig as ContextConfigValue,
    ContextIdentity as ContextIdentityValue, ContextMeta as ContextMetaValue,
};
use calimero_store::Store;
use camino::Utf8PathBuf;
use eyre::{bail, OptionExt, Result as EyreResult};
use futures_util::{AsyncRead, TryFutureExt, TryStreamExt};
use rand::rngs::StdRng;
use rand::seq::IteratorRandom;
use rand::SeedableRng;
use reqwest::{Client as ReqClient, Url};
use tokio::fs::File;
use tokio::sync::{oneshot, RwLock};
use tokio_util::compat::TokioAsyncReadCompatExt;
use tracing::{error, info};

pub mod config;

use config::ContextConfig;

#[derive(Clone, Debug)]
pub struct ContextManager {
    store: Store,
    client_config: ClientConfig,
    config_client: ExternalClient<AnyTransport>,
    blob_manager: BlobManager,
    network_client: NetworkClient,
    server_sender: ServerSender,
    state: Arc<RwLock<State>>,
}

#[derive(Debug, Default)]
struct State {
    pending_catchup: HashSet<ContextId>,
}

impl ContextManager {
    pub async fn start(
        config: &ContextConfig,
        store: Store,
        blob_manager: BlobManager,
        server_sender: ServerSender,
        network_client: NetworkClient,
    ) -> EyreResult<Self> {
        let client_config = config.client.clone();
        let config_client = ExternalClient::from_config(&client_config);

        let this = Self {
            store,
            client_config,
            config_client,
            blob_manager,
            network_client,
            server_sender,
            state: Arc::default(),
        };

        this.boot().await?;

        Ok(this)
    }

    async fn boot(&self) -> EyreResult<()> {
        let handle = self.store.handle();

        let mut iter = handle.iter::<ContextMetaKey>()?;

        for key in iter.keys() {
            let key = key?;

            let _ = self
                .state
                .write()
                .await
                .pending_catchup
                .insert(key.context_id());

            self.subscribe(&key.context_id()).await?;
        }

        Ok(())
    }

    async fn subscribe(&self, context_id: &ContextId) -> EyreResult<()> {
        drop(
            self.network_client
                .subscribe(IdentTopic::new(context_id))
                .await?,
        );

        info!(%context_id, "Subscribed to context");

        Ok(())
    }

    async fn unsubscribe(&self, context_id: &ContextId) -> EyreResult<()> {
        drop(
            self.network_client
                .unsubscribe(IdentTopic::new(context_id))
                .await?,
        );

        info!(%context_id, "Unsubscribed from context");

        Ok(())
    }

    #[must_use]
    pub fn new_identity(&self) -> PrivateKey {
        PrivateKey::random(&mut rand::thread_rng())
    }

    async fn get_proxy_contract(&self, context_id: ContextId) -> EyreResult<String> {
        let proxy_contract = self
            .config_client
            .query::<ContextConfigEnv>(
                self.client_config.new.protocol.as_str().into(),
                self.client_config.new.network.as_str().into(),
                self.client_config.new.contract_id.as_str().into(),
            )
<<<<<<< HEAD
            .get_proxy_contract(context_id.rt().unwrap())
=======
            .get_proxy_contract(context_id.rt().expect("infallible conversion"))
>>>>>>> efba9ad6
            .await?;
        Ok(proxy_contract)
    }

    pub fn create_context(
        &self,
        seed: Option<[u8; 32]>,
        application_id: ApplicationId,
        identity_secret: Option<PrivateKey>,
        initialization_params: Vec<u8>,
        result_sender: oneshot::Sender<EyreResult<(ContextId, PublicKey)>>,
    ) -> EyreResult<()> {
        let (context_secret, identity_secret) = {
            let mut rng = rand::thread_rng();

            #[expect(clippy::option_if_let_else, reason = "Clearer this way")]
            let context_secret = match seed {
                Some(seed) => PrivateKey::random(&mut StdRng::from_seed(seed)),
                None => PrivateKey::random(&mut rng),
            };

            let identity_secret = identity_secret.unwrap_or_else(|| self.new_identity());

            (context_secret, identity_secret)
        };

        let mut handle = self.store.handle();

        let context = {
            let context_id = ContextId::from(*context_secret.public_key());

            if handle.has(&ContextMetaKey::new(context_id))? {
                bail!("Context already exists on node.")
            }

            Context::new(context_id, application_id, Hash::default())
        };

        let Some(application) = self.get_application(&context.application_id)? else {
            bail!("Application is not installed on node.")
        };

        self.add_context(
            &context,
            identity_secret,
            Some(ContextConfigParams {
                protocol: self.client_config.new.protocol.as_str().into(),
                network_id: self.client_config.new.network.as_str().into(),
                contract_id: self.client_config.new.contract_id.as_str().into(),
                proxy_contract: "".into(),
                application_revision: 0,
                members_revision: 0,
            }),
        )?;

        let (tx, rx) = oneshot::channel();

        let this = self.clone();
        let finalizer = async move {
            this.server_sender
                .send(ExecutionRequest::new(
                    context.id,
                    "init".to_owned(),
                    initialization_params,
                    identity_secret.public_key(),
                    tx,
                ))
                .await?;

            if let Some(return_value) = rx.await??.returns? {
                bail!(
                    "Unexpected return value from init method: {:?}",
                    return_value
                )
            }

            this.config_client
                .mutate::<ContextConfigEnv>(
                    this.client_config.new.protocol.as_str().into(),
                    this.client_config.new.network.as_str().into(),
                    this.client_config.new.contract_id.as_str().into(),
                )
                .add_context(
                    context.id.rt().expect("infallible conversion"),
                    identity_secret
                        .public_key()
                        .rt()
                        .expect("infallible conversion"),
                    ApplicationConfig::new(
                        application.id.rt().expect("infallible conversion"),
                        application.blob.rt().expect("infallible conversion"),
                        application.size,
                        ApplicationSourceConfig(application.source.to_string().into()),
                        ApplicationMetadataConfig(Repr::new(application.metadata.into())),
                    ),
                )
                .send(*context_secret)
                .await?;

            let proxy_contract = this.get_proxy_contract(context.id).await?;

            let key = ContextConfigKey::new(context.id);
            let mut config = handle.get(&key)?.ok_or_eyre("expected config to exist")?;
            config.proxy_contract = proxy_contract.into();
            handle.put(&key, &config)?;

            Ok((context.id, identity_secret.public_key()))
        };

        let context_id = context.id;
        let this = self.clone();
        let _ignored = tokio::spawn(async move {
            let result = finalizer.await;

            if result.is_err() {
                if let Err(err) = this.delete_context(&context_id).await {
                    error!(%context_id, %err, "Failed to clean up context after failed creation");
                }
            } else {
                if let Err(err) = this.subscribe(&context.id).await {
                    error!(%context_id, %err, "Failed to subscribe to context after creation");
                }
            }

            let _ignored = result_sender.send(result);
        });

        Ok(())
    }

    fn add_context(
        &self,
        context: &Context,
        identity_secret: PrivateKey,
        context_config: Option<ContextConfigParams<'_>>,
    ) -> EyreResult<()> {
        let mut handle = self.store.handle();

        if let Some(context_config) = context_config {
            handle.put(
                &ContextConfigKey::new(context.id),
                &ContextConfigValue::new(
                    context_config.protocol.into_owned().into_boxed_str(),
                    context_config.network_id.into_owned().into_boxed_str(),
                    context_config.contract_id.into_owned().into_boxed_str(),
                    context_config.proxy_contract.into_owned().into_boxed_str(),
                    context_config.application_revision,
                    context_config.members_revision,
                ),
            )?;

            self.save_context(context)?;
        }

        handle.put(
            &ContextIdentityKey::new(context.id, identity_secret.public_key()),
            &ContextIdentityValue {
                private_key: Some(*identity_secret),
            },
        )?;

        Ok(())
    }

    pub fn save_context(&self, context: &Context) -> EyreResult<()> {
        let mut handle = self.store.handle();

        handle.put(
            &ContextMetaKey::new(context.id),
            &ContextMetaValue::new(
                ApplicationMetaKey::new(context.application_id),
                context.root_hash.into(),
            ),
        )?;

        Ok(())
    }

    pub async fn join_context(
        &self,
        identity_secret: PrivateKey,
        invitation_payload: ContextInvitationPayload,
    ) -> EyreResult<Option<(ContextId, PublicKey)>> {
        let (context_id, invitee_id, protocol, network_id, contract_id) =
            invitation_payload.parts()?;

        if identity_secret.public_key() != invitee_id {
            bail!("identity mismatch")
        }

        let handle = self.store.handle();

        let identity_key = ContextIdentityKey::new(context_id, invitee_id);

        if handle.has(&identity_key)? {
            return Ok(None);
        }

        let context_exists = handle.has(&ContextMetaKey::new(context_id))?;
        let mut config = if !context_exists {
            let proxy_contract = self.get_proxy_contract(context_id).await?;
            Some(ContextConfigParams {
                protocol: protocol.into(),
                network_id: network_id.into(),
                contract_id: contract_id.into(),
                proxy_contract: proxy_contract.into(),
                application_revision: 0,
                members_revision: 0,
            })
        } else {
            None
        };

        let context = self
            .internal_sync_context_config(context_id, config.as_mut())
            .await?;

        if !handle.has(&identity_key)? {
            bail!("unable to join context: not a member, invalid invitation?")
        }

        self.add_context(&context, identity_secret, config)?;
        self.subscribe(&context.id).await?;

        let _ = self.state.write().await.pending_catchup.insert(context_id);

        info!(%context_id, "Joined context with pending catchup");

        Ok(Some((context_id, invitee_id)))
    }

    #[expect(clippy::similar_names, reason = "Different enough")]
    pub async fn invite_to_context(
        &self,
        context_id: ContextId,
        inviter_id: PublicKey,
        invitee_id: PublicKey,
    ) -> EyreResult<Option<ContextInvitationPayload>> {
        let handle = self.store.handle();

        let Some(context_config) = handle.get(&ContextConfigKey::new(context_id))? else {
            return Ok(None);
        };

        let Some(ContextIdentityValue {
            private_key: Some(requester_secret),
        }) = handle.get(&ContextIdentityKey::new(context_id, inviter_id))?
        else {
            return Ok(None);
        };

        self.config_client
            .mutate::<ContextConfigEnv>(
                context_config.protocol.as_ref().into(),
                context_config.network.as_ref().into(),
                context_config.contract.as_ref().into(),
            )
            .add_members(
                context_id.rt().expect("infallible conversion"),
                &[invitee_id.rt().expect("infallible conversion")],
            )
            .send(requester_secret)
            .await?;

        let invitation_payload = ContextInvitationPayload::new(
            context_id,
            invitee_id,
            context_config.protocol.into_string().into(),
            context_config.network.into_string().into(),
            context_config.contract.into_string().into(),
        )?;

        Ok(Some(invitation_payload))
    }

    pub async fn sync_context_config(&self, context_id: ContextId) -> EyreResult<Context> {
        self.internal_sync_context_config(context_id, None).await
    }

    async fn internal_sync_context_config(
        &self,
        context_id: ContextId,
        config: Option<&mut ContextConfigParams<'_>>,
    ) -> EyreResult<Context> {
        let mut handle = self.store.handle();

        let context = handle.get(&ContextMetaKey::new(context_id))?;

        let mut alt_config = config.as_ref().map_or_else(
            || {
                let Some(config) = handle.get(&ContextConfigKey::new(context_id))? else {
                    eyre::bail!("Context config not found")
                };

                Ok(Some(ContextConfigParams {
                    protocol: config.protocol.into_string().into(),
                    network_id: config.network.into_string().into(),
                    contract_id: config.contract.into_string().into(),
                    proxy_contract: config.proxy_contract.into_string().into(),
                    application_revision: config.application_revision,
                    members_revision: config.members_revision,
                }))
            },
            |_| Ok(None),
        )?;

        let mut config = config;
        let context_exists = alt_config.is_some();
        let Some(config) = config.as_deref_mut().or(alt_config.as_mut()) else {
            eyre::bail!("Context config not found")
        };

        let client = self.config_client.query::<ContextConfigEnv>(
            config.protocol.as_ref().into(),
            config.network_id.as_ref().into(),
            config.contract_id.as_ref().into(),
        );

        let members_revision = client
            .members_revision(context_id.rt().expect("infallible conversion"))
            .await?;

        if !context_exists || members_revision != config.members_revision {
            config.members_revision = members_revision;

            for (offset, length) in (0..).map(|i| (100_usize.saturating_mul(i), 100)) {
                let members = client
                    .members(
                        context_id.rt().expect("infallible conversion"),
                        offset,
                        length,
                    )
                    .await?;

                if members.is_empty() {
                    break;
                }

                for member in members {
                    let member = member.as_bytes().into();

                    let key = ContextIdentityKey::new(context_id, member);

                    if !handle.has(&key)? {
                        handle.put(&key, &ContextIdentityValue { private_key: None })?;
                    }
                }
            }
        }

        let application_revision = client
            .application_revision(context_id.rt().expect("infallible conversion"))
            .await?;

        let mut application_id = None;

        if !context_exists || application_revision != config.application_revision {
            config.application_revision = application_revision;

            let application = client
                .application(context_id.rt().expect("infallible conversion"))
                .await?;

            let application_id = {
                let id = application.id.as_bytes().into();
                application_id = Some(id);
                id
            };

            if !self.is_application_installed(&application_id)? {
                let source = Url::parse(&application.source.0)?;

                let metadata = application.metadata.0.to_vec();

                let derived_application_id = match source.scheme() {
                    "http" | "https" => {
                        self.install_application_from_url(source, metadata, None)
                            .await?
                    }
                    _ => self.install_application(
                        application.blob.as_bytes().into(),
                        application.size,
                        &source.into(),
                        metadata,
                    )?,
                };

                if application_id != derived_application_id {
                    bail!("application mismatch")
                }
            }
        }

        if let Some(config) = alt_config {
            handle.put(
                &ContextConfigKey::new(context_id),
                &ContextConfigValue::new(
                    config.protocol.into_owned().into_boxed_str(),
                    config.network_id.into_owned().into_boxed_str(),
                    config.contract_id.into_owned().into_boxed_str(),
                    config.proxy_contract.into_owned().into_boxed_str(),
                    config.application_revision,
                    config.members_revision,
                ),
            )?;
        }

        context.map_or_else(
            || {
                Ok(Context::new(
                    context_id,
                    application_id.expect("must've been defined"),
                    Hash::default(),
                ))
            },
            |meta| {
                let context = Context::new(
                    context_id,
                    meta.application.application_id(),
                    meta.root_hash.into(),
                );

                self.save_context(&context)?;

                Ok(context)
            },
        )
    }

    pub async fn is_context_pending_catchup(&self, context_id: &ContextId) -> bool {
        self.state.read().await.pending_catchup.contains(context_id)
    }

    pub async fn get_n_pending_sync_context(&self, amount: usize) -> Vec<ContextId> {
        self.state
            .read()
            .await
            .pending_catchup
            .iter()
            .copied()
            .choose_multiple(&mut rand::thread_rng(), amount)
    }

    pub async fn clear_context_pending_sync(&self, context_id: &ContextId) -> bool {
        self.state.write().await.pending_catchup.remove(context_id)
    }

    pub fn get_context(&self, context_id: &ContextId) -> EyreResult<Option<Context>> {
        let handle = self.store.handle();

        let key = ContextMetaKey::new(*context_id);

        let Some(ctx_meta) = handle.get(&key)? else {
            return Ok(None);
        };

        Ok(Some(Context::new(
            *context_id,
            ctx_meta.application.application_id(),
            ctx_meta.root_hash.into(),
        )))
    }

    pub async fn delete_context(&self, context_id: &ContextId) -> EyreResult<bool> {
        let mut handle = self.store.handle();

        let key = ContextMetaKey::new(*context_id);

        // todo! perhaps we shouldn't bother checking?
        if !handle.has(&key)? {
            return Ok(false);
        }

        handle.delete(&key)?;
        handle.delete(&ContextConfigKey::new(*context_id))?;

        self.delete_context_scoped::<ContextIdentityKey, 32>(context_id, [0; 32], None)?;
        self.delete_context_scoped::<ContextStateKey, 32>(context_id, [0; 32], None)?;

        self.unsubscribe(context_id).await?;

        Ok(true)
    }

    #[expect(clippy::unwrap_in_result, reason = "pre-validated")]
    fn delete_context_scoped<K, const N: usize>(
        &self,
        context_id: &ContextId,
        offset: [u8; N],
        end: Option<[u8; N]>,
    ) -> EyreResult<()>
    where
        K: FromKeyParts<Error: Error + Send + Sync>,
    {
        let expected_length = Key::<K::Components>::len();

        if context_id.len().saturating_add(N) != expected_length {
            bail!(
                "key length mismatch, expected: {}, got: {}",
                Key::<K::Components>::len(),
                N
            )
        }

        let mut keys = vec![];

        let mut key = context_id.to_vec();

        let end = end
            .map(|end| {
                key.extend_from_slice(&end);

                let end = Key::<K::Components>::try_from_slice(&key).expect("length pre-matched");

                K::try_from_parts(end)
            })
            .transpose()?;

        // fixme! store.handle() is prolematic here for lifetime reasons
        let mut store = self.store.clone();

        'outer: loop {
            key.truncate(context_id.len());
            key.extend_from_slice(&offset);

            let offset = Key::<K::Components>::try_from_slice(&key).expect("length pre-matched");

            let mut iter = store.iter()?;

            let first = iter.seek(K::try_from_parts(offset)?).transpose();

            if first.is_none() {
                break;
            }

            for k in first.into_iter().chain(iter.keys()) {
                let k = k?;

                let key = k.as_key();

                if let Some(end) = end {
                    if key == end.as_key() {
                        break 'outer;
                    }
                }

                if !key.as_bytes().starts_with(&**context_id) {
                    break 'outer;
                }

                keys.push(k);

                if keys.len() == 100 {
                    break;
                }
            }

            drop(iter);

            #[expect(clippy::iter_with_drain, reason = "reallocation would be a bad idea")]
            for k in keys.drain(..) {
                store.delete(&k)?;
            }
        }

        Ok(())
    }

    pub fn get_contexts_ids(&self, start: Option<ContextId>) -> EyreResult<Vec<ContextId>> {
        let handle = self.store.handle();

        let mut iter = handle.iter::<ContextMetaKey>()?;

        let start = start.and_then(|s| iter.seek(ContextMetaKey::new(s)).transpose());

        let mut ids = vec![];

        for key in start.into_iter().chain(iter.keys()) {
            ids.push(key?.context_id());
        }

        Ok(ids)
    }

    pub fn has_context_identity(
        &self,
        context_id: ContextId,
        public_key: PublicKey,
    ) -> EyreResult<bool> {
        let handle = self.store.handle();

        Ok(handle.has(&ContextIdentityKey::new(context_id, public_key))?)
    }

    fn get_context_identities(
        &self,
        context_id: ContextId,
        only_owned_identities: bool,
    ) -> EyreResult<Vec<PublicKey>> {
        let handle = self.store.handle();

        let mut iter = handle.iter::<ContextIdentityKey>()?;

        let first = iter
            .seek(ContextIdentityKey::new(context_id, [0; 32].into()))
            .transpose()
            .map(|k| (k, iter.read()));

        let mut ids = Vec::new();

        for (k, v) in first.into_iter().chain(iter.entries()) {
            let (k, v) = (k?, v?);

            if k.context_id() != context_id {
                break;
            }

            if !only_owned_identities || v.private_key.is_some() {
                ids.push(k.public_key());
            }
        }
        Ok(ids)
    }

    pub fn get_context_members_identities(
        &self,
        context_id: ContextId,
    ) -> EyreResult<Vec<PublicKey>> {
        self.get_context_identities(context_id, false)
    }

    // Iterate over all identities in a context (from members and mine)
    // and return only public key of identities which contains private key (in value)
    // If there is private key then it means that identity is mine.
    pub fn get_context_owned_identities(
        &self,
        context_id: ContextId,
    ) -> EyreResult<Vec<PublicKey>> {
        self.get_context_identities(context_id, true)
    }

    pub fn context_has_owned_identity(
        &self,
        context_id: ContextId,
        public_key: PublicKey,
    ) -> EyreResult<bool> {
        let handle = self.store.handle();

        let key = ContextIdentityKey::new(context_id, public_key);

        let Some(value) = handle.get(&key)? else {
            return Ok(false);
        };

        Ok(value.private_key.is_some())
    }

    pub fn get_contexts(&self, start: Option<ContextId>) -> EyreResult<Vec<Context>> {
        let handle = self.store.handle();

        let mut iter = handle.iter::<ContextMetaKey>()?;

        let mut contexts = vec![];

        // todo! Iter shouldn't behave like DBIter, first next should return sought element
        let start =
            start.and_then(|s| Some((iter.seek(ContextMetaKey::new(s)).transpose()?, iter.read())));

        for (k, v) in start.into_iter().chain(iter.entries()) {
            let (k, v) = (k?, v?);
            contexts.push(Context::new(
                k.context_id(),
                v.application.application_id(),
                v.root_hash.into(),
            ));
        }

        Ok(contexts)
    }

    pub fn update_application_id(
        &self,
        context_id: ContextId,
        application_id: ApplicationId,
    ) -> EyreResult<()> {
        // todo! use context config

        let mut handle = self.store.handle();

        let key = ContextMetaKey::new(context_id);

        let Some(mut value) = handle.get(&key)? else {
            bail!("Context not found")
        };

        value.application = ApplicationMetaKey::new(application_id);

        handle.put(&key, &value)?;

        Ok(())
    }

    // vv~ these would be more appropriate in an ApplicationManager

    #[expect(clippy::similar_names, reason = "Different enough")]
    pub async fn add_blob<S: AsyncRead>(
        &self,
        stream: S,
        expected_size: Option<u64>,
        expected_hash: Option<Hash>,
    ) -> EyreResult<(BlobId, u64)> {
        let (blob_id, hash, size) = self
            .blob_manager
            .put_sized(expected_size.map(Size::Exact), stream)
            .await?;

        if matches!(expected_hash, Some(expected_hash) if hash != expected_hash) {
            bail!("fatal: blob hash mismatch");
        }

        if matches!(expected_size, Some(expected_size) if size != expected_size) {
            bail!("fatal: blob size mismatch");
        }

        Ok((blob_id, size))
    }

    pub fn has_blob_available(&self, blob_id: BlobId) -> EyreResult<bool> {
        self.blob_manager.has(blob_id)
    }

    // vv~ these would be more appropriate in an ApplicationManager

    fn install_application(
        &self,
        blob_id: BlobId,
        size: u64,
        source: &ApplicationSource,
        metadata: Vec<u8>,
    ) -> EyreResult<ApplicationId> {
        let application = ApplicationMetaValue::new(
            BlobMetaKey::new(blob_id),
            size,
            source.to_string().into_boxed_str(),
            metadata.into_boxed_slice(),
        );

        let application_id = ApplicationId::from(*Hash::hash_borsh(&application)?);

        let mut handle = self.store.handle();

        handle.put(&ApplicationMetaKey::new(application_id), &application)?;

        Ok(application_id)
    }

    pub fn uninstall_application(&self, application_id: ApplicationId) -> EyreResult<()> {
        let application_meta_key = ApplicationMetaKey::new(application_id);
        let mut handle = self.store.handle();
        handle.delete(&application_meta_key)?;
        Ok(())
    }

    pub async fn install_application_from_path(
        &self,
        path: Utf8PathBuf,
        metadata: Vec<u8>,
    ) -> EyreResult<ApplicationId> {
        let path = path.canonicalize_utf8()?;

        let file = File::open(&path).await?;

        let expected_size = file.metadata().await?.len();

        let (blob_id, size) = self
            .add_blob(file.compat(), Some(expected_size), None)
            .await?;

        let Ok(uri) = Url::from_file_path(path) else {
            bail!("non-absolute path")
        };

        self.install_application(blob_id, size, &(uri.as_str().parse()?), metadata)
    }

    #[expect(clippy::similar_names, reason = "Different enough")]
    pub async fn install_application_from_url(
        &self,
        url: Url,
        metadata: Vec<u8>,
        expected_hash: Option<Hash>,
    ) -> EyreResult<ApplicationId> {
        let uri = url.as_str().parse()?;

        let response = ReqClient::new().get(url).send().await?;

        let expected_size = response.content_length();

        let (blob_id, size) = self
            .add_blob(
                response
                    .bytes_stream()
                    .map_err(IoError::other)
                    .into_async_read(),
                expected_size,
                expected_hash,
            )
            .await?;

        self.install_application(blob_id, size, &uri, metadata)
    }

    pub fn list_installed_applications(&self) -> EyreResult<Vec<Application>> {
        let handle = self.store.handle();

        let mut iter = handle.iter::<ApplicationMetaKey>()?;

        let mut applications = vec![];

        for (id, app) in iter.entries() {
            let (id, app) = (id?, app?);
            applications.push(Application::new(
                id.application_id(),
                app.blob.blob_id(),
                app.size,
                app.source.parse()?,
                app.metadata.to_vec(),
            ));
        }

        Ok(applications)
    }

    pub fn is_application_installed(&self, application_id: &ApplicationId) -> EyreResult<bool> {
        let handle = self.store.handle();

        if let Some(application) = handle.get(&ApplicationMetaKey::new(*application_id))? {
            if self.has_blob_available(application.blob.blob_id())? {
                return Ok(true);
            }
        }

        Ok(false)
    }

    pub fn get_application(
        &self,
        application_id: &ApplicationId,
    ) -> EyreResult<Option<Application>> {
        let handle = self.store.handle();

        let Some(application) = handle.get(&ApplicationMetaKey::new(*application_id))? else {
            return Ok(None);
        };

        Ok(Some(Application::new(
            *application_id,
            application.blob.blob_id(),
            application.size,
            application.source.parse()?,
            application.metadata.to_vec(),
        )))
    }

    pub async fn load_application_blob(
        &self,
        application_id: &ApplicationId,
    ) -> EyreResult<Option<Vec<u8>>> {
        let handle = self.store.handle();

        let Some(application) = handle.get(&ApplicationMetaKey::new(*application_id))? else {
            return Ok(None);
        };

        let Some(mut stream) = self.get_blob(application.blob.blob_id())? else {
            bail!("fatal: application points to dangling blob");
        };

        // todo! we can preallocate the right capacity here
        // todo! once `blob_manager::get` -> Blob{size}:Stream
        let mut buf = vec![];

        // todo! guard against loading excessively large blobs into memory
        while let Some(chunk) = stream.try_next().await? {
            buf.extend_from_slice(&chunk);
        }

        Ok(Some(buf))
    }

    pub fn get_blob(&self, blob_id: BlobId) -> EyreResult<Option<Blob>> {
        let Some(stream) = self.blob_manager.get(blob_id)? else {
            return Ok(None);
        };

        Ok(Some(stream))
    }

    pub fn is_application_blob_installed(&self, blob_id: BlobId) -> EyreResult<bool> {
        self.blob_manager.has(blob_id)
    }

    pub async fn propose(
        &self,
        context_id: ContextId,
        signer_id: PublicKey,
        proposal_id: ProposalId,
        actions: Vec<ProposalAction>,
    ) -> EyreResult<()> {
        let handle = self.store.handle();
        let Some(context_config) = handle.get(&ContextConfigKey::new(context_id))? else {
            bail!(
                "Failed to retrieve ContextConfig for context ID: {}",
                context_id
            );
        };

        let Some(ContextIdentityValue {
            private_key: Some(signing_key),
        }) = handle.get(&ContextIdentityKey::new(context_id, signer_id))?
        else {
            bail!("No private key found for signer");
        };

        let _ = self
            .config_client
            .mutate::<ContextProxy>(
                context_config.protocol.as_ref().into(),
                context_config.network.as_ref().into(),
                context_config.contract.as_ref().into(),
            )
            .propose(proposal_id, signer_id.rt().unwrap(), actions)
            .send(signing_key)
            .await?;

        Ok(())
    }

    pub async fn approve(
        &self,
        context_id: ContextId,
        signer_id: PublicKey,
        proposal_id: ProposalId,
    ) -> EyreResult<()> {
        let handle = self.store.handle();

        let Some(context_config) = handle.get(&ContextConfigKey::new(context_id))? else {
            bail!("Context not found");
        };

        let Some(ContextIdentityValue {
            private_key: Some(signing_key),
        }) = handle.get(&ContextIdentityKey::new(context_id, signer_id))?
        else {
            bail!("No private key found for signer");
        };

        let _ = self
            .config_client
            .mutate::<ContextProxy>(
                context_config.protocol.as_ref().into(),
                context_config.network.as_ref().into(),
                context_config.contract.as_ref().into(),
            )
            .approve(signer_id.rt().unwrap(), proposal_id)
            .send(signing_key)
            .await?;

        Ok(())
    }
}<|MERGE_RESOLUTION|>--- conflicted
+++ resolved
@@ -153,11 +153,7 @@
                 self.client_config.new.network.as_str().into(),
                 self.client_config.new.contract_id.as_str().into(),
             )
-<<<<<<< HEAD
-            .get_proxy_contract(context_id.rt().unwrap())
-=======
             .get_proxy_contract(context_id.rt().expect("infallible conversion"))
->>>>>>> efba9ad6
             .await?;
         Ok(proxy_contract)
     }
