--- conflicted
+++ resolved
@@ -14,11 +14,7 @@
 serde = { workspace = true, features = ["derive"] }
 serde_json.workspace = true
 thiserror.workspace = true
-<<<<<<< HEAD
-ureq = "2.9.7"
-=======
 ureq.workspace = true
->>>>>>> 448e69d0
 wasmer.workspace = true
 wasmer-types.workspace = true
 borsh = { workspace = true, features = ["derive"] }
