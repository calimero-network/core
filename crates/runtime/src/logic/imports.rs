--- conflicted
+++ resolved
@@ -60,18 +60,11 @@
             fn approve_proposal(approval_ptr: u64);
 
             fn blob_create() -> u64;
-<<<<<<< HEAD
             fn blob_write(fd: u64, data_ptr: u64) -> u64;
             fn blob_close(fd: u64, blob_id_ptr: u64) -> u32;
             fn blob_open(blob_id_ptr: u64) -> u64;
             fn blob_read(fd: u64, data_ptr: u64) -> u64;
-=======
-            fn blob_write(fd: u64, data_ptr: u64, data_len: u64) -> u64;
-            fn blob_close(fd: u64, blob_id_ptr: u64, blob_id_len: u64) -> u32;
-            fn blob_open(blob_id_ptr: u64, blob_id_len: u64) -> u64;
-            fn blob_read(fd: u64, data_ptr: u64, data_len: u64) -> u64;
             fn blob_announce_to_context(blob_id_ptr: u64, blob_id_len: u64, context_id_ptr: u64, context_id_len: u64) -> u32;
->>>>>>> dc4121f2
         }
     }
 }
