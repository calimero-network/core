use std::cell::RefCell;
use std::sync::atomic::{AtomicBool, Ordering};
use std::sync::Once;

use super::{HostError, Location, PanicContext, VMLogic};

thread_local! {
    // https://open.spotify.com/track/7DPUuTaTZCtQ6o4Xx00qzT
    static HOOKER: Once = Once::new();
    static PAYLOAD: RefCell<Option<(String, Location)>> = RefCell::new(None);
    static HOST_CTX: AtomicBool = AtomicBool::new(false);
}

impl<'a> VMLogic<'a> {
    pub fn imports(&mut self, store: &mut wasmer::Store) -> wasmer::Imports {
        imports! {
            store;
            logic: self;

            fn panic(file_ptr: u64, file_len: u64, line: u32, column: u32);
            fn panic_utf8(
                msg_ptr: u64,
                msg_len: u64,
                file_ptr: u64,
                file_len: u64,
                line: u32,
                column: u32
            );

            // todo! custom memory injection
            fn register_len(register_id: u64) -> u64;
            fn read_register(register_id: u64, ptr: u64, len: u64) -> u32;

            fn input(register_id: u64);
            fn value_return(tag: u64, value_ptr: u64, value_len: u64);
            fn log_utf8(ptr: u64, len: u64);
            fn emit(kind_ptr: u64, kind_len: u64, data_ptr: u64, data_len: u64);

            fn storage_write(
                key_ptr: u64,
                key_len: u64,
                value_ptr: u64,
                value_len: u64,
                register_id: u64,
            ) -> u32;
            fn storage_read(key_ptr: u64, key_len: u64, register_id: u64) -> u32;
<<<<<<< HEAD
            fn fetch(method_ptr: u64, method_len: u64, url_ptr: u64, url_len: u64, headers_ptr: u64,
                 headers_len: u64, body_ptr: u64, body_len: u64, out_register_id: u64);
=======

            fn fetch(
                url_ptr: u64,
                url_len: u64,
                method_ptr: u64,
                method_len: u64,
                headers_ptr: u64,
                headers_len: u64,
                body_ptr: u64,
                body_len: u64,
                register_id: u64
            ) -> u32;
>>>>>>> 448e69d0
        }
    }
}

macro_rules! _imports {
    ($store:ident; logic: $logic:ident; $(fn $func:ident($($arg:ident: $arg_ty:ty),*$(,)?) $(-> $returns:ty)?;)*) => {
        {
            let mut store = $store;
            let logic = $logic;

            HOOKER.with(|hooker| {
                hooker.call_once(|| {
                    let prev_hook = std::panic::take_hook();
                    std::panic::set_hook(Box::new(move |info| {
                        if !HOST_CTX.with(|ctx| ctx.load(Ordering::Relaxed)) {
                            return prev_hook(info);
                        }
                        PAYLOAD.with(|payload| {
                            let message = match info.payload().downcast_ref::<&'static str>() {
                                Some(message) => *message,
                                None => match info.payload().downcast_ref::<String>() {
                                    Some(message) => &**message,
                                    None => "<no message>",
                                },
                            };

                            *payload.borrow_mut() = Some(match info.location() {
                                Some(location) => (message.to_owned(), Location::from(location)),
                                None => (message.to_owned(), Location::Unknown),
                            });
                        });

                        prev_hook(info);
                    }));
                });
            });

            $(
                #[allow(unused_parens)]
                fn $func(
                    mut env: wasmer::FunctionEnvMut<fragile::Fragile<*mut ()>>,
                    $($arg: $arg_ty),*
                ) -> Result<($( $returns )?), wasmer::RuntimeError> {
                    #[cfg(feature = "host-traces")]
                    use owo_colors::OwoColorize;

                    #[cfg(feature = "host-traces")]
                    {
                        let params: &[String] = &[$(
                            format!(
                                "{}: {} = {}",
                                stringify!($arg).fg_rgb::<253, 151, 31>(),
                                stringify!($arg_ty).fg_rgb::<102, 217, 239>(),
                                $arg.fg_rgb::<190, 132, 255>()
                            )
                        ),*][..];

                        let decorator = format!(
                            "{} {}({})",
                            "fn".fg_rgb::<102, 217, 239>(),
                            stringify!($func).fg_rgb::<166, 226, 46>(),
                            params.join(", ")
                        );

                        println!("{}", decorator);
                    };

                    HOST_CTX.with(|ctx| ctx.store(true, Ordering::Relaxed));
                    let res = std::panic::catch_unwind(std::panic::AssertUnwindSafe(|| {
                        let (data, store) = env.data_and_store_mut();
                        let data = unsafe { &mut *(*data.get_mut() as *mut VMLogic) };

                        data.host_functions(store).$func($($arg),*)
                    })).unwrap_or_else(|_| {
                        let (message, location) = PAYLOAD.with(|payload| {
                            payload.borrow_mut().take().unwrap_or_else(|| ("<no message>".to_owned(), Location::Unknown))
                        });

                        Err(HostError::Panic {
                            context: PanicContext::Host,
                            message,
                            location,
                        }.into())
                    });
                    HOST_CTX.with(|ctx| ctx.store(false, Ordering::Relaxed));

                    #[cfg(feature = "host-traces")]
                    {
                        #[allow(unused_mut, unused_assignments)]
                        let mut return_ty = "()";
                        $( return_ty = stringify!($returns); )?
                        println!(
                            " ⇲ {}(..) -> {} = {res:?}",
                            stringify!($func).fg_rgb::<166, 226, 46>(),
                            return_ty.fg_rgb::<102, 217, 239>()
                        );
                    }

                    res.map_err(|err| wasmer::RuntimeError::user(Box::new(err)))
                }
            )*

            let env = wasmer::FunctionEnv::new(&mut store, fragile::Fragile::new(logic as *mut _ as *mut ()));

            wasmer::imports! {
                "env" => {
                    $(
                        stringify!($func) => wasmer::Function::new_typed_with_env(&mut store, &env, $func),
                    )*
                }
            }
        }
    };
}

use _imports as imports;<|MERGE_RESOLUTION|>--- conflicted
+++ resolved
@@ -44,10 +44,6 @@
                 register_id: u64,
             ) -> u32;
             fn storage_read(key_ptr: u64, key_len: u64, register_id: u64) -> u32;
-<<<<<<< HEAD
-            fn fetch(method_ptr: u64, method_len: u64, url_ptr: u64, url_len: u64, headers_ptr: u64,
-                 headers_len: u64, body_ptr: u64, body_len: u64, out_register_id: u64);
-=======
 
             fn fetch(
                 url_ptr: u64,
@@ -60,7 +56,6 @@
                 body_len: u64,
                 register_id: u64
             ) -> u32;
->>>>>>> 448e69d0
         }
     }
 }
