--- conflicted
+++ resolved
@@ -831,16 +831,12 @@
             let fd = logic.next_blob_fd;
             logic.next_blob_fd += 1;
 
-<<<<<<< HEAD
-            let handle = BlobHandle::Read(BlobReadHandle { blob_id });
-=======
             let handle = BlobHandle::Read(BlobReadHandle {
                 blob_id,
                 stream: None,
                 current_chunk_cursor: None,
                 position: 0,
             });
->>>>>>> 2fbb79c5
             drop(logic.blob_handles.insert(fd, handle));
             fd
         });
@@ -865,13 +861,6 @@
             }));
         }
 
-<<<<<<< HEAD
-        // Get blob_id and validate handle once upfront
-        let blob_id = self.with_logic_mut(|logic| {
-            let handle = logic
-                .blob_handles
-                .get(&fd)
-=======
         if data_len == 0 {
             return Ok(0);
         }
@@ -882,7 +871,6 @@
             let handle = logic
                 .blob_handles
                 .get_mut(&fd)
->>>>>>> 2fbb79c5
                 .ok_or(VMLogicError::HostError(HostError::InvalidBlobHandle))?;
 
             let read_handle = match handle {
@@ -921,27 +909,6 @@
                 }
             }
 
-<<<<<<< HEAD
-        // Stream blob data directly - just get next chunk
-        let blob_data = tokio::task::block_in_place(|| {
-            tokio::runtime::Handle::current().block_on(async {
-                // Get the blob stream using the proper blobstore API
-                let blob_stream = node_client
-                    .get_blob(&blob_id)
-                    .map_err(|_| VMLogicError::HostError(HostError::BlobsNotSupported))?;
-
-                let Some(mut blob_stream) = blob_stream else {
-                    return Ok::<Vec<u8>, VMLogicError>(Vec::new()); // Blob not found, return empty
-                };
-
-                // Just get the next chunk from the stream
-                if let Some(chunk_result) = blob_stream.next().await {
-                    let chunk = chunk_result
-                        .map_err(|_| VMLogicError::HostError(HostError::BlobsNotSupported))?;
-                    Ok(chunk.to_vec())
-                } else {
-                    Ok(Vec::new()) // End of stream
-=======
             if read_handle.stream.is_none() {
                 let blob_stream = tokio::task::block_in_place(|| {
                     tokio::runtime::Handle::current().block_on(async {
@@ -966,7 +933,6 @@
                         read_handle.position += output_buffer.len() as u64;
                         return Ok(output_buffer.len() as u64);
                     }
->>>>>>> 2fbb79c5
                 }
             }
 
@@ -1008,18 +974,8 @@
             Ok(output_buffer.len() as u64)
         })?;
 
-<<<<<<< HEAD
-        // Determine how much to copy (limited by requested length)
-        let to_read = std::cmp::min(data_len as usize, blob_data.len());
-
-        // Copy data to guest memory
-        if to_read > 0 {
-            self.borrow_memory()
-                .write(data_ptr, &blob_data[..to_read])?;
-=======
         if bytes_read > 0 {
             self.borrow_memory().write(data_ptr, &output_buffer)?;
->>>>>>> 2fbb79c5
         }
 
         Ok(bytes_read)
