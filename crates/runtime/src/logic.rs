--- conflicted
+++ resolved
@@ -5,18 +5,12 @@
 use core::num::NonZeroU64;
 use std::borrow::Cow;
 use std::collections::{BTreeMap, HashMap};
-<<<<<<< HEAD
-=======
 use std::io::{Cursor, Read};
->>>>>>> c77e3ab9
 use std::time::{SystemTime, UNIX_EPOCH};
 use std::vec;
 
 use borsh::from_slice as from_borsh_slice;
-<<<<<<< HEAD
-=======
 use bytes;
->>>>>>> c77e3ab9
 use calimero_node_primitives::client::NodeClient;
 use calimero_primitives::blobs::BlobId;
 use futures_util::{StreamExt, TryStreamExt};
@@ -25,10 +19,6 @@
 use serde::Serialize;
 use tokio::sync::mpsc;
 use tokio_stream::wrappers::UnboundedReceiverStream;
-<<<<<<< HEAD
-
-=======
->>>>>>> c77e3ab9
 
 use crate::constraint::{Constrained, MaxU64};
 use crate::errors::{FunctionCallError, HostError, Location, PanicContext};
@@ -111,21 +101,11 @@
             max_storage_key_size: is_valid((1 << 20).try_into()),    // 1 MiB
             max_storage_value_size: is_valid((10 << 20).try_into()), // 10 MiB
             max_blob_handles: 100,                                   // Max blob handles
-<<<<<<< HEAD
-            max_blob_chunk_size: 10 << 20,                          // 10 MiB max chunk size
-        }
-    }
-}
-
-// Blob descriptor management structures
-#[derive(Debug)]
-=======
             max_blob_chunk_size: 10 << 20,                           // 10 MiB max chunk size
         }
     }
 }
 
->>>>>>> c77e3ab9
 enum BlobHandle {
     Write(BlobWriteHandle),
     Read(BlobReadHandle),
@@ -137,11 +117,6 @@
     completion_handle: tokio::task::JoinHandle<eyre::Result<(BlobId, u64)>>,
 }
 
-<<<<<<< HEAD
-#[derive(Debug)]
-struct BlobReadHandle {
-    blob_id: BlobId,
-=======
 struct BlobReadHandle {
     blob_id: BlobId,
     // Stream state
@@ -150,7 +125,6 @@
     // Cursor for current storage chunk - automatic position tracking!
     current_chunk_cursor: Option<Cursor<Vec<u8>>>,
     position: u64,
->>>>>>> c77e3ab9
 }
 
 #[expect(
@@ -689,11 +663,7 @@
         Ok(())
     }
 
-<<<<<<< HEAD
-    // ========== CHUNKED BLOB HOST FUNCTIONS ==========
-=======
     // ========== BLOB FUNCTIONS ==========
->>>>>>> c77e3ab9
 
     /// Create a new blob for writing
     /// Returns: file descriptor (u64) for writing operations
@@ -710,25 +680,16 @@
             }));
         }
 
-<<<<<<< HEAD
-        let fd = self.with_logic_mut(|logic| {
-=======
         let fd = self.with_logic_mut(|logic| -> VMLogicResult<u64> {
             let Some(node_client) = logic.node_client.clone() else {
                 return Err(VMLogicError::HostError(HostError::BlobsNotSupported));
             };
 
->>>>>>> c77e3ab9
             let fd = logic.next_blob_fd;
             logic.next_blob_fd += 1;
 
             let (data_sender, data_receiver) = mpsc::unbounded_channel();
 
-<<<<<<< HEAD
-            let node_client = logic.node_client.clone().unwrap();
-
-=======
->>>>>>> c77e3ab9
             let completion_handle = tokio::spawn(async move {
                 let stream = UnboundedReceiverStream::new(data_receiver);
 
@@ -745,13 +706,8 @@
             });
 
             drop(logic.blob_handles.insert(fd, handle));
-<<<<<<< HEAD
-            fd
-        });
-=======
             Ok(fd)
         })?;
->>>>>>> c77e3ab9
 
         Ok(fd)
     }
@@ -765,15 +721,9 @@
 
         // Validate chunk size
         if data_len > self.borrow_logic().limits.max_blob_chunk_size {
-<<<<<<< HEAD
-            return Err(VMLogicError::HostError(HostError::BlobWriteTooLarge { 
-                size: data_len, 
-                max: self.borrow_logic().limits.max_blob_chunk_size 
-=======
             return Err(VMLogicError::HostError(HostError::BlobWriteTooLarge {
                 size: data_len,
                 max: self.borrow_logic().limits.max_blob_chunk_size,
->>>>>>> c77e3ab9
             }));
         }
 
@@ -793,25 +743,17 @@
 
         let data_len = data.len() as u64;
         self.with_logic_mut(|logic| {
-<<<<<<< HEAD
-            let handle = logic.blob_handles.get_mut(&fd).unwrap(); // We already validated it exists
-=======
             let handle = logic
                 .blob_handles
                 .get_mut(&fd)
                 .ok_or(VMLogicError::HostError(HostError::InvalidBlobHandle))?;
->>>>>>> c77e3ab9
             match handle {
                 BlobHandle::Write(w) => {
                     w.sender
                         .send(data.clone())
                         .map_err(|_| VMLogicError::HostError(HostError::InvalidBlobHandle))?;
                 }
-<<<<<<< HEAD
-                _ => unreachable!(),
-=======
                 _ => return Err(VMLogicError::HostError(HostError::InvalidBlobHandle)),
->>>>>>> c77e3ab9
             }
             Ok::<(), VMLogicError>(())
         })?;
@@ -891,12 +833,9 @@
 
             let handle = BlobHandle::Read(BlobReadHandle {
                 blob_id,
-<<<<<<< HEAD
-=======
                 stream: None,
                 current_chunk_cursor: None,
                 position: 0,
->>>>>>> c77e3ab9
             });
             drop(logic.blob_handles.insert(fd, handle));
             fd
@@ -906,11 +845,7 @@
     }
 
     /// Read a chunk of data from a blob
-<<<<<<< HEAD
-    /// Returns: number of bytes read (u64)
-=======
     /// Returns: number of bytes read (u64)  
->>>>>>> c77e3ab9
     pub fn blob_read(&mut self, fd: u64, data_ptr: u64, data_len: u64) -> VMLogicResult<u64> {
         // Check if blob functionality is available
         let node_client = match &self.borrow_logic().node_client {
@@ -920,58 +855,6 @@
 
         // Validate buffer size
         if data_len > self.borrow_logic().limits.max_blob_chunk_size {
-<<<<<<< HEAD
-            return Err(VMLogicError::HostError(HostError::BlobBufferTooLarge { 
-                size: data_len, 
-                max: self.borrow_logic().limits.max_blob_chunk_size 
-            }));
-        }
-
-        // Get blob_id and validate handle once upfront
-        let blob_id = self.with_logic_mut(|logic| {
-            let handle = logic.blob_handles.get(&fd)
-                .ok_or(VMLogicError::HostError(HostError::InvalidBlobHandle))?;
-
-            match handle {
-                BlobHandle::Read(r) => Ok(r.blob_id),
-                BlobHandle::Write(_) => Err(VMLogicError::HostError(HostError::InvalidBlobHandle)),
-            }
-        })?;
-
-        // Stream blob data directly - just get next chunk
-        let blob_data = tokio::task::block_in_place(|| {
-            tokio::runtime::Handle::current().block_on(async {
-                // Get the blob stream using the proper blobstore API
-                let blob_stream = node_client.get_blob(&blob_id)
-                    .map_err(|_| VMLogicError::HostError(HostError::BlobsNotSupported))?;
-
-                let Some(mut blob_stream) = blob_stream else {
-                    return Ok::<Vec<u8>, VMLogicError>(Vec::new()); // Blob not found, return empty
-                };
-
-                // Just get the next chunk from the stream
-                if let Some(chunk_result) = blob_stream.next().await {
-                    let chunk = chunk_result.map_err(|_| VMLogicError::HostError(HostError::BlobsNotSupported))?;
-                    Ok(chunk.to_vec())
-                } else {
-                    Ok(Vec::new()) // End of stream
-                }
-            })
-        })?;
-
-        // Determine how much to copy (limited by requested length)
-        let to_read = std::cmp::min(data_len as usize, blob_data.len());
-        
-        // Copy data to guest memory
-        if to_read > 0 {
-            self.borrow_memory().write(data_ptr, &blob_data[..to_read])?;
-        }
-
-        Ok(to_read as u64)
-    }
-
-
-=======
             return Err(VMLogicError::HostError(HostError::BlobBufferTooLarge {
                 size: data_len,
                 max: self.borrow_logic().limits.max_blob_chunk_size,
@@ -1097,5 +980,4 @@
 
         Ok(bytes_read)
     }
->>>>>>> c77e3ab9
 }