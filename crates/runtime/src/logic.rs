#![allow(single_use_lifetimes, unused_lifetimes, reason = "False positive")]
#![allow(clippy::mem_forget, reason = "Safe for now")]

use core::mem::MaybeUninit;
use core::num::NonZeroU64;
use core::{fmt, slice};
use std::borrow::Cow;
use std::collections::{BTreeMap, HashMap};
<<<<<<< HEAD
=======
use std::io::{Cursor, Error, Read};
use std::time::{SystemTime, UNIX_EPOCH};
>>>>>>> e3849315
use std::vec;

use calimero_node_primitives::client::NodeClient;
<<<<<<< HEAD
=======
use calimero_primitives::{blobs::BlobId, context::ContextId};
>>>>>>> e3849315
use calimero_sys as sys;
use ouroboros::self_referencing;
use serde::Serialize;

use crate::constants::{DIGEST_SIZE, ONE_GIB, ONE_KIB, ONE_MIB};
use crate::constraint::{Constrained, MaxU64};
use crate::errors::{FunctionCallError, HostError, Location, PanicContext};
use crate::store::Storage;
use crate::Constraint;

mod errors;
mod host_functions;
mod imports;
mod registers;

pub use errors::VMLogicError;
pub use host_functions::*;
use registers::Registers;

/// A specialized `Result` type for VMLogic operations.
pub type VMLogicResult<T, E = VMLogicError> = Result<T, E>;

<<<<<<< HEAD
=======
/// The standard size of the digest used in bytes.
/// The digest is used everywhere: for context, public key, proposals, etc.
const DIGEST_SIZE: usize = 32;

// The constant for one kibibyte for a better readability and less error-prone approach on usage.
const ONE_KIB: u32 = 1024;
// The constant for one mibibyte for a better readability and less error-prone approach on usage.
const ONE_MIB: u32 = ONE_KIB * 1024;
// The constant for one gibibyte for a better readability and less error-prone approach on usage.
const ONE_GIB: u32 = ONE_MIB * 1024;

>>>>>>> e3849315
/// Encapsulates the context for a single VM execution.
///
/// This struct holds all the necessary information about the current execution environment,
/// such as the input data, the context ID, and the executor's public key.
#[derive(Debug)]
#[non_exhaustive]
pub struct VMContext<'a> {
    /// The input data for the context.
    pub input: Cow<'a, [u8]>,
    /// The unique ID for the current execution context.
    pub context_id: [u8; DIGEST_SIZE],
    /// The public key of the entity executing the function call/transaction.
    pub executor_public_key: [u8; DIGEST_SIZE],
}

impl<'a> VMContext<'a> {
    /// Creates a new `VMContext`.
    ///
    /// # Arguments
    ///
    /// * `input` - The input data for the context.
    /// * `context_id` - The unique ID for the execution context.
    /// * `executor_public_key` - The public key of the executor.
    #[must_use]
    pub const fn new(
        input: Cow<'a, [u8]>,
        context_id: [u8; DIGEST_SIZE],
        executor_public_key: [u8; DIGEST_SIZE],
    ) -> Self {
        Self {
            input,
            context_id,
            executor_public_key,
        }
    }
}

/// Defines the resource limits for a VM instance.
///
/// This struct is used to configure constraints on various VM operations to prevent
/// excessive resource consumption.
#[derive(Debug, Clone, Copy)]
pub struct VMLimits {
    /// The maximum number of memory pages allowed.
    pub max_memory_pages: u32,
    /// The maximum stack size in bytes.
    pub max_stack_size: usize,
    /// The maximum number of registers that can be used.
    pub max_registers: u64,
    /// The maximum size of a single register's data in bytes.
    /// constrained to be less than u64::MAX
    /// because register_len returns u64::MAX if the register is not found
    pub max_register_size: Constrained<u64, MaxU64<{ u64::MAX - 1 }>>,
    /// The total capacity across all registers in bytes.
    pub max_registers_capacity: u64, // todo! must not be less than max_register_size
    /// The maximum number of log entries that can be created.
    pub max_logs: u64,
    /// The maximum size of a single log message in bytes.
    pub max_log_size: u64,
    /// The maximum number of events that can be emitted.
    pub max_events: u64,
    /// The maximum size of an event's "kind" string in bytes.
    pub max_event_kind_size: u64,
    /// The maximum size of an event's data payload in bytes.
    pub max_event_data_size: u64,
    /// The maximum size of a storage key in bytes.
    pub max_storage_key_size: NonZeroU64,
    /// The maximum size of a storage value in bytes.
    pub max_storage_value_size: NonZeroU64,
    /// The maximum number of blob handles that can exist.
    pub max_blob_handles: u64,
    /// The maximum size of a single chunk when writing to or reading from a blob.
    pub max_blob_chunk_size: u64,
}

impl Default for VMLimits {
    fn default() -> Self {
        #[inline(always)]
        fn is_valid<T, E: fmt::Debug>(t: Result<T, E>) -> T {
            t.expect("is valid")
        }

        Self {
            max_memory_pages: ONE_KIB,                                          // 1 KiB
            max_stack_size: 200 * ONE_KIB as usize,                             // 200 KiB
            max_registers: 100,                                                 //
            max_register_size: is_valid((100 * ONE_MIB as u64).validate()),     // 100 MiB
            max_registers_capacity: ONE_GIB as u64,                             // 1 GiB
            max_logs: 100,                                                      //
            max_log_size: 16 * ONE_KIB as u64,                                  // 16 KiB
            max_events: 100,                                                    //
            max_event_kind_size: 100,                                           //
            max_event_data_size: 16 * ONE_KIB as u64,                           // 16 KiB
            max_storage_key_size: is_valid((ONE_MIB as u64).try_into()),        // 1 MiB
            max_storage_value_size: is_valid((10 * ONE_MIB as u64).try_into()), // 10 MiB
            max_blob_handles: 100,                                              //
            max_blob_chunk_size: 10 * ONE_MIB as u64,                           // 10 MiB
        }
    }
}

<<<<<<< HEAD
=======
/// An enum representing a handle to a blob, which can be for reading or writing.
enum BlobHandle {
    /// A handle for writing data to a blob.
    Write(BlobWriteHandle),
    /// A handle for reading data from an existing blob.
    Read(BlobReadHandle),
}

/// A handle for managing an asynchronous blob write operation.
#[derive(Debug)]
struct BlobWriteHandle {
    /// The sender part of a channel to stream data chunks to the writer task.
    sender: mpsc::UnboundedSender<Vec<u8>>,
    /// A handle to the spawned task that performs the blob writing,
    /// which will eventually yield the `BlobId` and total size of the data written.
    completion_handle: tokio::task::JoinHandle<eyre::Result<(BlobId, u64)>>,
}

/// A handle for managing a blob read operation.
struct BlobReadHandle {
    /// The ID of the blob being read.
    blob_id: BlobId,
    /// The asynchronous stream of data chunks from the blob storage.
    stream: Option<Box<dyn futures_util::Stream<Item = Result<bytes::Bytes, Error>> + Unpin>>,
    /// A cursor for the current data chunk to handle partial reads efficiently.
    /// Cursor for current storage chunk - automatic position tracking!
    // TODO: clarify the "automatic position tracking".
    current_chunk_cursor: Option<Cursor<Vec<u8>>>,
    /// The current reading position within the blob.
    position: u64,
}

>>>>>>> e3849315
/// The core logic controller for the VM.
///
/// This struct manages the state of an execution, including storage,
/// memory, registers, and the results of the execution (logs, events, return values).
#[expect(
    missing_debug_implementations,
    reason = "storage and node_client can't impl Debug"
)]
pub struct VMLogic<'a> {
    /// A mutable reference to the storage.
    storage: &'a mut dyn Storage,
    /// The Wasmer memory instance associated with the guest module.
    memory: Option<wasmer::Memory>,
    /// The execution context for the current call.
    context: VMContext<'a>,
    /// The VM resource limits applied to this execution.
    limits: &'a VMLimits,
    /// A collection of registers for temporary data exchange between host and guest.
    registers: Registers,
    /// The optional final result of the execution, which can be a success (`Ok`) or an error (`Err`).
    returns: Option<VMLogicResult<Vec<u8>, Vec<u8>>>,
    /// A list of log messages generated during execution.
    logs: Vec<String>,
    /// A list of events emitted during execution.
    events: Vec<Event>,
    /// The root hash of the state after a successful commit.
    root_hash: Option<[u8; DIGEST_SIZE]>,
    /// A binary artifact produced by the execution.
    artifact: Vec<u8>,
    /// A map of proposals created during execution, having proposal ID as a key.
    proposals: BTreeMap<[u8; DIGEST_SIZE], Vec<u8>>,
    /// A list of approvals submitted during execution.
    approvals: Vec<[u8; DIGEST_SIZE]>,

    // Blob functionality
    /// An optional client for interacting with the node's blob storage.
    node_client: Option<NodeClient>,
    /// A map of active blob handles, having blob's file descriptor as a key.
    blob_handles: HashMap<u64, BlobHandle>,
    /// The next available file descriptor for a new blob handle.
    next_blob_fd: u64,
}

impl<'a> VMLogic<'a> {
    /// Creates a new `VMLogic` instance.
    ///
    /// # Arguments
    ///
    /// * `storage` - A mutable reference to the storage implementation.
    /// * `context` - The execution context for the VM.
    /// * `limits` - The VM resource limits to enforce.
    /// * `node_client` - An optional client for blob storage operations.
    pub fn new(
        storage: &'a mut dyn Storage,
        context: VMContext<'a>,
        limits: &'a VMLimits,
        node_client: Option<NodeClient>,
    ) -> Self {
        VMLogic {
            storage,
            memory: None,
            context,
            limits,
            registers: Registers::default(),
            returns: None,
            logs: vec![],
            events: vec![],
            root_hash: None,
            artifact: vec![],
            proposals: BTreeMap::new(),
            approvals: vec![],

            // Blob functionality
            node_client,
            blob_handles: HashMap::new(),
            next_blob_fd: 1,
        }
    }

    /// Associates a Wasmer memory instance with this `VMLogic`.
    ///
    /// This method should be called after the guest module is instantiated but before
    /// any host functions are called.
    ///
    /// # Arguments
    ///
    /// * `memory` - The `wasmer::Memory` instance from the instantiated guest module.
    pub fn with_memory(&mut self, memory: wasmer::Memory) -> &mut Self {
        self.memory = Some(memory);
        self
    }

    /// Creates a `VMHostFunctions` instance to be imported by the guest module.
    ///
    /// This method builds the self-referential struct that provides guest code
    /// with access to host capabilities.
    ///
    /// # Panics
    ///
    /// Panics if `with_memory` has not been called first.
    ///
    /// # Arguments
    ///
    /// * `store` - A mutable view of the Wasmer store.
    pub fn host_functions(&'a mut self, store: wasmer::StoreMut<'a>) -> VMHostFunctions<'a> {
        // TODO: review the `clone()` and figure out if the function should be a one-time call only.
        let memory = self.memory.clone().expect("VM Memory not initialized");

        VMHostFunctionsBuilder {
            logic: self,
            store,

            memory_builder: |store| memory.view(store),
        }
        .build()
    }
}

/// Represents the final outcome of a VM execution.
///
/// This struct aggregates all the results and side effects of function calls,
/// such as the return value, logs, events, and state changes.
#[derive(Debug, Serialize)]
#[non_exhaustive]
pub struct Outcome {
    /// The result of the execution. `Ok(Some(value))` for a successful return,
    /// `Ok(None)` for no return, and `Err` for a trap or execution error.
    pub returns: VMLogicResult<Option<Vec<u8>>, FunctionCallError>,
    /// All log messages generated during the execution.
    pub logs: Vec<String>,
    /// All events emitted during the execution.
    pub events: Vec<Event>,
    /// The new state root hash if there were commits during the execution.
    pub root_hash: Option<[u8; DIGEST_SIZE]>,
    /// The binary artifact produced if there were commits during the execution.
    //TODO: why the artifact is not an Option?
    pub artifact: Vec<u8>,
    /// A map of proposals created during execution, having proposal ID as a key.
    pub proposals: BTreeMap<[u8; DIGEST_SIZE], Vec<u8>>,
    /// A list of approvals submitted during execution.
    pub approvals: Vec<[u8; DIGEST_SIZE]>,
    //TODO: execution runtime (???).
    //TODO: current storage usage of the app (???).
<<<<<<< HEAD
=======
}

/// Represents a structured event emitted during the execution.
#[derive(Debug, Serialize)]
#[non_exhaustive]
pub struct Event {
    /// A string identifying the type or category of the event.
    pub kind: String,
    /// The binary data payload associated with the event.
    pub data: Vec<u8>,
>>>>>>> e3849315
}

impl VMLogic<'_> {
    /// Consumes the `VMLogic` instance and produces the final `Outcome`.
    ///
    /// This method should be called after the guest function has finished executing
    /// or has trapped. It packages the final state of the `VMLogic` into an
    /// `Outcome` struct.
    ///
    /// # Arguments
    ///
    /// * `err` - An optional `FunctionCallError` that occurred during execution (e.g., a trap).
    ///           If `None`, the outcome is determined by the `returns` field.
    #[must_use]
    pub fn finish(self, err: Option<FunctionCallError>) -> Outcome {
        let returns = match err {
            Some(err) => Err(err),
            None => self
                .returns
                .map(|t| t.map_err(FunctionCallError::ExecutionError))
                .transpose(),
        };

        Outcome {
            returns,
            logs: self.logs,
            events: self.events,
            root_hash: self.root_hash,
            artifact: self.artifact,
            proposals: self.proposals,
            approvals: self.approvals,
        }
    }
}

/// A self-referential struct that holds the `VMLogic`, the Wasmer `StoreMut`,
/// and a `MemoryView` derived from them.
///
/// This structure is necessary to safely provide guest access to host functions,
/// hold the reference to guest memory (`MemoryView`) simultaneously. The `ouroboros`
/// crate ensures that the lifetimes are managed correctly.
#[self_referencing]
pub struct VMHostFunctions<'a> {
    logic: &'a mut VMLogic<'a>,
    store: wasmer::StoreMut<'a>,

    #[covariant]
    #[borrows(store)]
    memory: wasmer::MemoryView<'this>,
}

// Private helper functions for memory access.
impl VMHostFunctions<'_> {
    /// Reads an IMMUTABLE slice of guest memory.
    /// This should be used when the host needs to READ from a buffer
    /// provided by the guest.
    ///
    /// # Arguments
    ///
    /// * `slice` - A `sys::Buffer` descriptor pointing to the buffer location and length in guest memory.
    ///
    /// # Returns
    ///
    /// * Immutable slice of the guest memory contents.
    fn read_guest_memory_slice(&self, slice: &sys::Buffer<'_>) -> &[u8] {
<<<<<<< HEAD
        let ptr = slice.ptr().value().as_usize();
        let len = slice.len() as usize;

        unsafe { &self.borrow_memory().data_unchecked()[ptr..ptr + len] }
    }

    /// Reads a MUTABLE slice of guest memory.
    /// This should only be used when the host needs to WRITE into a buffer
    /// provided by the guest.
=======
        let ptr = slice.ptr().value().as_usize();
        let len = slice.len() as usize;

        unsafe { &self.borrow_memory().data_unchecked()[ptr..ptr + len] }
    }

    /// Reads a MUTABLE slice of guest memory.
    /// This should only be used when the host needs to WRITE into a buffer
    /// provided by the guest.
    ///
    /// # Arguments
    ///
    /// * `slice` - A `sys::Buffer` descriptor pointing to the buffer location and length in guest memory.
    ///
    /// # Returns
    ///
    /// * Mutable slice of the guest memory contents.
    #[allow(
        clippy::mut_from_ref,
        reason = "We are not modifying the self explicitly, only the underlying slice of the guest memory.\
        Meantime we are required to have an immutable reference to self, hence the exception"
    )]
    fn read_guest_memory_slice_mut(&self, slice: &sys::BufferMut<'_>) -> &mut [u8] {
        let ptr = slice.ptr().value().as_usize();
        let len = slice.len() as usize;

        unsafe { &mut self.borrow_memory().data_unchecked_mut()[ptr..ptr + len] }
    }

    /// Reads an immutable UTF-8 string slice from guest memory.
    ///
    /// # Arguments
    ///
    /// * `slice` - A `sys::Buffer` descriptor pointing to the buffer location and length in guest memory.
    ///
    /// # Returns
    ///
    /// * `VMLogicResult(Ok(utf8_slice))`
    ///
    /// # Errors
    ///
    /// Returns `VMLogicError::HostError(HostError::BadUTF8)` if the memory slice
    /// does not contain valid UTF-8 data.
    fn read_guest_memory_str(&self, slice: &sys::Buffer<'_>) -> VMLogicResult<&str> {
        let buf = self.read_guest_memory_slice(slice);

        std::str::from_utf8(buf).map_err(|_| HostError::BadUTF8.into())
    }

    /// Reads a fixed-size IMMUTABLE array slice from guest memory.
    ///
    /// # Arguments
    ///
    /// * `slice` - A `sys::Buffer` descriptor pointing to the buffer location and length in guest memory.
    ///
    /// # Errors
    ///
    /// Returns `VMLogicError::HostError(HostError::InvalidMemoryAccess)` if the buffer
    /// length in guest memory does not exactly match the requested array size `N`.
    fn read_guest_memory_sized<const N: usize>(
        &self,
        slice: &sys::Buffer<'_>,
    ) -> VMLogicResult<&[u8; N]> {
        let buf = self.read_guest_memory_slice(slice);

        buf.try_into()
            .map_err(|_| HostError::InvalidMemoryAccess.into())
    }

    /// Reads a sized type from guest memory.
    /// Reads a `Sized` type `T` from a specified location in guest memory.
    ///
    /// # Arguments
    ///
    /// * `ptr` - The memory address in the guest's linear memory where the type `T` is located.
    ///
    /// # Errors
    ///
    /// Can return a `Host::InvalidMemoryAccesssError` if the read operation goes out of bounds.
    ///
    /// # Safety
    ///
    /// This function is unsafe because:
    /// 1. It reads raw bytes from guest memory and interprets them as type `T`. The caller
    ///    must ensure that the bytes at `ptr` represent a valid instance of `T`.
    /// 2. It relies on `ptr` being a valid, aligned pointer within the guest memory.
    //TODO: refactor to use `sys::Buffer` instead of `ptr`.
    unsafe fn read_typed<T>(&self, ptr: u64) -> VMLogicResult<T> {
        let mut value = MaybeUninit::<T>::uninit();

        let raw = slice::from_raw_parts_mut(value.as_mut_ptr().cast::<u8>(), size_of::<T>());

        self.borrow_memory().read(ptr, raw)?;

        Ok(value.assume_init())
    }
}

impl VMHostFunctions<'_> {
    /// Host function to handle a simple panic from the guest.
    ///
    /// This function is called when the guest code panics without a message. It captures
    /// the source location (file, line, column) of the panic and terminates the execution.
    ///
    /// # Arguments
    ///
    /// * `src_location_ptr` - A pointer in guest memory to a `sys::Location` struct,
    ///   containing file, line, and column information about the panic's origin.
    ///
    /// # Returns/Errors
    ///
    /// * `HostError::Panic` if the panic action was successfully executed.
    /// * `HostError::InvalidMemoryAccess` if memory access fails for a descriptor buffer.
    pub fn panic(&mut self, src_location_ptr: u64) -> VMLogicResult<()> {
        let location = unsafe { self.read_typed::<sys::Location<'_>>(src_location_ptr)? };

        let file = self.read_guest_memory_str(&location.file())?.to_owned();
        let line = location.line();
        let column = location.column();

        Err(HostError::Panic {
            context: PanicContext::Guest,
            message: "explicit panic".to_owned(),
            location: Location::At { file, line, column },
        }
        .into())
    }

    /// Host function to handle a panic with a UTF-8 message from the guest.
    ///
    /// This function is called when guest code panics with a message. It captures the
    /// message and source location, then terminates the execution.
    ///
    /// # Arguments
    ///
    /// * `src_panic_msg_ptr` - A pointer in guest memory to a source-buffer `sys::Buffer` containing
    /// the UTF-8 panic message.
    /// * `src_location_ptr` - A pointer in guest memory to a `sys::Location` struct for the panic's origin.
    ///
    /// # Returns/Errors
    ///
    /// * `HostError::Panic` if the panic action was successfully executed.
    /// * `HostError::BadUTF8` if reading UTF8 string from guest memory fails.
    /// * `HostError::InvalidMemoryAccess` if memory access fails for descriptor buffers.
    pub fn panic_utf8(
        &mut self,
        src_panic_msg_ptr: u64,
        src_location_ptr: u64,
    ) -> VMLogicResult<()> {
        let panic_message_buf = unsafe { self.read_typed::<sys::Buffer<'_>>(src_panic_msg_ptr)? };
        let location = unsafe { self.read_typed::<sys::Location<'_>>(src_location_ptr)? };

        let panic_message = self.read_guest_memory_str(&panic_message_buf)?.to_owned();
        let file = self.read_guest_memory_str(&location.file())?.to_owned();
        let line = location.line();
        let column = location.column();

        Err(HostError::Panic {
            context: PanicContext::Guest,
            message: panic_message,
            location: Location::At { file, line, column },
        }
        .into())
    }

    /// Returns the length of the data in a given register.
    ///
    /// # Arguments
    ///
    /// * `register_id` - The ID of the register to query.
    ///
    /// # Returns
    ///
    /// The length of the data in the specified register. If the register is not found,
    /// it returns `u64::MAX`.
    pub fn register_len(&self, register_id: u64) -> VMLogicResult<u64> {
        Ok(self
            .borrow_logic()
            .registers
            .get_len(register_id)
            .unwrap_or(u64::MAX))
    }

    /// Reads the data from a register into a guest memory buffer.
    ///
    /// # Arguments
    ///
    /// * `register_id` - The ID of the register to read from.
    /// * `dest_data_ptr` - A pointer in guest memory to a destination buffer `sys::BufferMut`
    /// where the data should be copied.
    ///
    /// # Returns
    ///
    /// * Returns `1` if the data was successfully read and copied.
    /// * Returns `0` if the provided guest buffer has a different length than the register's data.
    ///
    /// # Errors
    ///
    /// * `HostError::InvalidRegisterId` if the register does not exist.
    /// * `HostError::InvalidMemoryAccess` if memory access fails for a descriptor buffer.
    pub fn read_register(&self, register_id: u64, dest_data_ptr: u64) -> VMLogicResult<u32> {
        let dest_data = unsafe { self.read_typed::<sys::BufferMut<'_>>(dest_data_ptr)? };

        let data = self.borrow_logic().registers.get(register_id)?;

        if data.len() != usize::try_from(dest_data.len()).map_err(|_| HostError::IntegerOverflow)? {
            return Ok(0);
        }

        self.read_guest_memory_slice_mut(&dest_data)
            .copy_from_slice(data);

        Ok(1)
    }

    /// Copies the current context ID into a register.
    ///
    /// # Arguments
    ///
    /// * `dest_register_id` - The ID of the destination register.
    ///
    /// # Errors
    ///
    /// * `HostError::InvalidMemoryAccess` if the register operation fails (e.g., exceeds limits).
    pub fn context_id(&mut self, dest_register_id: u64) -> VMLogicResult<()> {
        self.with_logic_mut(|logic| {
            logic
                .registers
                .set(logic.limits, dest_register_id, logic.context.context_id)
        })
    }

    /// Copies the executor's public key into a register.
    ///
    /// # Arguments
    ///
    /// * `dest_register_id` - The ID of the destination register.
    ///
    /// # Errors
    ///
    /// * `HostError::InvalidMemoryAccess` if the register operation fails (e.g., exceeds limits).
    pub fn executor_id(&mut self, dest_register_id: u64) -> VMLogicResult<()> {
        self.with_logic_mut(|logic| {
            logic.registers.set(
                logic.limits,
                dest_register_id,
                logic.context.executor_public_key,
            )
        })
    }

    /// Copies the input data for the current execution (from context ID) into a register.
    ///
    /// # Arguments
    ///
    /// * `dest_register_id` - The ID of the destination register.
    ///
    /// # Errors
    ///
    /// * `HostError::InvalidMemoryAccess` if the register operation fails (e.g., exceeds limits).
    pub fn input(&mut self, dest_register_id: u64) -> VMLogicResult<()> {
        self.with_logic_mut(|logic| {
            logic
                .registers
                .set(logic.limits, dest_register_id, &*logic.context.input)
        })?;

        Ok(())
    }

    /// Sets the final return value of the execution.
    ///
    /// This function can be called by the guest to specify a successful result (`Ok`)
    /// or a custom execution error (`Err`). This value will be part of the final `Outcome`.
    ///
    /// # Arguments
    ///
    /// * `src_value_ptr` - A pointer in guest memory to a source-`sys::ValueReturn`,
    /// which is an enum indicating success or error, along with the data buffer.
    ///
    /// # Errors
    ///
    /// * `HostError::InvalidMemoryAccess` if memory access fails for descriptor buffers.
    pub fn value_return(&mut self, src_value_ptr: u64) -> VMLogicResult<()> {
        let result = unsafe { self.read_typed::<sys::ValueReturn<'_>>(src_value_ptr)? };

        let result = match result {
            sys::ValueReturn::Ok(value) => Ok(self.read_guest_memory_slice(&value).to_vec()),
            sys::ValueReturn::Err(value) => Err(self.read_guest_memory_slice(&value).to_vec()),
        };

        self.with_logic_mut(|logic| logic.returns = Some(result));

        Ok(())
    }

    /// Adds a new log message (UTF-8 encoded string) to the execution log. The message is being
    /// obtained from the guest memory.
    ///
    /// # Arguments
    ///
    /// * `src_log_ptr` - A pointer in guest memory to a source-`sys::Buffer` containing the log message.
    ///
    /// # Errors
    ///
    /// * `HostError::LogsOverflow` if the maximum number of logs has been reached.
    /// * `HostError::BadUTF8` if the message is not a valid UTF-8 string.
    /// * `HostError::InvalidMemoryAccess` if memory access fails for descriptor buffers.
    pub fn log_utf8(&mut self, src_log_ptr: u64) -> VMLogicResult<()> {
        let src_log_buf = unsafe { self.read_typed::<sys::Buffer<'_>>(src_log_ptr)? };

        let logic = self.borrow_logic();

        if logic.logs.len()
            >= usize::try_from(logic.limits.max_logs).map_err(|_| HostError::IntegerOverflow)?
        {
            return Err(HostError::LogsOverflow.into());
        }

        let message = self.read_guest_memory_str(&src_log_buf)?.to_owned();

        self.with_logic_mut(|logic| logic.logs.push(message));

        Ok(())
    }

    /// Emits a structured event that is added to the events log.
    ///
    /// Events are recorded and included in the final execution `Outcome`.
    ///
    /// # Arguments
    ///
    /// * `src_event_ptr` - A pointer in guest memory to a `sys::Event` struct, which
    /// contains source-buffers for the event `kind` and `data`.
    ///
    /// # Errors
    ///
    /// * `HostError::EventKindSizeOverflow` if the event kind is too long.
    /// * `HostError::EventDataSizeOverflow` if the event data is too large.
    /// * `HostError::EventsOverflow` if the maximum number of events has been reached.
    /// * `HostError::InvalidMemoryAccess` if memory access fails for descriptor buffers.
    pub fn emit(&mut self, src_event_ptr: u64) -> VMLogicResult<()> {
        let event = unsafe { self.read_typed::<sys::Event<'_>>(src_event_ptr)? };

        let kind_len = event.kind().len();
        let data_len = event.data().len();

        let logic = self.borrow_logic();

        if kind_len > logic.limits.max_event_kind_size {
            return Err(HostError::EventKindSizeOverflow.into());
        }

        if data_len > logic.limits.max_event_data_size {
            return Err(HostError::EventDataSizeOverflow.into());
        }

        if logic.events.len()
            >= usize::try_from(logic.limits.max_events).map_err(|_| HostError::IntegerOverflow)?
        {
            return Err(HostError::EventsOverflow.into());
        }

        let kind = self.read_guest_memory_str(event.kind())?.to_owned();
        let data = self.read_guest_memory_slice(event.data()).to_vec();

        self.with_logic_mut(|logic| logic.events.push(Event { kind, data }));

        Ok(())
    }

    /// Commits the execution state, providing a state root and an artifact.
    ///
    /// This function can only be called once per execution.
    ///
    /// # Arguments
    ///
    /// * `src_root_hash_ptr` - A pointer to a source-buffer in guest memory containing the 32-byte state root hash.
    /// * `src_artifact_ptr` - A pointer to a source-buffer in guest memory containing a binary artifact.
    ///
    /// # Errors
    ///
    /// * `HostError::InvalidMemoryAccess` if this function is called more than once or if memory
    /// access fails for descriptor buffers.
    pub fn commit(&mut self, src_root_hash_ptr: u64, src_artifact_ptr: u64) -> VMLogicResult<()> {
        let root_hash = unsafe { self.read_typed::<sys::Buffer<'_>>(src_root_hash_ptr)? };
        let artifact = unsafe { self.read_typed::<sys::Buffer<'_>>(src_artifact_ptr)? };

        let root_hash = *self.read_guest_memory_sized::<DIGEST_SIZE>(&root_hash)?;
        let artifact = self.read_guest_memory_slice(&artifact).to_vec();

        self.with_logic_mut(|logic| {
            if logic.root_hash.is_some() {
                return Err(HostError::InvalidMemoryAccess);
            }

            logic.root_hash = Some(root_hash);
            logic.artifact = artifact;

            Ok(())
        })?;

        Ok(())
    }

    /// Reads a value from the persistent storage.
    ///
    /// If the key exists, the corresponding value is copied into the specified register.
    ///
    /// # Arguments
    ///
    /// * `src_key_ptr` - A pointer to the key source-buffer in guest memory.
    /// * `dest_register_id` - The ID of the destination register in host memory where
    /// to place the value (if found).
    ///
    /// # Returns
    ///
    /// * Returns `1` if the key was found and the value was recorded into the register.
    /// * Returns `0` if the key was not found.
    ///
    /// # Errors
    ///
    /// * `HostError::KeyLengthOverflow` if the key size exceeds the configured limit.
    /// * `HostError::InvalidMemoryAccess` if memory access fails for a descriptor buffer.
    pub fn storage_read(&mut self, src_key_ptr: u64, dest_register_id: u64) -> VMLogicResult<u32> {
        let key = unsafe { self.read_typed::<sys::Buffer<'_>>(src_key_ptr)? };

        let logic = self.borrow_logic();

        if key.len() > logic.limits.max_storage_key_size.get() {
            return Err(HostError::KeyLengthOverflow.into());
        }
        let key = self.read_guest_memory_slice(&key).to_vec();

        if let Some(value) = logic.storage.get(&key) {
            self.with_logic_mut(|logic| {
                logic.registers.set(logic.limits, dest_register_id, value)
            })?;

            return Ok(1);
        }

        Ok(0)
    }

    /// Removes a key-value pair from persistent storage.
    ///
    /// If the key exists, the value is copied into the specified host register before removal.
    ///
    /// # Arguments
    ///
    /// * `src_key_ptr` - A pointer to the key source-buffer in guest memory.
    /// * `dest_register_id` - The ID of the destination register in host memory where to place
    /// the value (if found).
    ///
    /// # Returns
    ///
    /// * Returns `1` if the key was found and removed.
    /// * Returns `0` if the key was not found.
    ///
    /// # Errors
    ///
    /// * `HostError::KeyLengthOverflow` if the key size exceeds the configured limit.
    /// * `HostError::InvalidMemoryAccess` if memory access fails for a descriptor buffer.
    pub fn storage_remove(
        &mut self,
        src_key_ptr: u64,
        dest_register_id: u64,
    ) -> VMLogicResult<u32> {
        let key = unsafe { self.read_typed::<sys::Buffer<'_>>(src_key_ptr)? };

        let logic = self.borrow_logic();

        if key.len() > logic.limits.max_storage_key_size.get() {
            return Err(HostError::KeyLengthOverflow.into());
        }

        let key = self.read_guest_memory_slice(&key).to_vec();

        if let Some(value) = logic.storage.get(&key) {
            self.with_logic_mut(|logic| {
                let _ignored = logic.storage.remove(&key);
                logic.registers.set(logic.limits, dest_register_id, value)
            })?;

            return Ok(1);
        }

        Ok(0)
    }

    /// Writes a key-value pair to persistent storage.
    ///
    /// If the key already exists, its value is overwritten. The old value is placed
    /// into the specified host register.
    ///
    /// # Arguments
    ///
    /// * `src_key_ptr` - A pointer to the key source-buffer in guest memory.
    /// * `src_value_ptr` - A pointer to the value source-buffer in guest memory.
    /// * `dest_register_id` - The ID of the destination register in host memory where to place
    /// the old value (if found).
    ///
    /// # Returns
    ///
    /// * Returns `1` if a value was evicted (i.e., the key already existed).
    /// * Returns `0` if a new key was inserted.
    ///
    /// # Errors
    ///
    /// * `HostError::KeyLengthOverflow` if the key size exceeds the limit.
    /// * `HostError::ValueLengthOverflow` if the value size exceeds the limit.
    /// * `HostError::InvalidMemoryAccess` if memory access fails for descriptor buffers.
    pub fn storage_write(
        &mut self,
        src_key_ptr: u64,
        src_value_ptr: u64,
        dest_register_id: u64,
    ) -> VMLogicResult<u32> {
        let key = unsafe { self.read_typed::<sys::Buffer<'_>>(src_key_ptr)? };
        let value = unsafe { self.read_typed::<sys::Buffer<'_>>(src_value_ptr)? };

        let logic = self.borrow_logic();

        if key.len() > logic.limits.max_storage_key_size.get() {
            return Err(HostError::KeyLengthOverflow.into());
        }

        if value.len() > logic.limits.max_storage_value_size.get() {
            return Err(HostError::ValueLengthOverflow.into());
        }

        let key = self.read_guest_memory_slice(&key).to_vec();
        let value = self.read_guest_memory_slice(&value).to_vec();

        let evicted = self.with_logic_mut(|logic| logic.storage.set(key, value));

        if let Some(evicted) = evicted {
            self.with_logic_mut(|logic| {
                logic.registers.set(logic.limits, dest_register_id, evicted)
            })?;

            return Ok(1);
        }

        Ok(0)
    }

    /// Fetches data from a URL.
    ///
    /// Performs an HTTP request. This is a synchronous, blocking operation.
    /// The response body is placed into the specified host register.
    ///
    /// # Arguments
    ///
    /// * `src_url_ptr` - Pointer to the URL string source-buffer in guest memory.
    /// * `src_method_ptr` - Pointer to the HTTP method string source-buffer (e.g., "GET", "POST")
    /// in guest memory.
    /// * `src_headers_ptr` - Pointer to a borsh-serialized `Vec<(String, String)>` source-buffer of
    /// headers in guest memory.
    /// * `src_body_ptr` - Pointer to the request body source-buffer in guest memory.
    /// * `dest_register_id` - The ID of the destination register in host memory where to store
    /// the response body.
    ///
    /// # Returns
    ///
    /// * Returns `0` on success (HTTP 2xx)
    /// * Returns `1` on failure.
    /// The response body or error message is placed in the host register.
    ///
    /// # Errors
    ///
    /// * `HostError::DeserializationError` if the headers cannot be deserialized.
    /// * `HostError::InvalidMemoryAccess` if memory access fails for descriptor buffers.
    pub fn fetch(
        &mut self,
        src_url_ptr: u64,
        src_method_ptr: u64,
        src_headers_ptr: u64,
        src_body_ptr: u64,
        dest_register_id: u64,
    ) -> VMLogicResult<u32> {
        let url = unsafe { self.read_typed::<sys::Buffer<'_>>(src_url_ptr)? };
        let method = unsafe { self.read_typed::<sys::Buffer<'_>>(src_method_ptr)? };
        let headers = unsafe { self.read_typed::<sys::Buffer<'_>>(src_headers_ptr)? };
        let body = unsafe { self.read_typed::<sys::Buffer<'_>>(src_body_ptr)? };

        let url = self.read_guest_memory_str(&url)?;
        let method = self.read_guest_memory_str(&method)?;

        let headers = self.read_guest_memory_slice(&headers);
        let body = self.read_guest_memory_slice(&body);

        // TODO: clarify why the `fetch` function cannot be directly called by applications.
        // Note: The `fetch` function cannot be directly called by applications.
        // Therefore, the headers are generated exclusively by our code, ensuring
        // that it is safe to deserialize them.
        let headers: Vec<(String, String)> =
            from_borsh_slice(headers).map_err(|_| HostError::DeserializationError)?;

        let mut request = ureq::request(&method, &url);

        for (key, value) in &headers {
            request = request.set(key, value);
        }

        let response = if body.is_empty() {
            request.call()
        } else {
            request.send_bytes(body)
        };

        let (status, data) = match response {
            Ok(response) => {
                let mut buffer = vec![];
                match response.into_reader().read_to_end(&mut buffer) {
                    Ok(_) => (0, buffer),
                    Err(_) => (1, "Failed to read the response body.".into()),
                }
            }
            Err(e) => (1, e.to_string().into_bytes()),
        };

        self.with_logic_mut(|logic| logic.registers.set(logic.limits, dest_register_id, data))?;
        Ok(status)
    }

    /// Fills a guest memory buffer with random bytes.
    ///
    /// # Arguments
    ///
    /// * `dest_ptr` - A destination pointer to a `sys::BufferMut` in guest memory to be filled.
    ///
    /// # Errors
    ///
    /// * `HostError::InvalidMemoryAccess` if memory access fails for a descriptor buffer.
    pub fn random_bytes(&mut self, dest_ptr: u64) -> VMLogicResult<()> {
        let dest_buf = unsafe { self.read_typed::<sys::BufferMut<'_>>(dest_ptr)? };

        rand::thread_rng().fill_bytes(self.read_guest_memory_slice_mut(&dest_buf));

        Ok(())
    }

    /// Gets the current Unix timestamp in nanoseconds.
>>>>>>> e3849315
    ///
    /// # Arguments
    ///
<<<<<<< HEAD
    /// * `slice` - A `sys::Buffer` descriptor pointing to the buffer location and length in guest memory.
    ///
    /// # Returns
    ///
    /// * Mutable slice of the guest memory contents.
    fn read_guest_memory_slice_mut(&self, slice: &sys::BufferMut<'_>) -> &mut [u8] {
        let ptr = slice.ptr().value().as_usize();
        let len = slice.len() as usize;
=======
    /// The result is written into a guest buffer as a `u64`.
    ///
    /// # Arguments
    ///
    /// * `dest_ptr` - A pointer to an 8-byte destination buffer `sys::BufferMut`
    /// in guest memory where the `u64` timestamp will be written.
    ///
    /// # Errors
    ///
    /// * `HostError::InvalidMemoryAccess` if the provided buffer is not exactly 8 bytes long
    /// or if memory access fails for a descriptor buffer.
    #[expect(
        clippy::cast_possible_truncation,
        reason = "Impossible to overflow in normal circumstances"
    )]
    #[expect(
        clippy::expect_used,
        clippy::unwrap_in_result,
        reason = "Effectively infallible here"
    )]
    pub fn time_now(&mut self, dest_ptr: u64) -> VMLogicResult<()> {
        let guest_time_ptr = unsafe { self.read_typed::<sys::BufferMut<'_>>(dest_ptr)? };

        if guest_time_ptr.len() != 8 {
            return Err(HostError::InvalidMemoryAccess.into());
        }

        let now = SystemTime::now()
            .duration_since(UNIX_EPOCH)
            .expect("Time went backwards to before the Unix epoch!")
            .as_nanos() as u64;

        // Record the time into the guest memory buffer
        let guest_time_out_buf: &mut [u8] = self.read_guest_memory_slice_mut(&guest_time_ptr);
        guest_time_out_buf.copy_from_slice(&now.to_le_bytes());
>>>>>>> e3849315

        unsafe { &mut self.borrow_memory().data_unchecked_mut()[ptr..ptr + len] }
    }

<<<<<<< HEAD
    /// Reads an immutable UTF-8 string slice from guest memory.
=======
    /// Creates a new governance proposal.
    ///
    /// Call the contract's `send_proposal()` function through the bridge.
>>>>>>> e3849315
    ///
    /// # Arguments
    ///
    /// * `slice` - A `sys::Buffer` descriptor pointing to the buffer location and length in guest memory.
    ///
<<<<<<< HEAD
    /// # Returns
    ///
    /// * `VMLogicResult(Ok(utf8_slice))`
    ///
    /// # Errors
    ///
    /// Returns `VMLogicError::HostError(HostError::BadUTF8)` if the memory slice
    /// does not contain valid UTF-8 data.
    fn read_guest_memory_str(&self, slice: &sys::Buffer<'_>) -> VMLogicResult<&str> {
        let buf = self.read_guest_memory_slice(slice);

        std::str::from_utf8(buf).map_err(|_| HostError::BadUTF8.into())
    }

    /// Reads a fixed-size IMMUTABLE array slice from guest memory.
    ///
    /// # Arguments
    ///
    /// * `slice` - A `sys::Buffer` descriptor pointing to the buffer location and length in guest memory.
    ///
    /// # Errors
    ///
    /// Returns `VMLogicError::HostError(HostError::InvalidMemoryAccess)` if the buffer
    /// length in guest memory does not exactly match the requested array size `N`.
    fn read_guest_memory_sized<const N: usize>(
        &self,
        slice: &sys::Buffer<'_>,
    ) -> VMLogicResult<&[u8; N]> {
        let buf = self.read_guest_memory_slice(slice);
=======
    /// A unique ID for the proposal is generated by the host and written back into
    /// guest memory. The proposal itself is stored in the `VMLogic` to be included
    /// in the `Outcome`.
    ///
    /// # Arguments
    ///
    /// * `src_actions_ptr` - pointer to a source-buffer `sys::Buffer` in guest memory,
    /// containing the proposal's actions.
    /// * `dest_id_ptr` - A pointer to a 32-byte destination buffer `sys::BufferMut`
    /// in guest memory where the generated proposal ID will be written.
    ///
    /// # Errors
    ///
    /// * `HostError::InvalidMemoryAccess` if memory access fails for descriptor buffers.
    pub fn send_proposal(&mut self, src_actions_ptr: u64, dest_id_ptr: u64) -> VMLogicResult<()> {
        let actions = unsafe { self.read_typed::<sys::Buffer<'_>>(src_actions_ptr)? };
        let dest_id = unsafe { self.read_typed::<sys::BufferMut<'_>>(dest_id_ptr)? };

        let mut proposal_id = [0u8; DIGEST_SIZE];
        rand::thread_rng().fill_bytes(&mut proposal_id);

        // Record newly created ID to guest memory
        let dest_id: &mut [u8] = self.read_guest_memory_slice_mut(&dest_id);
        dest_id.copy_from_slice(&proposal_id);

        let actions = self.read_guest_memory_slice(&actions).to_vec();

        let _ignored = self.with_logic_mut(|logic| logic.proposals.insert(proposal_id, actions));
        Ok(())
    }

    /// Approves a governance proposal.
    ///
    /// Adds the given proposal ID to the list of approvals in the `VMLogic`.
    ///
    /// # Arguments
    ///
    /// * `src_approval_ptr` - Pointer to a 32-byte source-buffer `sys::Buffer`
    /// in guest memory containing the ID of the proposal to approve.
    ///
    /// # Errors
    ///
    /// * `HostError::InvalidMemoryAccess` if memory access fails for descriptor buffers.
    pub fn approve_proposal(&mut self, src_approval_ptr: u64) -> VMLogicResult<()> {
        let approval = unsafe { self.read_typed::<sys::Buffer<'_>>(src_approval_ptr)? };
        let approval = *self.read_guest_memory_sized::<DIGEST_SIZE>(&approval)?;

        let _ignored = self.with_logic_mut(|logic| logic.approvals.push(approval));
        Ok(())
    }

    // ========== BLOB FUNCTIONS ==========

    /// Creates a new blob for writing.
    ///
    /// This initializes a blob upload stream and returns a file descriptor (`fd`) that
    /// can be used with `blob_write` and `blob_close`.
    ///
    /// # Returns
    ///
    /// A `u64` file descriptor for the new blob write handle.
    ///
    /// # Errors
    ///
    /// * `HostError::BlobsNotSupported` if the node client is not configured.
    /// * `HostError::TooManyBlobHandles` if the maximum number of handles is exceeded.
    /// * `HostError::IntegerOverflow` on `u64` overflow.
    pub fn blob_create(&mut self) -> VMLogicResult<u64> {
        if self.borrow_logic().node_client.is_none() {
            return Err(VMLogicError::HostError(HostError::BlobsNotSupported));
        }

        // The error should never happen as unlikely we have limits set with a value >= u32::MAX.
        // Still, the check is essential as downcasting on 32-bit systems might lead to
        // undefined behavior.
        let Ok(limits_max_blob_handles) =
            usize::try_from(self.borrow_logic().limits.max_blob_handles)
        else {
            return Err(VMLogicError::HostError(HostError::IntegerOverflow));
        };

        if self.borrow_logic().blob_handles.len() >= limits_max_blob_handles {
            return Err(VMLogicError::HostError(HostError::TooManyBlobHandles {
                max: self.borrow_logic().limits.max_blob_handles,
            }));
        }

        let fd = self.with_logic_mut(|logic| -> VMLogicResult<u64> {
            let Some(node_client) = logic.node_client.clone() else {
                return Err(VMLogicError::HostError(HostError::BlobsNotSupported));
            };

            let fd = logic.next_blob_fd;
            logic.next_blob_fd = logic
                .next_blob_fd
                .checked_add(1)
                .ok_or(VMLogicError::HostError(HostError::IntegerOverflow))?;

            let (data_sender, data_receiver) = mpsc::unbounded_channel();

            let completion_handle = tokio::spawn(async move {
                let stream = UnboundedReceiverStream::new(data_receiver);

                let byte_stream =
                    stream.map(|data: Vec<u8>| Ok::<bytes::Bytes, Error>(data.into()));
                let reader = byte_stream.into_async_read();

                node_client.add_blob(reader, None, None).await
            });

            //TODO: add assert that no bytes were written during the creation of an empty blob.

            let handle = BlobHandle::Write(BlobWriteHandle {
                sender: data_sender,
                completion_handle,
            });

            drop(logic.blob_handles.insert(fd, handle));
            Ok(fd)
        })?;

        Ok(fd)
    }

    /// Writes a chunk of data to a blob.
    ///
    /// # Arguments
    ///
    /// * `fd` - The file descriptor obtained from `blob_create()` operation.
    /// * `src_data_ptr` - A pointer to a source-buffer `sys::Buffer` in guest memory
    /// containing the data chunk to write.
    ///
    /// # Returns
    ///
    /// The number of bytes written as `u64`, which is equal to the length of the input data buffer.
    ///
    /// # Errors
    ///
    /// * `HostError::BlobsNotSupported` if the node client is not configured.
    /// * `HostError::InvalidBlobHandle` if the `fd` is invalid or not a write handle.
    /// * `HostError::BlobWriteTooLarge` if the data chunk exceeds `max_blob_chunk_size`.
    pub fn blob_write(&mut self, fd: u64, src_data_ptr: u64) -> VMLogicResult<u64> {
        let data = unsafe { self.read_typed::<sys::Buffer<'_>>(src_data_ptr)? };
        let data_len = data.len();

        if self.borrow_logic().node_client.is_none() {
            return Err(VMLogicError::HostError(HostError::BlobsNotSupported));
        }

        // Validate chunk size
        if data_len > self.borrow_logic().limits.max_blob_chunk_size {
            return Err(VMLogicError::HostError(HostError::BlobWriteTooLarge {
                size: data_len,
                max: self.borrow_logic().limits.max_blob_chunk_size,
            }));
        }

        let data = self.read_guest_memory_slice(&data).to_vec();

        self.with_logic_mut(|logic| {
            let handle = logic
                .blob_handles
                .get(&fd)
                .ok_or(VMLogicError::HostError(HostError::InvalidBlobHandle))?;

            match handle {
                BlobHandle::Write(_) => Ok(()),
                BlobHandle::Read(_) => Err(VMLogicError::HostError(HostError::InvalidBlobHandle)),
            }
        })?;

        self.with_logic_mut(|logic| {
            let handle = logic
                .blob_handles
                .get_mut(&fd)
                .ok_or(VMLogicError::HostError(HostError::InvalidBlobHandle))?;
            match handle {
                BlobHandle::Write(w) => {
                    w.sender
                        .send(data.clone())
                        .map_err(|_| VMLogicError::HostError(HostError::InvalidBlobHandle))?;
                }
                BlobHandle::Read(_) => {
                    return Err(VMLogicError::HostError(HostError::InvalidBlobHandle))
                }
            }
            Ok::<(), VMLogicError>(())
        })?;

        Ok(data_len)
    }

    /// Closes a blob handle and gets the resulting blob ID.
    ///
    /// For a write handle, this finalizes the upload and writes the resulting `BlobId`
    /// into the guest's memory buffer. For a read handle, it simply closes it.
    ///
    /// # Arguments
    ///
    /// * `fd` - The file descriptor to close.
    /// * `dest_blob_id_ptr` - A pointer to a 32-byte destination buffer `sys::BufferMut`
    /// in guest memory where the final `BlobId` will be written (for write handles).
    ///
    /// # Returns
    ///
    /// Returns `1` on success.
    ///
    /// # Errors
    ///
    /// * `HostError::InvalidMemoryAccess` if the `blob_id_ptr` buffer is not 32 bytes
    /// or if memory access fails for a descriptor buffer.
    /// * `HostError::InvalidBlobHandle` if the `fd` is invalid.
    /// * `HostError::BlobsNotSupported` if the node client is not supported or upload operation fails.
    pub fn blob_close(&mut self, fd: u64, dest_blob_id_ptr: u64) -> VMLogicResult<u32> {
        let guest_blob_id_ptr = unsafe { self.read_typed::<sys::BufferMut<'_>>(dest_blob_id_ptr)? };

        if guest_blob_id_ptr.len() != DIGEST_SIZE as u64 {
            return Err(HostError::InvalidMemoryAccess.into());
        }

        if self.borrow_logic().node_client.is_none() {
            return Err(VMLogicError::HostError(HostError::BlobsNotSupported));
        }

        let handle = self.with_logic_mut(|logic| {
            logic
                .blob_handles
                .remove(&fd)
                .ok_or(VMLogicError::HostError(HostError::InvalidBlobHandle))
        })?;

        let guest_blob_id_out_buf: &mut [u8] = self.read_guest_memory_slice_mut(&guest_blob_id_ptr);

        match handle {
            BlobHandle::Write(write_handle) => {
                let _ignored = write_handle.sender;

                let (blob_id_, _size) = tokio::runtime::Handle::current()
                    .block_on(write_handle.completion_handle)
                    .map_err(|_| VMLogicError::HostError(HostError::BlobsNotSupported))?
                    .map_err(|_| VMLogicError::HostError(HostError::BlobsNotSupported))?;

                // Record the Blob ID into the guest memory buffer
                guest_blob_id_out_buf.copy_from_slice(blob_id_.as_ref());
            }
            // Record the Blob ID into the guest memory buffer
            BlobHandle::Read(read_handle) => {
                guest_blob_id_out_buf.copy_from_slice(read_handle.blob_id.as_ref())
            }
        }

        Ok(1)
    }

    /// Announces a blob to a specific context for network discovery.
    ///
    /// # Arguments
    ///
    /// * `src_blob_id_ptr` - pointer to a 32-byte source-buffer `sys::Buffer` in guest memory,
    /// containing the 32-byte `BlobId`.
    /// * `src_context_id_ptr` - pointer to a 32-byte source-buffer `sys::Buffer` in guest memory,
    /// containing the 32-byte `ContextId`.
    ///
    /// # Returns
    ///
    /// Returns `1` on successful announcement.
    ///
    /// # Errors
    ///
    /// * `HostError::BlobsNotSupported` if blob functionality is disabled or a network
    ///   error occurs.
    /// * `HostError::InvalidMemoryAccess` if memory access fails for descriptor buffers.
    pub fn blob_announce_to_context(
        &mut self,
        src_blob_id_ptr: u64,
        src_context_id_ptr: u64,
    ) -> VMLogicResult<u32> {
        // Check if blob functionality is available
        let node_client = match &self.borrow_logic().node_client {
            Some(client) => client.clone(),
            None => return Err(VMLogicError::HostError(HostError::BlobsNotSupported)),
        };

        let blob_id = unsafe { self.read_typed::<sys::Buffer<'_>>(src_blob_id_ptr)? };
        let context_id = unsafe { self.read_typed::<sys::Buffer<'_>>(src_context_id_ptr)? };

        let blob_id = BlobId::from(*self.read_guest_memory_sized::<DIGEST_SIZE>(&blob_id)?);
        let context_id =
            ContextId::from(*self.read_guest_memory_sized::<DIGEST_SIZE>(&context_id)?);

        // Get blob metadata to get size
        let blob_info = tokio::runtime::Handle::current()
            .block_on(node_client.get_blob_info(blob_id))
            .map_err(|_| VMLogicError::HostError(HostError::BlobsNotSupported))?
            .ok_or_else(|| VMLogicError::HostError(HostError::BlobsNotSupported))?;

        // Announce blob to network
        tokio::task::block_in_place(|| {
            tokio::runtime::Handle::current().block_on(async {
                node_client
                    .announce_blob_to_network(&blob_id, &context_id, blob_info.size)
                    .await
                    .map_err(|_| VMLogicError::HostError(HostError::BlobsNotSupported))
            })
        })?;

        Ok(1)
    }

    /// Opens an existing blob for reading.
    ///
    /// # Arguments
    ///
    /// * `src_blob_id_ptr` - pointer to a 32-byte source-buffer `sys::Buffer` in guest memory,
    /// containing the 32-byte `BlobId`.
    ///
    /// # Returns
    ///
    /// A `u64` file descriptor for the new blob read handle.
    ///
    /// # Errors
    ///
    /// * `HostError::BlobsNotSupported` if the node client is not configured.
    /// * `HostError::TooManyBlobHandles` if the maximum number of handles is exceeded.
    /// * `HostError::InvalidMemoryAccess` if memory access fails for a descriptor buffer.
    pub fn blob_open(&mut self, src_blob_id_ptr: u64) -> VMLogicResult<u64> {
        let blob_id = unsafe { self.read_typed::<sys::Buffer<'_>>(src_blob_id_ptr)? };

        if self.borrow_logic().node_client.is_none() {
            return Err(VMLogicError::HostError(HostError::BlobsNotSupported));
        }

        // The error should never happen as unlikely we have limits set with a value >= u32::MAX.
        // Still, the check is essential as downcasting on 32-bit systems might lead to
        // undefined behavior.
        let Ok(limits_max_blob_handles) =
            usize::try_from(self.borrow_logic().limits.max_blob_handles)
        else {
            return Err(VMLogicError::HostError(HostError::IntegerOverflow));
        };

        if self.borrow_logic().blob_handles.len() >= limits_max_blob_handles {
            return Err(VMLogicError::HostError(HostError::TooManyBlobHandles {
                max: self.borrow_logic().limits.max_blob_handles,
            }));
        }

        let blob_id = BlobId::from(*self.read_guest_memory_sized::<DIGEST_SIZE>(&blob_id)?);

        let fd = self.with_logic_mut(|logic| -> VMLogicResult<u64> {
            let fd = logic.next_blob_fd;
            logic.next_blob_fd = logic
                .next_blob_fd
                .checked_add(1)
                .ok_or(VMLogicError::HostError(HostError::IntegerOverflow))?;

            let handle = BlobHandle::Read(BlobReadHandle {
                blob_id,
                stream: None,
                current_chunk_cursor: None,
                position: 0,
            });

            // TODO: verify if we need to drop it here or just ignore the value:
            // `let _ignored = logic.blob_handles.insert(fd, handle));`
            drop(logic.blob_handles.insert(fd, handle));
            Ok(fd)
        })?;
>>>>>>> e3849315

        buf.try_into()
            .map_err(|_| HostError::InvalidMemoryAccess.into())
    }

<<<<<<< HEAD
    /// Reads a sized type from guest memory.
    /// Reads a `Sized` type `T` from a specified location in guest memory.
    ///
    /// # Arguments
    ///
    /// * `ptr` - The memory address in the guest's linear memory where the type `T` is located.
    ///
    /// # Errors
    ///
    /// Can return a `Host::InvalidMemoryAccesssError` if the read operation goes out of bounds.
    ///
    /// # Safety
    ///
    /// This function is unsafe because:
    /// 1. It reads raw bytes from guest memory and interprets them as type `T`. The caller
    ///    must ensure that the bytes at `ptr` represent a valid instance of `T`.
    /// 2. It relies on `ptr` being a valid, aligned pointer within the guest memory.
    //TODO: refactor to use `sys::Buffer` instead of `ptr`.
    unsafe fn read_guest_memory_typed<T>(&self, ptr: u64) -> VMLogicResult<T> {
        let mut value = MaybeUninit::<T>::uninit();

        let raw = slice::from_raw_parts_mut(value.as_mut_ptr().cast::<u8>(), size_of::<T>());

        self.borrow_memory().read(ptr, raw)?;
=======
    /// Reads a chunk of data from an open blob.
    ///
    /// Data is read from the blob and copied into the provided guest memory buffer.
    ///
    /// # Arguments
    ///
    /// * `fd` - The file descriptor obtained from `blob_open`.
    /// * `dest_data_ptr` - A pointer to a destination buffer `sys::BufferMut` in guest memory where
    /// the read data will be stored
    ///
    /// # Returns
    ///
    /// The number of bytes actually read as `u64`. This can be less than the buffer size if the
    /// end of the blob is reached.
    ///
    /// # Errors
    ///
    /// * `HostError::BlobsNotSupported` if blob functionality is unavailable.
    /// * `HostError::InvalidBlobHandle` if the `fd` is invalid or not a read handle.
    /// * `HostError::BlobBufferTooLarge` if the guest buffer exceeds `max_blob_chunk_size`.
    /// * `HostError::InvalidMemoryAccess` if memory access fails for a descriptor buffer.
    pub fn blob_read(&mut self, fd: u64, dest_data_ptr: u64) -> VMLogicResult<u64> {
        let dest_data = unsafe { self.read_typed::<sys::BufferMut<'_>>(dest_data_ptr)? };
        let data_len = dest_data.len();

        // Check if blob functionality is available
        let node_client = match &self.borrow_logic().node_client {
            Some(client) => client.clone(),
            None => return Err(VMLogicError::HostError(HostError::BlobsNotSupported)),
        };

        // Validate buffer size
        if data_len > self.borrow_logic().limits.max_blob_chunk_size {
            return Err(VMLogicError::HostError(HostError::BlobBufferTooLarge {
                size: data_len,
                max: self.borrow_logic().limits.max_blob_chunk_size,
            }));
        }

        if data_len == 0 {
            return Ok(0);
        }

        // The error should never happen as we already validated the buffer size before.
        // Still, the check is essential as downcasting on 32-bit systems might lead to
        // undefined behavior.
        let Ok(data_len) = usize::try_from(data_len) else {
            return Err(VMLogicError::HostError(HostError::IntegerOverflow));
        };
        // Local output buffer.
        let mut output_buffer = Vec::with_capacity(data_len);

        let bytes_read = self.with_logic_mut(|logic| -> VMLogicResult<u64> {
            let handle = logic
                .blob_handles
                .get_mut(&fd)
                .ok_or(VMLogicError::HostError(HostError::InvalidBlobHandle))?;

            let read_handle = match handle {
                BlobHandle::Read(r) => r,
                BlobHandle::Write(_) => {
                    return Err(VMLogicError::HostError(HostError::InvalidBlobHandle))
                }
            };

            // First, try to read from current chunk cursor if available
            if let Some(cursor) = &mut read_handle.current_chunk_cursor {
                let mut temp_buffer = vec![0_u8; data_len];
                match cursor.read(&mut temp_buffer) {
                    Ok(bytes_from_cursor) => {
                        output_buffer.extend_from_slice(&temp_buffer[..bytes_from_cursor]);

                        // If cursor is exhausted, remove it
                        if bytes_from_cursor == 0
                            || cursor.position() >= cursor.get_ref().len() as u64
                        {
                            read_handle.current_chunk_cursor = None;
                        }

                        // If we satisfied the request entirely from cursor, we're done
                        if output_buffer.len() >= data_len {
                            read_handle.position = read_handle
                                .position
                                .checked_add(output_buffer.len() as u64)
                                .ok_or(VMLogicError::HostError(HostError::IntegerOverflow))?;

                            return Ok(output_buffer.len() as u64);
                        }
                    }
                    Err(_) => {
                        // Cursor error, remove it
                        read_handle.current_chunk_cursor = None;
                    }
                }
            }

            if read_handle.stream.is_none() {
                let blob_stream = tokio::runtime::Handle::current()
                    .block_on(node_client.get_blob(&read_handle.blob_id, None))
                    .map_err(|_| VMLogicError::HostError(HostError::BlobsNotSupported))?;

                if let Some(stream) = blob_stream {
                    let mapped_stream = stream.map(|result| {
                        result
                            .map(|chunk| bytes::Bytes::copy_from_slice(&chunk))
                            .map_err(|_| Error::other("blob read error"))
                    });
                    read_handle.stream = Some(Box::new(mapped_stream));
                } else {
                    read_handle.position = read_handle
                        .position
                        .checked_add(output_buffer.len() as u64)
                        .ok_or(VMLogicError::HostError(HostError::IntegerOverflow))?;

                    return Ok(output_buffer.len() as u64);
                }
            }

            if let Some(stream) = &mut read_handle.stream {
                tokio::runtime::Handle::current().block_on(async {
                    while output_buffer.len() < data_len {
                        match stream.next().await {
                            Some(Ok(chunk)) => {
                                let chunk_bytes = chunk.as_ref();

                                let remaining_needed = data_len
                                    .checked_sub(output_buffer.len())
                                    .ok_or(VMLogicError::HostError(HostError::IntegerOverflow))?;

                                if chunk_bytes.len() <= remaining_needed {
                                    output_buffer.extend_from_slice(chunk_bytes);
                                } else {
                                    // Use part of chunk, save rest in cursor for next time
                                    output_buffer
                                        .extend_from_slice(&chunk_bytes[..remaining_needed]);

                                    // Create cursor with remaining data
                                    let remaining_data = chunk_bytes[remaining_needed..].to_vec();
                                    read_handle.current_chunk_cursor =
                                        Some(Cursor::new(remaining_data));

                                    break;
                                }
                            }
                            Some(Err(_)) | None => {
                                break;
                            }
                        }
                    }
                    Ok::<(), VMLogicError>(())
                })?;
            }

            read_handle.position = read_handle
                .position
                .checked_add(output_buffer.len() as u64)
                .ok_or(VMLogicError::HostError(HostError::IntegerOverflow))?;
            Ok(output_buffer.len() as u64)
        })?;

        if bytes_read > 0 {
            // Copy data from the local output buffer to destination buffer located in guest
            // memory.
            self.read_guest_memory_slice_mut(&dest_data)
                .copy_from_slice(&output_buffer);
        }
>>>>>>> e3849315

        Ok(value.assume_init())
    }
}

#[cfg(test)]
mod tests {
    use super::*;
    use crate::store::{Key, Value};
    use core::ops::Deref;
    use wasmer::{AsStoreMut, Store};

    // The descriptor has the size of 16-bytes with the layout `{ ptr: u64, len: u64 }`
    // See below: [`prepare_guest_buf_descriptor`]
    pub const DESCRIPTOR_SIZE: usize = u64::BITS as usize / 8 * 2;

    // This implementation is more suitable for testing host-side components
    // in comparison to `store::MockedStorage` which is a better for guest-side
    // tests - e.g. testing Calimero application contracts.
    // This version minimally satisfies the `Storage` trait without introducing
    // the global state, guaranteed having a proper test isolation and not having a risk
    // to collide with other tests due to developer error, too (i.e. developer accidentally
    // used the same scope for the global state of `store::MockedStorage` in two different
    // tests).
    pub struct SimpleMockStorage {
        data: HashMap<Vec<u8>, Vec<u8>>,
    }

    impl SimpleMockStorage {
        pub fn new() -> Self {
            Self {
                data: HashMap::new(),
            }
        }
    }

    impl Storage for SimpleMockStorage {
        fn get(&self, key: &Key) -> Option<Value> {
            self.data.get(key).cloned()
        }

        fn set(&mut self, key: Key, value: Value) -> Option<Value> {
            self.data.insert(key, value)
        }

        fn remove(&mut self, key: &Key) -> Option<Value> {
            self.data.remove(key)
        }

        fn has(&self, key: &Key) -> bool {
            self.data.contains_key(key)
        }
    }

    /// A macro to set up the VM environment within a test.
    /// It takes references to storage and limits, which are owned by the test function,
    /// ensuring that all lifetimes are valid.
    macro_rules! setup_vm {
        ($storage:expr, $limits:expr, $input:expr) => {{
            let context =
                VMContext::new(Cow::Owned($input), [0u8; DIGEST_SIZE], [0u8; DIGEST_SIZE]);
            let mut store = Store::default();
            let memory =
                wasmer::Memory::new(&mut store, wasmer::MemoryType::new(1, None, false)).unwrap();
            let mut logic = VMLogic::new($storage, context, $limits, None);
            let _ = logic.with_memory(memory);
            (logic, store)
        }};
    }

    // Export macros to the module level, so it can be reused in other host functions' tests.
    pub(super) use setup_vm;

    /// Helper to write a similar to `sys::Buffer` struct representation to memory.
    /// Simulates a WASM guest preparing a memory descriptor for a host call.
    ///
    /// # Why this is necessary
    /// When a WASM guest needs the host to read/write a slice of its memory, it cannot
    /// pass a slice directly. Instead, it must pass a pointer to a "descriptor" structure
    /// that exists within guest's memory. This descriptor tells the host where the
    /// actual data is (`ptr`) and how long it is (`len`). This function simulates the guest
    /// writing that descriptor into the mock memory.
    ///
    /// # Parameters
    /// - `host`: A reference to the `VMHostFunctions` to get access to the guest memory view.
    /// - `offset`: The address of the descriptor struct itself in the guest memory.
    ///   This is the pointer that the guest would pass to the host function.
    /// - `ptr`: The address of the actual data payload (e.g., a string or byte array) in the
    ///   guest memory. This value is written inside the descriptor structure.
    /// - `len`: The length of the data payload. This value is also written inside the
    ///   descriptor structure.
    ///
    /// # ABI and Memory Layout
    /// Although the guest is `wasm32` and uses `u32` pointers internally, the host-guest
    /// ABI often standardizes on `u64` for all pointers and lengths for consistency and
    /// forward-compatibility with `wasm64`. Therefore, this function writes both `ptr` and `len`
    /// as `u64`, creating a 16-byte descriptor in memory with the layout `{ ptr: u64, len: u64 }`.
    /// All values are little-endian, as required by the WebAssembly specification.
    pub fn prepare_guest_buf_descriptor(
        host: &VMHostFunctions<'_>,
        offset: u64,
        ptr: u64,
        len: u64,
    ) {
        let data: Vec<u8> = [ptr.to_le_bytes(), len.to_le_bytes()].concat();

        host.borrow_memory()
            .write(offset, &data)
            .expect("Failed to write buffer");
    }

    /// A test helper to write a string slice directly into the guest's mock memory.
    ///
    /// This simulates the guest having string data (e.g., a log message, a storage key)
    /// in its linear memory, making it available for the host to read.
    ///
    /// # Parameters
    /// - `host`: A reference to the `VMHostFunctions` to get access to the guest memory view.
    /// - `offset`: The memory address where the string's byte data will be written.
    /// - `s`: The string slice to write into the guest's memory.
    pub fn write_str(host: &VMHostFunctions<'_>, offset: u64, s: &str) {
        host.borrow_memory()
            .write(offset, s.as_bytes())
            .expect("Failed to write string");
    }

    /// A simple sanity check to ensure the default `VMLimits` are configured as expected.
    /// This test helps prevent accidental changes to the default limits.
    #[test]
    fn test_default_limits() {
        let limits = VMLimits::default();
        assert_eq!(limits.max_memory_pages, 1 << 10);
        assert_eq!(limits.max_stack_size, 200 << 10);
        assert_eq!(limits.max_registers, 100);
        assert_eq!(*limits.max_register_size.deref(), 100 << 20);
        assert_eq!(limits.max_registers_capacity, 1 << 30); // 1 GiB
        assert_eq!(limits.max_logs, 100);
        assert_eq!(limits.max_log_size, 16 << 10); // 16 KiB
        assert_eq!(limits.max_events, 100);
        assert_eq!(limits.max_event_kind_size, 100);
        assert_eq!(limits.max_event_data_size, 16 << 10); // 16 KiB
        assert_eq!(limits.max_storage_key_size.get(), 1 << 20); // 1 MiB
        assert_eq!(limits.max_storage_value_size.get(), 10 << 20); // 10 MiB
        assert_eq!(limits.max_blob_handles, 100);
        assert_eq!(limits.max_blob_chunk_size, 10 << 20); // 10 MiB
    }

<<<<<<< HEAD
=======
    /// Tests the `input()`, `register_len()`, `read_register()` host functions.
    #[test]
    fn test_input_and_basic_registers_api() {
        let input = vec![1u8, 2, 3];
        let input_len = input.len() as u64;
        let mut storage = SimpleMockStorage::new();
        let limits = VMLimits::default();
        let (mut logic, mut store) = setup_vm!(&mut storage, &limits, input.clone());

        {
            let mut host = logic.host_functions(store.as_store_mut());
            let register_id = 1u64;

            // Guest: load the context data into a host-side register.
            host.input(register_id).expect("Input call failed");
            // Guest: verify the byte length of the host-side register's data matches the input length.
            assert_eq!(host.register_len(register_id).unwrap(), input_len);

            let buf_ptr = 100u64;
            let data_output_ptr = 200u64;
            // Guest: prepare the descriptor for the destination buffer so host can write there.
            prepare_guest_buf_descriptor(&host, buf_ptr, data_output_ptr, input_len);

            // Guest: read the register from the host into `buf_ptr`.
            let res = host.read_register(register_id, buf_ptr).unwrap();
            // Guest: assert the host successfully wrote the data from its register to our `buf_ptr`.
            assert_eq!(res, 1);

            let mut mem_buffer = vec![0u8; input_len as usize];
            // Host: perform a priveleged read of the contents of guest's memory to verify it
            // matches the `input`.
            host.borrow_memory()
                .read(data_output_ptr, &mut mem_buffer)
                .unwrap();
            assert_eq!(mem_buffer, input);
        }
    }

    /// Tests the `context_id()` and `executor_id()` host functions.
    ///
    /// This test verifies that the guest can request and receive context and executor IDs.
    #[test]
    fn test_context_and_executor_id() {
        let context_id = [3u8; DIGEST_SIZE];
        let executor_id = [5u8; DIGEST_SIZE];
        let mut storage = SimpleMockStorage::new();
        let limits = VMLimits::default();
        let context = VMContext::new(Cow::Owned(vec![]), context_id, executor_id);
        let mut logic = VMLogic::new(&mut storage, context, &limits, None);

        let mut store = Store::default();
        let memory = Memory::new(&mut store, MemoryType::new(1, None, false)).unwrap();
        let _ = logic.with_memory(memory);
        let mut host = logic.host_functions(store.as_store_mut());

        let context_id_register = 1;
        // Guest: ask the host to put the context ID into host register
        // that has a value `context_id_register`.
        host.context_id(context_id_register).unwrap();
        // Very the `context_id` is correctly written into its host-side register.
        let requested_context_id = host
            .borrow_logic()
            .registers
            .get(context_id_register)
            .unwrap();
        assert_eq!(requested_context_id, context_id);

        let executor_id_register = 2;
        // Guest: ask the host to put the executor ID into host register
        // that has a value `executor_id_register`.
        host.executor_id(executor_id_register).unwrap();
        // Verify the `executor_id` is correctly written into its host-side register.
        let requested_executor_id = host
            .borrow_logic()
            .registers
            .get(executor_id_register)
            .unwrap();
        assert_eq!(requested_executor_id, executor_id);
    }

    /// Tests the `value_return()` host function for both `Ok` and `Err` variants.
    ///
    /// This test verifies the primary mechanism for a guest to finish its execution
    /// and return a final value to the host. It checks that both successful (`Ok`) and
    /// unsuccessful (`Err`) return values are correctly stored in the `VMLogic` state.
    #[test]
    fn test_value_return() {
        let mut storage = SimpleMockStorage::new();
        let limits = VMLimits::default();
        let (mut logic, mut store) = setup_vm!(&mut storage, &limits, vec![]);
        let mut host = logic.host_functions(store.as_store_mut());

        // Test returning an Ok value
        let ok_value = "this is Ok value";
        let ok_value_ptr = 200u64;
        // Guest: write ok
        write_str(&host, ok_value_ptr, ok_value);

        // Write a `sys::ValueReturn::Ok` enum representation (0) to memory.
        // The value then is followed by the buffer.
        let ok_discriminant = 0u8;
        let ok_return_ptr = 32u64;
        host.borrow_memory()
            .write(ok_return_ptr, &[ok_discriminant])
            .unwrap();
        // Guest: prepare the descriptor for the buffer so host can access it.
        prepare_guest_buf_descriptor(
            &host,
            ok_return_ptr + 8,
            ok_value_ptr,
            ok_value.len() as u64,
        );

        // Guest: ask host to read the return value.
        host.value_return(ok_return_ptr).unwrap();
        let returned_ok_value = host.borrow_logic().returns.clone().unwrap().unwrap();
        let returned_ok_value_str = std::str::from_utf8(&returned_ok_value).unwrap();
        // Verify the returned value matches the one from the guest.
        assert_eq!(returned_ok_value_str, ok_value);

        // Test returning an Err value
        let err_value = "this is Err value";
        let err_value_ptr = 400u64;
        write_str(&host, err_value_ptr, err_value);

        // Write a `sys::ValueReturn::Ok` enum representation (1) to memory.
        // The value then is followed by the buffer.
        let err_discriminant = 1u8;
        let err_return_ptr = 64u64;
        host.borrow_memory()
            .write(err_return_ptr, &[err_discriminant])
            .unwrap();
        // Guest: prepare the descriptor for the buffer so host can access it.
        prepare_guest_buf_descriptor(
            &host,
            err_return_ptr + 8,
            err_value_ptr,
            err_value.len() as u64,
        );

        // Guest: ask host to read the return value.
        host.value_return(err_return_ptr).unwrap();
        let returned_err_value = host.borrow_logic().returns.clone().unwrap().unwrap_err();
        let returned_err_value_str = std::str::from_utf8(&returned_err_value).unwrap();
        // Verify the returned value matches the one from the guest.
        assert_eq!(returned_err_value_str, err_value);
    }

    /// Tests the `log_utf8()` host function for a successful log operation.
    #[test]
    fn test_log_utf8() {
        let mut storage = SimpleMockStorage::new();
        let limits = VMLimits::default();
        let (mut logic, mut store) = setup_vm!(&mut storage, &limits, vec![]);
        let mut host = logic.host_functions(store.as_store_mut());

        let msg = "test log";
        let msg_ptr = 200u64;
        // Guest: write msg to its memory.
        write_str(&host, msg_ptr, msg);

        let buf_ptr = 10u64;
        // Guest: prepare the descriptor for the destination buffer so host can write there.
        prepare_guest_buf_descriptor(&host, buf_ptr, msg_ptr, msg.len() as u64);
        // Guest: ask the host to log the contents of `buf_ptr`'s descriptor.
        host.log_utf8(buf_ptr).expect("Log failed");

        // Guest: verify the host successfully logged the message
        assert_eq!(host.borrow_logic().logs.len(), 1);
        assert_eq!(host.borrow_logic().logs[0], "test log");
    }

    /// Tests that the `log_utf8()` host function correctly handles the log limit and properly returns
    /// an error `HostError::LogOverflow` when the logs limit is exceeded.
    #[test]
    fn test_log_utf8_overflow() {
        let mut storage = SimpleMockStorage::new();
        let mut limits = VMLimits::default();
        limits.max_logs = 5;
        let (mut logic, mut store) = setup_vm!(&mut storage, &limits, vec![]);
        let mut host = logic.host_functions(store.as_store_mut());

        let msg = "log";
        let msg_ptr = 200u64;
        // Guest: write msg to its memory.
        write_str(&host, msg_ptr, msg);
        let buf_ptr = 10u64;
        // Guest: prepare the descriptor for the destination buffer so host can write there.
        prepare_guest_buf_descriptor(&host, buf_ptr, msg_ptr, msg.len() as u64);

        // Guest: ask the host to log for a max limit of logs
        for _ in 0..limits.max_logs {
            host.log_utf8(buf_ptr).expect("Log failed");
        }

        // Guest: verify the host successfully logged `limits.max_logs` msgs.
        assert_eq!(host.borrow_logic().logs.len(), limits.max_logs as usize);
        // Guest: do over-the limit log
        let err = host.log_utf8(buf_ptr).unwrap_err();
        // Guest: verify the host didn't log over the limit and returned an error.
        assert_eq!(host.borrow_logic().logs.len(), limits.max_logs as usize);
        assert!(matches!(
            err,
            VMLogicError::HostError(HostError::LogsOverflow)
        ));
    }

    /// Tests that the `log_utf8()` host function correctly handles the bad UTF8 and properly returns
    /// an error `HostError::BadUTF8` when the incorrect string is provided (the failure occurs
    /// because of the verification happening inside the private `read_guest_memory_str` function).
    #[test]
    fn test_log_utf8_with_bad_utf8() {
        let mut storage = SimpleMockStorage::new();
        let limits = VMLimits::default();
        let (mut logic, mut store) = setup_vm!(&mut storage, &limits, vec![]);
        let mut host = logic.host_functions(store.as_store_mut());

        // Prepare invalid UTF-8 bytes in guest memory.
        let invalid_utf8: &[u8] = &[0, 159, 146, 150];
        let data_ptr = 200u64;
        host.borrow_memory().write(data_ptr, invalid_utf8).unwrap();

        let buf_ptr = 16u64;
        prepare_guest_buf_descriptor(&host, buf_ptr, data_ptr, invalid_utf8.len() as u64);

        // `log_utf8` calls `read_guest_memory_str` internally. We expect it to fail.
        let err = host.log_utf8(buf_ptr).unwrap_err();
        assert!(matches!(err, VMLogicError::HostError(HostError::BadUTF8)));
    }

    /// Tests the `panic()` host function (without a custom message).
    #[test]
    fn test_panic() {
        let mut storage = SimpleMockStorage::new();
        let limits = VMLimits::default();
        let (mut logic, mut store) = setup_vm!(&mut storage, &limits, vec![]);
        let mut host = logic.host_functions(store.as_store_mut());

        let expected_file_name = "simple_panic.rs";
        let file_ptr = 400u64;
        // Guest: write file name to its memory.
        write_str(&host, file_ptr, expected_file_name);

        let loc_data_ptr = 300u64;
        // Guest: prepare the descriptor for the destination buffer so host can write there.
        prepare_guest_buf_descriptor(
            &host,
            loc_data_ptr,
            file_ptr,
            expected_file_name.len() as u64,
        );

        let expected_line: u32 = 10;
        let expected_column: u32 = 5;
        let u32_size: u64 = (u32::BITS / 8).into();
        // Host: perform a priveleged write to the contents of guest's memory with a line and column
        // of the expected panic message. We write the `line` after the descriptor, and the `column` -
        // after the `line`.
        host.borrow_memory()
            .write(
                loc_data_ptr + DESCRIPTOR_SIZE as u64,
                &expected_line.to_le_bytes(),
            )
            .unwrap();
        host.borrow_memory()
            .write(
                loc_data_ptr + DESCRIPTOR_SIZE as u64 + u32_size,
                &expected_column.to_le_bytes(),
            )
            .unwrap();

        // Guest: ask the host to panic with the given location data.
        let err = host.panic(loc_data_ptr).unwrap_err();
        // Guest: assert the host panics with a "explicit panic" message, and `Location` (consisting
        // of file name, line, and column).
        match err {
            VMLogicError::HostError(HostError::Panic {
                message, location, ..
            }) => {
                assert_eq!(message, "explicit panic");
                match location {
                    Location::At { file, line, column } => {
                        assert_eq!(file, expected_file_name);
                        assert_eq!(line, expected_line);
                        assert_eq!(column, expected_column);
                    }
                    _ => panic!("Unexpected location variant"),
                }
            }
            _ => panic!("Unexpected error variant"),
        }
    }

    /// Tests the `panic_utf8()` host function.
    #[test]
    fn test_panic_utf8() {
        let mut storage = SimpleMockStorage::new();
        let limits = VMLimits::default();
        let (mut logic, mut store) = setup_vm!(&mut storage, &limits, vec![]);
        let mut host = logic.host_functions(store.as_store_mut());

        let expected_msg = "panic message";
        let msg_ptr = 200u64;
        // Guest: write msg to its memory.
        write_str(&host, msg_ptr, expected_msg);
        let msg_buf_ptr = 16u64;
        // Guest: prepare the descriptor for the destination buffer so host can write there.
        prepare_guest_buf_descriptor(&host, msg_buf_ptr, msg_ptr, expected_msg.len() as u64);

        let expected_file_name = "file.rs";
        let file_ptr = 400u64;
        // Guest: write file name to its memory.
        write_str(&host, file_ptr, expected_file_name);

        let loc_data_ptr = 300u64;
        // Guest: prepare the descriptor for the destination buffer so host can write there.
        prepare_guest_buf_descriptor(
            &host,
            loc_data_ptr,
            file_ptr,
            expected_file_name.len() as u64,
        );

        let expected_line: u32 = 10;
        let expected_column: u32 = 5;
        let u32_size: u64 = (u32::BITS / 8).into();
        // Host: perform a priveleged write to the contents of guest's memory with a line and column
        // of the expected panic message. We write the `line` after the descriptor, and the `column` -
        // after the `line`.
        host.borrow_memory()
            .write(
                loc_data_ptr + DESCRIPTOR_SIZE as u64,
                &expected_line.to_le_bytes(),
            )
            .unwrap();
        host.borrow_memory()
            .write(
                loc_data_ptr + DESCRIPTOR_SIZE as u64 + u32_size,
                &expected_column.to_le_bytes(),
            )
            .unwrap();

        // Guest: ask the host to panic with the given msg and location.
        let err = host.panic_utf8(msg_buf_ptr, loc_data_ptr).unwrap_err();
        // Guest: assert the host panics with a specified panic message, and `Location` (consisting
        // of file name, line, and column).
        match err {
            VMLogicError::HostError(HostError::Panic {
                message, location, ..
            }) => {
                assert_eq!(message, expected_msg);
                match location {
                    Location::At { file, line, column } => {
                        assert_eq!(file, expected_file_name);
                        assert_eq!(line, expected_line);
                        assert_eq!(column, expected_column);
                    }
                    _ => panic!("Unexpected location variant"),
                }
            }
            _ => panic!("Unexpected error variant"),
        }
    }

    /// Tests the `emit()` host function for event creation and events overflow.
    #[test]
    fn test_emit_and_events_overflow() {
        let mut storage = SimpleMockStorage::new();
        let limits = VMLimits::default();
        let (mut logic, mut store) = setup_vm!(&mut storage, &limits, vec![]);
        let mut host = logic.host_functions(store.as_store_mut());

        // Prepare a valid event
        let kind = "my-event";
        let data = vec![1, 2, 3];
        let kind_ptr = 200u64;
        let data_ptr = 300u64;
        // Guest: write msg to its memory.
        write_str(&host, kind_ptr, kind);
        host.borrow_memory().write(data_ptr, &data).unwrap();

        // Prepare the sys::Event struct in memory.
        let event_struct_ptr = 48u64;
        let kind_buf_ptr = event_struct_ptr;
        let data_buf_ptr = event_struct_ptr + DESCRIPTOR_SIZE as u64;
        prepare_guest_buf_descriptor(&host, kind_buf_ptr, kind_ptr, kind.len() as u64);
        prepare_guest_buf_descriptor(&host, data_buf_ptr, data_ptr, data.len() as u64);

        // Guest: ask host to emit the event located at `event_struct_ptr`.
        host.emit(event_struct_ptr).unwrap();
        // Test successful event emission
        assert_eq!(host.borrow_logic().events.len(), 1);
        assert_eq!(host.borrow_logic().events[0].kind, kind);
        assert_eq!(host.borrow_logic().events[0].data, data);

        // Test events overflow
        for _ in 1..limits.max_events {
            host.emit(event_struct_ptr).unwrap();
        }
        assert_eq!(host.borrow_logic().events.len() as u64, limits.max_events);
        // Guest: ask the host to do over the limit event emission.
        let err = host.emit(event_struct_ptr).unwrap_err();
        // Guest: verify the host didn't emit over the limit and returned an error.
        assert!(matches!(
            err,
            VMLogicError::HostError(HostError::EventsOverflow)
        ));
    }

    /// Tests the `commit()` host function.
    #[test]
    fn test_commit() {
        let mut storage = SimpleMockStorage::new();
        let limits = VMLimits::default();
        let (mut logic, mut store) = setup_vm!(&mut storage, &limits, vec![]);
        let mut host = logic.host_functions(store.as_store_mut());

        let root_hash = [1u8; DIGEST_SIZE];
        let artifact = vec![1, 2, 3];
        let root_hash_ptr = 200u64;
        let artifact_ptr = 300u64;
        host.borrow_memory()
            .write(root_hash_ptr, &root_hash)
            .unwrap();
        host.borrow_memory().write(artifact_ptr, &artifact).unwrap();

        let root_hash_buf_ptr = 16u64;
        let artifact_buf_ptr = 32u64;
        // Guest: prepare the descriptor for the root_hash and artifact buffers so host can access them.
        prepare_guest_buf_descriptor(
            &host,
            root_hash_buf_ptr,
            root_hash_ptr,
            root_hash.len() as u64,
        );
        prepare_guest_buf_descriptor(&host, artifact_buf_ptr, artifact_ptr, artifact.len() as u64);

        // Guest: ask host to commit with the given root hash and artifact.
        host.commit(root_hash_buf_ptr, artifact_buf_ptr).unwrap();
        // Verify the host successfully stored the root hash and artifact in the `VMLogic` state.
        assert_eq!(host.borrow_logic().root_hash, Some(root_hash));
        assert_eq!(host.borrow_logic().artifact, artifact);
    }

    /// Tests the basic `storage_write` and `storage_read` host functions.
    #[test]
    fn test_storage_write_read() {
        let mut storage = SimpleMockStorage::new();
        let limits = VMLimits::default();
        let (mut logic, mut store) = setup_vm!(&mut storage, &limits, vec![]);
        let mut host = logic.host_functions(store.as_store_mut());

        let key = "key";
        let key_ptr = 200u64;
        // Guest: write `key` to its memory.
        write_str(&host, key_ptr, key);
        let key_buf_ptr = 10u64;
        // Guest: prepare the descriptor for the destination buffer so host can write there.
        prepare_guest_buf_descriptor(&host, key_buf_ptr, key_ptr, key.len() as u64);

        let value = "value";
        let value_ptr = 300u64;
        // Guest: write `value` to its memory.
        write_str(&host, value_ptr, value);
        let value_buf_ptr = 32u64;
        // Guest: prepare the descriptor for the destination buffer so host can write there.
        prepare_guest_buf_descriptor(&host, value_buf_ptr, value_ptr, value.len() as u64);

        let register_id = 1u64;
        // Guest: as host to write key-value pair to host storage.
        let res = host
            .storage_write(key_buf_ptr, value_buf_ptr, register_id)
            .unwrap();
        // Guest: verify the storage writing was successful.
        assert_eq!(res, 0);

        // Guest: ask the host to read from it's storage with a key located at `key_buf_ptr` and
        // put the result into `register_id`.
        let res = host.storage_read(key_buf_ptr, register_id).unwrap();
        // Ensure, the storage read was successful
        assert_eq!(res, 1);
        // Verify that the register length has the proper size
        assert_eq!(host.register_len(register_id).unwrap(), value.len() as u64);

        // Guest: ask the host to read the register and verify that the register has the proper
        // content after the `storage_read()` successfully exectued.
        let buf_ptr = 400u64;
        let data_output_ptr = 500u64;
        // Guest: prepare the descriptor for the destination buffer so host can write there.
        prepare_guest_buf_descriptor(&host, buf_ptr, data_output_ptr, value.len() as u64);

        // Guest: read the register from the host into `buf_ptr`.
        let res = host.read_register(register_id, buf_ptr).unwrap();
        // Guest: assert the host successfully wrote the data from its register to our `buf_ptr`.
        assert_eq!(res, 1);

        let mut mem_buffer = vec![0u8; value.len()];
        // Host: perform a priveleged read of the contents of guest's memory to verify it
        // matches the `value`.
        host.borrow_memory()
            .read(data_output_ptr, &mut mem_buffer)
            .unwrap();
        let mem_buffer_str = std::str::from_utf8(&mem_buffer).unwrap();
        // Verify that the value from the register, after the successfull `storage_read()`
        // operation matches the same `value` when we initially wrote to the storage.
        assert_eq!(mem_buffer_str, value);
    }

    /// Tests the `storage_remove()` host function.
    #[test]
    fn test_storage_remove() {
        let mut storage = SimpleMockStorage::new();
        let limits = VMLimits::default();
        let (mut logic, mut store) = setup_vm!(&mut storage, &limits, vec![]);
        let mut host = logic.host_functions(store.as_store_mut());

        let key = "to_remove";
        let value = "old_value";
        // Manually write into host storage for simplicity reasons.
        let _unused = host.with_logic_mut(|logic| {
            logic
                .storage
                .set(key.as_bytes().to_vec(), value.as_bytes().to_vec())
        });

        let key_ptr = 100u64;
        // Guest: write key to its memory
        write_str(&host, key_ptr, key);
        let key_buf_ptr = 16u64;
        // Guest: prepare the descriptor for the destination buffer so host can access it.
        prepare_guest_buf_descriptor(&host, key_buf_ptr, key_ptr, key.len() as u64);

        let register_id = 1u64;
        // Guest: ask host to remove from storage the value with the given key.
        let res = host.storage_remove(key_buf_ptr, register_id).unwrap();
        // Verify the storage removal was successful.
        assert_eq!(res, 1);
        // Verify the storage doesn't have a specified key anymore.
        assert_eq!(
            host.borrow_logic().storage.has(&key.as_bytes().to_vec()),
            false
        );
        // Verify the removed value was put into the host register.
        assert_eq!(
            host.borrow_logic().registers.get(register_id).unwrap(),
            value.as_bytes()
        );

        // Verify the host register contains the removed value.
        let buf_ptr = 200u64;
        let data_output_ptr = 300u64;
        // Guest: prepare the descriptor for the destination buffer so host can write there.
        prepare_guest_buf_descriptor(&host, buf_ptr, data_output_ptr, value.len() as u64);

        // Guest: read the register from the host into `buf_ptr`.
        let res = host.read_register(register_id, buf_ptr).unwrap();
        // Guest: assert the host successfully wrote the data from its register to our `buf_ptr`.
        assert_eq!(res, 1);

        let mut mem_buffer = vec![0u8; value.len()];
        // Host: perform a priveleged read of the contents of guest's memory to verify it
        // matches the `value`.
        host.borrow_memory()
            .read(data_output_ptr, &mut mem_buffer)
            .unwrap();
        assert_eq!(std::str::from_utf8(&mem_buffer).unwrap(), value);
    }

    #[test]
    fn test_random_bytes() {
        let mut storage = SimpleMockStorage::new();
        let limits = VMLimits::default();
        let (mut logic, mut store) = setup_vm!(&mut storage, &limits, vec![]);
        let mut host = logic.host_functions(store.as_store_mut());

        let buf_ptr = 10u64;
        let data_ptr = 200u64;
        let data_len = 32u64;

        // Explicitly fill the memory with some pattern before the host call.
        // This makes the test deterministic (for CI) and ensures it fails
        // correctly if the function under this test does not write to the buffer.
        let initial_pattern = vec![0xAB; data_len as usize];
        host.borrow_memory()
            .write(data_ptr, &initial_pattern)
            .unwrap();

        // Guest: prepare the descriptor for the destination buffer so host can write there.
        prepare_guest_buf_descriptor(&host, buf_ptr, data_ptr, data_len);

        // Guest: ask host to fill the buffer with random bytes
        host.random_bytes(buf_ptr).unwrap();

        // Host: perform a priveleged read of the contents of guest's memory to extract the buffer
        // back.
        let mut random_data = vec![0u8; data_len as usize];
        host.borrow_memory()
            .read(data_ptr, &mut random_data)
            .unwrap();

        // Assert that the memory content has changed from our initial pattern.
        assert_ne!(
            random_data, initial_pattern,
            "The data buffer should have been overwritten with random bytes, but it was not."
        );
    }

    /// Tests the `time_now()` host function.
    #[test]
    fn test_time_now() {
        let mut storage = SimpleMockStorage::new();
        let limits = VMLimits::default();
        let (mut logic, mut store) = setup_vm!(&mut storage, &limits, vec![]);
        let mut host = logic.host_functions(store.as_store_mut());

        let buf_ptr = 16u64;
        let time_data_ptr = 200u64;
        // The `time_now()` function expects an 8-byte buffer to write the u64 timestamp.
        let time_data_len = u64::BITS as u64 / 8;
        // Guest: prepare the descriptor for the destination buffer so host can write there.
        prepare_guest_buf_descriptor(&host, buf_ptr, time_data_ptr, time_data_len);

        // Record the host's system time before the host-function call.
        let time_before = SystemTime::now()
            .duration_since(UNIX_EPOCH)
            .unwrap()
            .as_nanos() as u64;

        // Guest: ask the host to provide the current timestamp and write it to the buffer.
        host.time_now(buf_ptr).unwrap();

        // Record the host's system time after the host-function call.
        let time_after = SystemTime::now()
            .duration_since(UNIX_EPOCH)
            .unwrap()
            .as_nanos() as u64;

        // Host: read the timestamp back from guest memory.
        let mut time_buffer = [0u8; 8];
        host.borrow_memory()
            .read(time_data_ptr, &mut time_buffer)
            .unwrap();
        let timestamp_from_host = u64::from_le_bytes(time_buffer);

        // Verify the timestamp is current and valid (within the before-after range).
        assert!(timestamp_from_host >= time_before);
        assert!(timestamp_from_host <= time_after);
    }

    /// Tests the `send_proposal()` and `approve_proposal()` host functions.
    #[test]
    fn test_proposals_send_approve() {
        let mut storage = SimpleMockStorage::new();
        let limits = VMLimits::default();
        let (mut logic, mut store) = setup_vm!(&mut storage, &limits, vec![]);
        let mut host = logic.host_functions(store.as_store_mut());

        // Test sending a proposal.
        let actions = vec![1, 2, 3, 4, 5, 6];
        let actions_ptr = 100u64;
        // Write actions to guest memory.
        host.borrow_memory().write(actions_ptr, &actions).unwrap();
        let actions_buf_ptr = 16u64;
        // Guest: prepare the descriptor for the destination buffer so host can access it.
        prepare_guest_buf_descriptor(&host, actions_buf_ptr, actions_ptr, actions.len() as u64);

        let id_out_ptr = 300u64;
        let id_buf_ptr = 32u64;
        // Guest: prepare the descriptor for the destination buffer so host can write there.
        prepare_guest_buf_descriptor(&host, id_buf_ptr, id_out_ptr, DIGEST_SIZE as u64);
        // Guest: send proposal to host with actions `actions_buf_ptr` and get back the proposal ID
        // in `id_buf_ptr`.
        host.send_proposal(actions_buf_ptr, id_buf_ptr).unwrap();

        // Verify the proposal with the given actions were successfully added.
        assert_eq!(host.borrow_logic().proposals.len(), 1);
        assert_eq!(
            host.borrow_logic().proposals.values().next().unwrap(),
            &actions
        );
        // Verify there are no approvals yet.
        assert_eq!(host.borrow_logic().approvals.len(), 0);

        // Test approving a proposal.
        // Approval ID is the Answer to the Ultimate Question of Life, the Universe, and Everything.
        let approval_id = [42u8; DIGEST_SIZE];
        let approval_ptr = 500u64;
        // Write approval to guest memory.
        host.borrow_memory()
            .write(approval_ptr, &approval_id)
            .unwrap();

        let approval_buf_ptr = 48u64;
        // Guest: prepare the descriptor for the destination buffer so host can access it.
        prepare_guest_buf_descriptor(
            &host,
            approval_buf_ptr,
            approval_ptr,
            approval_id.len() as u64,
        );

        // Guest: send a proposal approval to host.
        host.approve_proposal(approval_buf_ptr).unwrap();

        // Verify the host successfully stored the approval and its ID matches the one we sent.
        assert_eq!(host.borrow_logic().approvals.len(), 1);
        assert_eq!(host.borrow_logic().approvals[0], approval_id);
    }

    /// Verifies that `blob_create` host function correctly returns an error when
    /// the node client is not configured.
    #[test]
    fn test_blob_create_without_client_returns_an_error() {
        let mut storage = SimpleMockStorage::new();
        let limits = VMLimits::default();
        let (mut logic, mut store) = setup_vm!(&mut storage, &limits, vec![]);
        let mut host = logic.host_functions(store.as_store_mut());
        let err = host.blob_create().unwrap_err();
        assert!(matches!(
            err,
            VMLogicError::HostError(HostError::BlobsNotSupported)
        ));
    }

>>>>>>> e3849315
    /// A smoke test for the successful path of the `finish` method.
    ///
    /// This test simulates a VM execution that successfully finished by
    /// calling `finish(None)` and asserts that the `returns` field in
    /// the final `Outcome` is an `Ok`, ensuring the error is propagated correctly.
    #[test]
    fn test_smoke_finish() {
        let mut storage = SimpleMockStorage::new();
        let limits = VMLimits::default();
        let (logic, _) = setup_vm!(&mut storage, &limits, vec![1, 2, 3]);
        let outcome = logic.finish(None);

        assert!(outcome.returns.is_ok());
    }

    /// A smoke test for the error-handling path of the `finish` method.
    ///
    /// This test simulates a VM execution that failed by calling `finish(Some(Error))`
    /// and asserts that the `returns` field in the final `Outcome` is an `Err`,
    /// ensuring the error is propagated correctly.
    #[test]
    fn test_smoke_finish_with_error() {
        let mut storage = SimpleMockStorage::new();
        let limits = VMLimits::default();
        let (logic, _) = setup_vm!(&mut storage, &limits, vec![]);
        let outcome = logic.finish(Some(FunctionCallError::ExecutionError(vec![])));
        assert!(outcome.returns.is_err());
    }

    // ===========================================================================
    // Tests for private functions
    // ===========================================================================

    /// Verifies the success path of the private `read_guest_memory_slice` and `read_guest_memory_str` functions.
    #[test]
    fn test_private_read_guest_memory_slice_and_str_success() {
        let mut storage = SimpleMockStorage::new();
        let limits = VMLimits::default();
        let (mut logic, mut store) = setup_vm!(&mut storage, &limits, vec![]);
        let host = logic.host_functions(store.as_store_mut());

        let expected_str = "hello world";
        let data_ptr = 100u64;
        // Write msg to guest memory.
        write_str(&host, data_ptr, expected_str);
        let buf_ptr = 16u64;
        // Guest: prepare the descriptor for the destination buffer so host can access it.
        prepare_guest_buf_descriptor(&host, buf_ptr, data_ptr, expected_str.len() as u64);

        // Use `read_guest_memory_typed` to get a `sys::Buffer` instance,
        // just like public host functions do internally.
        let buffer = unsafe {
            host.read_guest_memory_typed::<sys::Buffer<'_>>(buf_ptr)
                .unwrap()
        };

        // Guest: ask host to read str from the `buffer` located in guest memory.
        let result_str = host.read_guest_memory_str(&buffer).unwrap();
        assert_eq!(result_str, expected_str);

        // Guest: ask host to read slice from the `buffer` located in guest memory.
        let result_slice = host.read_guest_memory_slice(&buffer);
<<<<<<< HEAD
        assert_eq!(result_slice, expected_str.as_bytes());
    }

    /// Verifies the `read_guest_memory_slice` function can't modify the guest buffer.
    #[test]
    fn test_private_read_guest_memory_slice_unmutable() {
        let mut storage = SimpleMockStorage::new();
        let limits = VMLimits::default();
        let (mut logic, mut store) = setup_vm!(&mut storage, &limits, vec![]);
        let host = logic.host_functions(store.as_store_mut());

        let expected_str = "hello world";
        let data_ptr = 100u64;
        // Write msg to guest memory.
        write_str(&host, data_ptr, expected_str);
        let buf_ptr = 16u64;
        // Guest: prepare the descriptor for the destination buffer so host can access it.
        prepare_guest_buf_descriptor(&host, buf_ptr, data_ptr, expected_str.len() as u64);

        // Use `read_guest_memory_typed` to get a `sys::Buffer` instance,
        // just like public host functions do internally.
        let buffer = unsafe {
            host.read_guest_memory_typed::<sys::Buffer<'_>>(buf_ptr)
                .unwrap()
        };

        // Guest: ask host to read slice from the `buffer` located in guest memory.
        let result_slice = host.read_guest_memory_slice(&buffer);
=======
>>>>>>> e3849315
        assert_eq!(result_slice, expected_str.as_bytes());

        // Now, this code won't be compilable as we get an immutable ref.
        // Host: modify the memory (this could happen accidentally and not intended).
        // ```compile_fail
        // for value in result_slice.iter() {
        // }
        // ```

        // Guest: ask host to read str from the `buffer` located in guest memory.
        let result_str = host.read_guest_memory_str(&buffer).unwrap();
        assert_eq!(result_str, expected_str);
    }

<<<<<<< HEAD
    /// Verifies the error handling of the private `read_guest_memory_str` function for invalid UTF-8.
    #[test]
=======
    /// Verifies the `read_guest_memory_slice` function can't modify the guest buffer.
    #[test]
    fn test_private_read_guest_memory_slice_unmutable() {
        let mut storage = SimpleMockStorage::new();
        let limits = VMLimits::default();
        let (mut logic, mut store) = setup_vm!(&mut storage, &limits, vec![]);
        let host = logic.host_functions(store.as_store_mut());

        let expected_str = "hello world";
        let data_ptr = 100u64;
        // Write msg to guest memory.
        write_str(&host, data_ptr, expected_str);
        let buf_ptr = 16u64;
        // Guest: prepare the descriptor for the destination buffer so host can access it.
        prepare_guest_buf_descriptor(&host, buf_ptr, data_ptr, expected_str.len() as u64);

        // Use `read_typed` to get a `sys::Buffer` instance, just like public host functions
        // do internally.
        let buffer = unsafe { host.read_typed::<sys::Buffer<'_>>(buf_ptr).unwrap() };

        // Guest: ask host to read slice from the `buffer` located in guest memory.
        let result_slice = host.read_guest_memory_slice(&buffer);
        assert_eq!(result_slice, expected_str.as_bytes());

        // Now, this code won't be compilable as we get an immutable ref.
        // Host: modify the memory (this could happen accidentally and not intended).
        // ```compile_fail
        // for value in result_slice.iter() {
        // }
        // ```

        // Guest: ask host to read str from the `buffer` located in guest memory.
        let result_str = host.read_guest_memory_str(&buffer).unwrap();
        assert_eq!(result_str, expected_str);
    }

    /// Verifies the error handling of the private `read_guest_memory_str` function for invalid UTF-8.
    #[test]
>>>>>>> e3849315
    fn test_private_read_guest_memory_str_invalid_utf8() {
        let mut storage = SimpleMockStorage::new();
        let limits = VMLimits::default();
        let (mut logic, mut store) = setup_vm!(&mut storage, &limits, vec![]);
        let host = logic.host_functions(store.as_store_mut());

        let invalid_utf8: &[u8] = &[0, 159, 146, 150];
        let data_ptr = 100u64;
        // Write invalid utf8 buffer to the guest memory
        host.borrow_memory().write(data_ptr, invalid_utf8).unwrap();
        let buf_ptr = 16u64;
        // Guest: prepare the descriptor for the destination buffer so host can access it.
        prepare_guest_buf_descriptor(&host, buf_ptr, data_ptr, invalid_utf8.len() as u64);

        // Use `read_guest_memory_typed` to get a `sys::Buffer` instance,
        // just like public host functions do internally.
        let buffer = unsafe {
            host.read_guest_memory_typed::<sys::Buffer<'_>>(buf_ptr)
                .unwrap()
        };

        // Test that `read_guest_memory_str` fails as expected.
        let err = host.read_guest_memory_str(&buffer).unwrap_err();
        assert!(matches!(err, VMLogicError::HostError(HostError::BadUTF8)));
    }

    /// Verifies the success and failure paths of the private `read_guest_memory_sized` function.
    #[test]
    fn test_private_read_guest_memory_sized() {
        let mut storage = SimpleMockStorage::new();
        let limits = VMLimits::default();
        let (mut logic, mut store) = setup_vm!(&mut storage, &limits, vec![]);
        let host = logic.host_functions(store.as_store_mut());

        // Test success case.
        let correct_data = [42u8; DIGEST_SIZE];
        let data_ptr_ok = 100u64;
        // Write correct data to guest memory.
        host.borrow_memory()
            .write(data_ptr_ok, &correct_data)
            .unwrap();
        let buf_ptr_ok = 16u64;
        // Guest: prepare the descriptor for the destination buffer so host can access it.
        prepare_guest_buf_descriptor(&host, buf_ptr_ok, data_ptr_ok, correct_data.len() as u64);

<<<<<<< HEAD
        // Use `read_guest_memory_typed` to get a `sys::Buffer` instance,
        // just like public host functions do internally.
        let buffer_ok = unsafe {
            host.read_guest_memory_typed::<sys::Buffer<'_>>(buf_ptr_ok)
                .unwrap()
        };
=======
        // Use `read_typed` to get a `sys::Buffer` instance, just like public host functions
        // do internally.
        let buffer_ok = unsafe { host.read_typed::<sys::Buffer<'_>>(buf_ptr_ok).unwrap() };
>>>>>>> e3849315
        let result_sized_ok = host
            .read_guest_memory_sized::<DIGEST_SIZE>(&buffer_ok)
            .unwrap();
        assert_eq!(result_sized_ok, &correct_data);

        // Test failure case (incorrect length).
        let incorrect_data = [1u8; 31];
        let data_ptr_err = 300u64;
        // Write incorrect data to guest memory.
        host.borrow_memory()
            .write(data_ptr_err, &incorrect_data)
            .unwrap();
        let buf_ptr_err = 32u64;
        // Guest: prepare the descriptor for the destination buffer so host can access it.
        prepare_guest_buf_descriptor(
            &host,
            buf_ptr_err,
            data_ptr_err,
            incorrect_data.len() as u64,
        );

        // Use `read_guest_memory_typed` to get a `sys::Buffer` instance,
        // just like public host functions do internally.
        let buffer_err = unsafe {
            host.read_guest_memory_typed::<sys::Buffer<'_>>(buf_ptr_err)
                .unwrap()
        };
        // Guest: ask host to read the guest memory sized.
        let err = host
            .read_guest_memory_sized::<DIGEST_SIZE>(&buffer_err)
            .unwrap_err();
        assert!(matches!(
            err,
            VMLogicError::HostError(HostError::InvalidMemoryAccess)
        ));
    }
}<|MERGE_RESOLUTION|>--- conflicted
+++ resolved
@@ -6,18 +6,9 @@
 use core::{fmt, slice};
 use std::borrow::Cow;
 use std::collections::{BTreeMap, HashMap};
-<<<<<<< HEAD
-=======
-use std::io::{Cursor, Error, Read};
-use std::time::{SystemTime, UNIX_EPOCH};
->>>>>>> e3849315
 use std::vec;
 
 use calimero_node_primitives::client::NodeClient;
-<<<<<<< HEAD
-=======
-use calimero_primitives::{blobs::BlobId, context::ContextId};
->>>>>>> e3849315
 use calimero_sys as sys;
 use ouroboros::self_referencing;
 use serde::Serialize;
@@ -40,20 +31,6 @@
 /// A specialized `Result` type for VMLogic operations.
 pub type VMLogicResult<T, E = VMLogicError> = Result<T, E>;
 
-<<<<<<< HEAD
-=======
-/// The standard size of the digest used in bytes.
-/// The digest is used everywhere: for context, public key, proposals, etc.
-const DIGEST_SIZE: usize = 32;
-
-// The constant for one kibibyte for a better readability and less error-prone approach on usage.
-const ONE_KIB: u32 = 1024;
-// The constant for one mibibyte for a better readability and less error-prone approach on usage.
-const ONE_MIB: u32 = ONE_KIB * 1024;
-// The constant for one gibibyte for a better readability and less error-prone approach on usage.
-const ONE_GIB: u32 = ONE_MIB * 1024;
-
->>>>>>> e3849315
 /// Encapsulates the context for a single VM execution.
 ///
 /// This struct holds all the necessary information about the current execution environment,
@@ -155,41 +132,6 @@
     }
 }
 
-<<<<<<< HEAD
-=======
-/// An enum representing a handle to a blob, which can be for reading or writing.
-enum BlobHandle {
-    /// A handle for writing data to a blob.
-    Write(BlobWriteHandle),
-    /// A handle for reading data from an existing blob.
-    Read(BlobReadHandle),
-}
-
-/// A handle for managing an asynchronous blob write operation.
-#[derive(Debug)]
-struct BlobWriteHandle {
-    /// The sender part of a channel to stream data chunks to the writer task.
-    sender: mpsc::UnboundedSender<Vec<u8>>,
-    /// A handle to the spawned task that performs the blob writing,
-    /// which will eventually yield the `BlobId` and total size of the data written.
-    completion_handle: tokio::task::JoinHandle<eyre::Result<(BlobId, u64)>>,
-}
-
-/// A handle for managing a blob read operation.
-struct BlobReadHandle {
-    /// The ID of the blob being read.
-    blob_id: BlobId,
-    /// The asynchronous stream of data chunks from the blob storage.
-    stream: Option<Box<dyn futures_util::Stream<Item = Result<bytes::Bytes, Error>> + Unpin>>,
-    /// A cursor for the current data chunk to handle partial reads efficiently.
-    /// Cursor for current storage chunk - automatic position tracking!
-    // TODO: clarify the "automatic position tracking".
-    current_chunk_cursor: Option<Cursor<Vec<u8>>>,
-    /// The current reading position within the blob.
-    position: u64,
-}
-
->>>>>>> e3849315
 /// The core logic controller for the VM.
 ///
 /// This struct manages the state of an execution, including storage,
@@ -333,19 +275,6 @@
     pub approvals: Vec<[u8; DIGEST_SIZE]>,
     //TODO: execution runtime (???).
     //TODO: current storage usage of the app (???).
-<<<<<<< HEAD
-=======
-}
-
-/// Represents a structured event emitted during the execution.
-#[derive(Debug, Serialize)]
-#[non_exhaustive]
-pub struct Event {
-    /// A string identifying the type or category of the event.
-    pub kind: String,
-    /// The binary data payload associated with the event.
-    pub data: Vec<u8>,
->>>>>>> e3849315
 }
 
 impl VMLogic<'_> {
@@ -411,17 +340,6 @@
     ///
     /// * Immutable slice of the guest memory contents.
     fn read_guest_memory_slice(&self, slice: &sys::Buffer<'_>) -> &[u8] {
-<<<<<<< HEAD
-        let ptr = slice.ptr().value().as_usize();
-        let len = slice.len() as usize;
-
-        unsafe { &self.borrow_memory().data_unchecked()[ptr..ptr + len] }
-    }
-
-    /// Reads a MUTABLE slice of guest memory.
-    /// This should only be used when the host needs to WRITE into a buffer
-    /// provided by the guest.
-=======
         let ptr = slice.ptr().value().as_usize();
         let len = slice.len() as usize;
 
@@ -509,1228 +427,12 @@
     ///    must ensure that the bytes at `ptr` represent a valid instance of `T`.
     /// 2. It relies on `ptr` being a valid, aligned pointer within the guest memory.
     //TODO: refactor to use `sys::Buffer` instead of `ptr`.
-    unsafe fn read_typed<T>(&self, ptr: u64) -> VMLogicResult<T> {
-        let mut value = MaybeUninit::<T>::uninit();
-
-        let raw = slice::from_raw_parts_mut(value.as_mut_ptr().cast::<u8>(), size_of::<T>());
-
-        self.borrow_memory().read(ptr, raw)?;
-
-        Ok(value.assume_init())
-    }
-}
-
-impl VMHostFunctions<'_> {
-    /// Host function to handle a simple panic from the guest.
-    ///
-    /// This function is called when the guest code panics without a message. It captures
-    /// the source location (file, line, column) of the panic and terminates the execution.
-    ///
-    /// # Arguments
-    ///
-    /// * `src_location_ptr` - A pointer in guest memory to a `sys::Location` struct,
-    ///   containing file, line, and column information about the panic's origin.
-    ///
-    /// # Returns/Errors
-    ///
-    /// * `HostError::Panic` if the panic action was successfully executed.
-    /// * `HostError::InvalidMemoryAccess` if memory access fails for a descriptor buffer.
-    pub fn panic(&mut self, src_location_ptr: u64) -> VMLogicResult<()> {
-        let location = unsafe { self.read_typed::<sys::Location<'_>>(src_location_ptr)? };
-
-        let file = self.read_guest_memory_str(&location.file())?.to_owned();
-        let line = location.line();
-        let column = location.column();
-
-        Err(HostError::Panic {
-            context: PanicContext::Guest,
-            message: "explicit panic".to_owned(),
-            location: Location::At { file, line, column },
-        }
-        .into())
-    }
-
-    /// Host function to handle a panic with a UTF-8 message from the guest.
-    ///
-    /// This function is called when guest code panics with a message. It captures the
-    /// message and source location, then terminates the execution.
-    ///
-    /// # Arguments
-    ///
-    /// * `src_panic_msg_ptr` - A pointer in guest memory to a source-buffer `sys::Buffer` containing
-    /// the UTF-8 panic message.
-    /// * `src_location_ptr` - A pointer in guest memory to a `sys::Location` struct for the panic's origin.
-    ///
-    /// # Returns/Errors
-    ///
-    /// * `HostError::Panic` if the panic action was successfully executed.
-    /// * `HostError::BadUTF8` if reading UTF8 string from guest memory fails.
-    /// * `HostError::InvalidMemoryAccess` if memory access fails for descriptor buffers.
-    pub fn panic_utf8(
-        &mut self,
-        src_panic_msg_ptr: u64,
-        src_location_ptr: u64,
-    ) -> VMLogicResult<()> {
-        let panic_message_buf = unsafe { self.read_typed::<sys::Buffer<'_>>(src_panic_msg_ptr)? };
-        let location = unsafe { self.read_typed::<sys::Location<'_>>(src_location_ptr)? };
-
-        let panic_message = self.read_guest_memory_str(&panic_message_buf)?.to_owned();
-        let file = self.read_guest_memory_str(&location.file())?.to_owned();
-        let line = location.line();
-        let column = location.column();
-
-        Err(HostError::Panic {
-            context: PanicContext::Guest,
-            message: panic_message,
-            location: Location::At { file, line, column },
-        }
-        .into())
-    }
-
-    /// Returns the length of the data in a given register.
-    ///
-    /// # Arguments
-    ///
-    /// * `register_id` - The ID of the register to query.
-    ///
-    /// # Returns
-    ///
-    /// The length of the data in the specified register. If the register is not found,
-    /// it returns `u64::MAX`.
-    pub fn register_len(&self, register_id: u64) -> VMLogicResult<u64> {
-        Ok(self
-            .borrow_logic()
-            .registers
-            .get_len(register_id)
-            .unwrap_or(u64::MAX))
-    }
-
-    /// Reads the data from a register into a guest memory buffer.
-    ///
-    /// # Arguments
-    ///
-    /// * `register_id` - The ID of the register to read from.
-    /// * `dest_data_ptr` - A pointer in guest memory to a destination buffer `sys::BufferMut`
-    /// where the data should be copied.
-    ///
-    /// # Returns
-    ///
-    /// * Returns `1` if the data was successfully read and copied.
-    /// * Returns `0` if the provided guest buffer has a different length than the register's data.
-    ///
-    /// # Errors
-    ///
-    /// * `HostError::InvalidRegisterId` if the register does not exist.
-    /// * `HostError::InvalidMemoryAccess` if memory access fails for a descriptor buffer.
-    pub fn read_register(&self, register_id: u64, dest_data_ptr: u64) -> VMLogicResult<u32> {
-        let dest_data = unsafe { self.read_typed::<sys::BufferMut<'_>>(dest_data_ptr)? };
-
-        let data = self.borrow_logic().registers.get(register_id)?;
-
-        if data.len() != usize::try_from(dest_data.len()).map_err(|_| HostError::IntegerOverflow)? {
-            return Ok(0);
-        }
-
-        self.read_guest_memory_slice_mut(&dest_data)
-            .copy_from_slice(data);
-
-        Ok(1)
-    }
-
-    /// Copies the current context ID into a register.
-    ///
-    /// # Arguments
-    ///
-    /// * `dest_register_id` - The ID of the destination register.
-    ///
-    /// # Errors
-    ///
-    /// * `HostError::InvalidMemoryAccess` if the register operation fails (e.g., exceeds limits).
-    pub fn context_id(&mut self, dest_register_id: u64) -> VMLogicResult<()> {
-        self.with_logic_mut(|logic| {
-            logic
-                .registers
-                .set(logic.limits, dest_register_id, logic.context.context_id)
-        })
-    }
-
-    /// Copies the executor's public key into a register.
-    ///
-    /// # Arguments
-    ///
-    /// * `dest_register_id` - The ID of the destination register.
-    ///
-    /// # Errors
-    ///
-    /// * `HostError::InvalidMemoryAccess` if the register operation fails (e.g., exceeds limits).
-    pub fn executor_id(&mut self, dest_register_id: u64) -> VMLogicResult<()> {
-        self.with_logic_mut(|logic| {
-            logic.registers.set(
-                logic.limits,
-                dest_register_id,
-                logic.context.executor_public_key,
-            )
-        })
-    }
-
-    /// Copies the input data for the current execution (from context ID) into a register.
-    ///
-    /// # Arguments
-    ///
-    /// * `dest_register_id` - The ID of the destination register.
-    ///
-    /// # Errors
-    ///
-    /// * `HostError::InvalidMemoryAccess` if the register operation fails (e.g., exceeds limits).
-    pub fn input(&mut self, dest_register_id: u64) -> VMLogicResult<()> {
-        self.with_logic_mut(|logic| {
-            logic
-                .registers
-                .set(logic.limits, dest_register_id, &*logic.context.input)
-        })?;
-
-        Ok(())
-    }
-
-    /// Sets the final return value of the execution.
-    ///
-    /// This function can be called by the guest to specify a successful result (`Ok`)
-    /// or a custom execution error (`Err`). This value will be part of the final `Outcome`.
-    ///
-    /// # Arguments
-    ///
-    /// * `src_value_ptr` - A pointer in guest memory to a source-`sys::ValueReturn`,
-    /// which is an enum indicating success or error, along with the data buffer.
-    ///
-    /// # Errors
-    ///
-    /// * `HostError::InvalidMemoryAccess` if memory access fails for descriptor buffers.
-    pub fn value_return(&mut self, src_value_ptr: u64) -> VMLogicResult<()> {
-        let result = unsafe { self.read_typed::<sys::ValueReturn<'_>>(src_value_ptr)? };
-
-        let result = match result {
-            sys::ValueReturn::Ok(value) => Ok(self.read_guest_memory_slice(&value).to_vec()),
-            sys::ValueReturn::Err(value) => Err(self.read_guest_memory_slice(&value).to_vec()),
-        };
-
-        self.with_logic_mut(|logic| logic.returns = Some(result));
-
-        Ok(())
-    }
-
-    /// Adds a new log message (UTF-8 encoded string) to the execution log. The message is being
-    /// obtained from the guest memory.
-    ///
-    /// # Arguments
-    ///
-    /// * `src_log_ptr` - A pointer in guest memory to a source-`sys::Buffer` containing the log message.
-    ///
-    /// # Errors
-    ///
-    /// * `HostError::LogsOverflow` if the maximum number of logs has been reached.
-    /// * `HostError::BadUTF8` if the message is not a valid UTF-8 string.
-    /// * `HostError::InvalidMemoryAccess` if memory access fails for descriptor buffers.
-    pub fn log_utf8(&mut self, src_log_ptr: u64) -> VMLogicResult<()> {
-        let src_log_buf = unsafe { self.read_typed::<sys::Buffer<'_>>(src_log_ptr)? };
-
-        let logic = self.borrow_logic();
-
-        if logic.logs.len()
-            >= usize::try_from(logic.limits.max_logs).map_err(|_| HostError::IntegerOverflow)?
-        {
-            return Err(HostError::LogsOverflow.into());
-        }
-
-        let message = self.read_guest_memory_str(&src_log_buf)?.to_owned();
-
-        self.with_logic_mut(|logic| logic.logs.push(message));
-
-        Ok(())
-    }
-
-    /// Emits a structured event that is added to the events log.
-    ///
-    /// Events are recorded and included in the final execution `Outcome`.
-    ///
-    /// # Arguments
-    ///
-    /// * `src_event_ptr` - A pointer in guest memory to a `sys::Event` struct, which
-    /// contains source-buffers for the event `kind` and `data`.
-    ///
-    /// # Errors
-    ///
-    /// * `HostError::EventKindSizeOverflow` if the event kind is too long.
-    /// * `HostError::EventDataSizeOverflow` if the event data is too large.
-    /// * `HostError::EventsOverflow` if the maximum number of events has been reached.
-    /// * `HostError::InvalidMemoryAccess` if memory access fails for descriptor buffers.
-    pub fn emit(&mut self, src_event_ptr: u64) -> VMLogicResult<()> {
-        let event = unsafe { self.read_typed::<sys::Event<'_>>(src_event_ptr)? };
-
-        let kind_len = event.kind().len();
-        let data_len = event.data().len();
-
-        let logic = self.borrow_logic();
-
-        if kind_len > logic.limits.max_event_kind_size {
-            return Err(HostError::EventKindSizeOverflow.into());
-        }
-
-        if data_len > logic.limits.max_event_data_size {
-            return Err(HostError::EventDataSizeOverflow.into());
-        }
-
-        if logic.events.len()
-            >= usize::try_from(logic.limits.max_events).map_err(|_| HostError::IntegerOverflow)?
-        {
-            return Err(HostError::EventsOverflow.into());
-        }
-
-        let kind = self.read_guest_memory_str(event.kind())?.to_owned();
-        let data = self.read_guest_memory_slice(event.data()).to_vec();
-
-        self.with_logic_mut(|logic| logic.events.push(Event { kind, data }));
-
-        Ok(())
-    }
-
-    /// Commits the execution state, providing a state root and an artifact.
-    ///
-    /// This function can only be called once per execution.
-    ///
-    /// # Arguments
-    ///
-    /// * `src_root_hash_ptr` - A pointer to a source-buffer in guest memory containing the 32-byte state root hash.
-    /// * `src_artifact_ptr` - A pointer to a source-buffer in guest memory containing a binary artifact.
-    ///
-    /// # Errors
-    ///
-    /// * `HostError::InvalidMemoryAccess` if this function is called more than once or if memory
-    /// access fails for descriptor buffers.
-    pub fn commit(&mut self, src_root_hash_ptr: u64, src_artifact_ptr: u64) -> VMLogicResult<()> {
-        let root_hash = unsafe { self.read_typed::<sys::Buffer<'_>>(src_root_hash_ptr)? };
-        let artifact = unsafe { self.read_typed::<sys::Buffer<'_>>(src_artifact_ptr)? };
-
-        let root_hash = *self.read_guest_memory_sized::<DIGEST_SIZE>(&root_hash)?;
-        let artifact = self.read_guest_memory_slice(&artifact).to_vec();
-
-        self.with_logic_mut(|logic| {
-            if logic.root_hash.is_some() {
-                return Err(HostError::InvalidMemoryAccess);
-            }
-
-            logic.root_hash = Some(root_hash);
-            logic.artifact = artifact;
-
-            Ok(())
-        })?;
-
-        Ok(())
-    }
-
-    /// Reads a value from the persistent storage.
-    ///
-    /// If the key exists, the corresponding value is copied into the specified register.
-    ///
-    /// # Arguments
-    ///
-    /// * `src_key_ptr` - A pointer to the key source-buffer in guest memory.
-    /// * `dest_register_id` - The ID of the destination register in host memory where
-    /// to place the value (if found).
-    ///
-    /// # Returns
-    ///
-    /// * Returns `1` if the key was found and the value was recorded into the register.
-    /// * Returns `0` if the key was not found.
-    ///
-    /// # Errors
-    ///
-    /// * `HostError::KeyLengthOverflow` if the key size exceeds the configured limit.
-    /// * `HostError::InvalidMemoryAccess` if memory access fails for a descriptor buffer.
-    pub fn storage_read(&mut self, src_key_ptr: u64, dest_register_id: u64) -> VMLogicResult<u32> {
-        let key = unsafe { self.read_typed::<sys::Buffer<'_>>(src_key_ptr)? };
-
-        let logic = self.borrow_logic();
-
-        if key.len() > logic.limits.max_storage_key_size.get() {
-            return Err(HostError::KeyLengthOverflow.into());
-        }
-        let key = self.read_guest_memory_slice(&key).to_vec();
-
-        if let Some(value) = logic.storage.get(&key) {
-            self.with_logic_mut(|logic| {
-                logic.registers.set(logic.limits, dest_register_id, value)
-            })?;
-
-            return Ok(1);
-        }
-
-        Ok(0)
-    }
-
-    /// Removes a key-value pair from persistent storage.
-    ///
-    /// If the key exists, the value is copied into the specified host register before removal.
-    ///
-    /// # Arguments
-    ///
-    /// * `src_key_ptr` - A pointer to the key source-buffer in guest memory.
-    /// * `dest_register_id` - The ID of the destination register in host memory where to place
-    /// the value (if found).
-    ///
-    /// # Returns
-    ///
-    /// * Returns `1` if the key was found and removed.
-    /// * Returns `0` if the key was not found.
-    ///
-    /// # Errors
-    ///
-    /// * `HostError::KeyLengthOverflow` if the key size exceeds the configured limit.
-    /// * `HostError::InvalidMemoryAccess` if memory access fails for a descriptor buffer.
-    pub fn storage_remove(
-        &mut self,
-        src_key_ptr: u64,
-        dest_register_id: u64,
-    ) -> VMLogicResult<u32> {
-        let key = unsafe { self.read_typed::<sys::Buffer<'_>>(src_key_ptr)? };
-
-        let logic = self.borrow_logic();
-
-        if key.len() > logic.limits.max_storage_key_size.get() {
-            return Err(HostError::KeyLengthOverflow.into());
-        }
-
-        let key = self.read_guest_memory_slice(&key).to_vec();
-
-        if let Some(value) = logic.storage.get(&key) {
-            self.with_logic_mut(|logic| {
-                let _ignored = logic.storage.remove(&key);
-                logic.registers.set(logic.limits, dest_register_id, value)
-            })?;
-
-            return Ok(1);
-        }
-
-        Ok(0)
-    }
-
-    /// Writes a key-value pair to persistent storage.
-    ///
-    /// If the key already exists, its value is overwritten. The old value is placed
-    /// into the specified host register.
-    ///
-    /// # Arguments
-    ///
-    /// * `src_key_ptr` - A pointer to the key source-buffer in guest memory.
-    /// * `src_value_ptr` - A pointer to the value source-buffer in guest memory.
-    /// * `dest_register_id` - The ID of the destination register in host memory where to place
-    /// the old value (if found).
-    ///
-    /// # Returns
-    ///
-    /// * Returns `1` if a value was evicted (i.e., the key already existed).
-    /// * Returns `0` if a new key was inserted.
-    ///
-    /// # Errors
-    ///
-    /// * `HostError::KeyLengthOverflow` if the key size exceeds the limit.
-    /// * `HostError::ValueLengthOverflow` if the value size exceeds the limit.
-    /// * `HostError::InvalidMemoryAccess` if memory access fails for descriptor buffers.
-    pub fn storage_write(
-        &mut self,
-        src_key_ptr: u64,
-        src_value_ptr: u64,
-        dest_register_id: u64,
-    ) -> VMLogicResult<u32> {
-        let key = unsafe { self.read_typed::<sys::Buffer<'_>>(src_key_ptr)? };
-        let value = unsafe { self.read_typed::<sys::Buffer<'_>>(src_value_ptr)? };
-
-        let logic = self.borrow_logic();
-
-        if key.len() > logic.limits.max_storage_key_size.get() {
-            return Err(HostError::KeyLengthOverflow.into());
-        }
-
-        if value.len() > logic.limits.max_storage_value_size.get() {
-            return Err(HostError::ValueLengthOverflow.into());
-        }
-
-        let key = self.read_guest_memory_slice(&key).to_vec();
-        let value = self.read_guest_memory_slice(&value).to_vec();
-
-        let evicted = self.with_logic_mut(|logic| logic.storage.set(key, value));
-
-        if let Some(evicted) = evicted {
-            self.with_logic_mut(|logic| {
-                logic.registers.set(logic.limits, dest_register_id, evicted)
-            })?;
-
-            return Ok(1);
-        }
-
-        Ok(0)
-    }
-
-    /// Fetches data from a URL.
-    ///
-    /// Performs an HTTP request. This is a synchronous, blocking operation.
-    /// The response body is placed into the specified host register.
-    ///
-    /// # Arguments
-    ///
-    /// * `src_url_ptr` - Pointer to the URL string source-buffer in guest memory.
-    /// * `src_method_ptr` - Pointer to the HTTP method string source-buffer (e.g., "GET", "POST")
-    /// in guest memory.
-    /// * `src_headers_ptr` - Pointer to a borsh-serialized `Vec<(String, String)>` source-buffer of
-    /// headers in guest memory.
-    /// * `src_body_ptr` - Pointer to the request body source-buffer in guest memory.
-    /// * `dest_register_id` - The ID of the destination register in host memory where to store
-    /// the response body.
-    ///
-    /// # Returns
-    ///
-    /// * Returns `0` on success (HTTP 2xx)
-    /// * Returns `1` on failure.
-    /// The response body or error message is placed in the host register.
-    ///
-    /// # Errors
-    ///
-    /// * `HostError::DeserializationError` if the headers cannot be deserialized.
-    /// * `HostError::InvalidMemoryAccess` if memory access fails for descriptor buffers.
-    pub fn fetch(
-        &mut self,
-        src_url_ptr: u64,
-        src_method_ptr: u64,
-        src_headers_ptr: u64,
-        src_body_ptr: u64,
-        dest_register_id: u64,
-    ) -> VMLogicResult<u32> {
-        let url = unsafe { self.read_typed::<sys::Buffer<'_>>(src_url_ptr)? };
-        let method = unsafe { self.read_typed::<sys::Buffer<'_>>(src_method_ptr)? };
-        let headers = unsafe { self.read_typed::<sys::Buffer<'_>>(src_headers_ptr)? };
-        let body = unsafe { self.read_typed::<sys::Buffer<'_>>(src_body_ptr)? };
-
-        let url = self.read_guest_memory_str(&url)?;
-        let method = self.read_guest_memory_str(&method)?;
-
-        let headers = self.read_guest_memory_slice(&headers);
-        let body = self.read_guest_memory_slice(&body);
-
-        // TODO: clarify why the `fetch` function cannot be directly called by applications.
-        // Note: The `fetch` function cannot be directly called by applications.
-        // Therefore, the headers are generated exclusively by our code, ensuring
-        // that it is safe to deserialize them.
-        let headers: Vec<(String, String)> =
-            from_borsh_slice(headers).map_err(|_| HostError::DeserializationError)?;
-
-        let mut request = ureq::request(&method, &url);
-
-        for (key, value) in &headers {
-            request = request.set(key, value);
-        }
-
-        let response = if body.is_empty() {
-            request.call()
-        } else {
-            request.send_bytes(body)
-        };
-
-        let (status, data) = match response {
-            Ok(response) => {
-                let mut buffer = vec![];
-                match response.into_reader().read_to_end(&mut buffer) {
-                    Ok(_) => (0, buffer),
-                    Err(_) => (1, "Failed to read the response body.".into()),
-                }
-            }
-            Err(e) => (1, e.to_string().into_bytes()),
-        };
-
-        self.with_logic_mut(|logic| logic.registers.set(logic.limits, dest_register_id, data))?;
-        Ok(status)
-    }
-
-    /// Fills a guest memory buffer with random bytes.
-    ///
-    /// # Arguments
-    ///
-    /// * `dest_ptr` - A destination pointer to a `sys::BufferMut` in guest memory to be filled.
-    ///
-    /// # Errors
-    ///
-    /// * `HostError::InvalidMemoryAccess` if memory access fails for a descriptor buffer.
-    pub fn random_bytes(&mut self, dest_ptr: u64) -> VMLogicResult<()> {
-        let dest_buf = unsafe { self.read_typed::<sys::BufferMut<'_>>(dest_ptr)? };
-
-        rand::thread_rng().fill_bytes(self.read_guest_memory_slice_mut(&dest_buf));
-
-        Ok(())
-    }
-
-    /// Gets the current Unix timestamp in nanoseconds.
->>>>>>> e3849315
-    ///
-    /// # Arguments
-    ///
-<<<<<<< HEAD
-    /// * `slice` - A `sys::Buffer` descriptor pointing to the buffer location and length in guest memory.
-    ///
-    /// # Returns
-    ///
-    /// * Mutable slice of the guest memory contents.
-    fn read_guest_memory_slice_mut(&self, slice: &sys::BufferMut<'_>) -> &mut [u8] {
-        let ptr = slice.ptr().value().as_usize();
-        let len = slice.len() as usize;
-=======
-    /// The result is written into a guest buffer as a `u64`.
-    ///
-    /// # Arguments
-    ///
-    /// * `dest_ptr` - A pointer to an 8-byte destination buffer `sys::BufferMut`
-    /// in guest memory where the `u64` timestamp will be written.
-    ///
-    /// # Errors
-    ///
-    /// * `HostError::InvalidMemoryAccess` if the provided buffer is not exactly 8 bytes long
-    /// or if memory access fails for a descriptor buffer.
-    #[expect(
-        clippy::cast_possible_truncation,
-        reason = "Impossible to overflow in normal circumstances"
-    )]
-    #[expect(
-        clippy::expect_used,
-        clippy::unwrap_in_result,
-        reason = "Effectively infallible here"
-    )]
-    pub fn time_now(&mut self, dest_ptr: u64) -> VMLogicResult<()> {
-        let guest_time_ptr = unsafe { self.read_typed::<sys::BufferMut<'_>>(dest_ptr)? };
-
-        if guest_time_ptr.len() != 8 {
-            return Err(HostError::InvalidMemoryAccess.into());
-        }
-
-        let now = SystemTime::now()
-            .duration_since(UNIX_EPOCH)
-            .expect("Time went backwards to before the Unix epoch!")
-            .as_nanos() as u64;
-
-        // Record the time into the guest memory buffer
-        let guest_time_out_buf: &mut [u8] = self.read_guest_memory_slice_mut(&guest_time_ptr);
-        guest_time_out_buf.copy_from_slice(&now.to_le_bytes());
->>>>>>> e3849315
-
-        unsafe { &mut self.borrow_memory().data_unchecked_mut()[ptr..ptr + len] }
-    }
-
-<<<<<<< HEAD
-    /// Reads an immutable UTF-8 string slice from guest memory.
-=======
-    /// Creates a new governance proposal.
-    ///
-    /// Call the contract's `send_proposal()` function through the bridge.
->>>>>>> e3849315
-    ///
-    /// # Arguments
-    ///
-    /// * `slice` - A `sys::Buffer` descriptor pointing to the buffer location and length in guest memory.
-    ///
-<<<<<<< HEAD
-    /// # Returns
-    ///
-    /// * `VMLogicResult(Ok(utf8_slice))`
-    ///
-    /// # Errors
-    ///
-    /// Returns `VMLogicError::HostError(HostError::BadUTF8)` if the memory slice
-    /// does not contain valid UTF-8 data.
-    fn read_guest_memory_str(&self, slice: &sys::Buffer<'_>) -> VMLogicResult<&str> {
-        let buf = self.read_guest_memory_slice(slice);
-
-        std::str::from_utf8(buf).map_err(|_| HostError::BadUTF8.into())
-    }
-
-    /// Reads a fixed-size IMMUTABLE array slice from guest memory.
-    ///
-    /// # Arguments
-    ///
-    /// * `slice` - A `sys::Buffer` descriptor pointing to the buffer location and length in guest memory.
-    ///
-    /// # Errors
-    ///
-    /// Returns `VMLogicError::HostError(HostError::InvalidMemoryAccess)` if the buffer
-    /// length in guest memory does not exactly match the requested array size `N`.
-    fn read_guest_memory_sized<const N: usize>(
-        &self,
-        slice: &sys::Buffer<'_>,
-    ) -> VMLogicResult<&[u8; N]> {
-        let buf = self.read_guest_memory_slice(slice);
-=======
-    /// A unique ID for the proposal is generated by the host and written back into
-    /// guest memory. The proposal itself is stored in the `VMLogic` to be included
-    /// in the `Outcome`.
-    ///
-    /// # Arguments
-    ///
-    /// * `src_actions_ptr` - pointer to a source-buffer `sys::Buffer` in guest memory,
-    /// containing the proposal's actions.
-    /// * `dest_id_ptr` - A pointer to a 32-byte destination buffer `sys::BufferMut`
-    /// in guest memory where the generated proposal ID will be written.
-    ///
-    /// # Errors
-    ///
-    /// * `HostError::InvalidMemoryAccess` if memory access fails for descriptor buffers.
-    pub fn send_proposal(&mut self, src_actions_ptr: u64, dest_id_ptr: u64) -> VMLogicResult<()> {
-        let actions = unsafe { self.read_typed::<sys::Buffer<'_>>(src_actions_ptr)? };
-        let dest_id = unsafe { self.read_typed::<sys::BufferMut<'_>>(dest_id_ptr)? };
-
-        let mut proposal_id = [0u8; DIGEST_SIZE];
-        rand::thread_rng().fill_bytes(&mut proposal_id);
-
-        // Record newly created ID to guest memory
-        let dest_id: &mut [u8] = self.read_guest_memory_slice_mut(&dest_id);
-        dest_id.copy_from_slice(&proposal_id);
-
-        let actions = self.read_guest_memory_slice(&actions).to_vec();
-
-        let _ignored = self.with_logic_mut(|logic| logic.proposals.insert(proposal_id, actions));
-        Ok(())
-    }
-
-    /// Approves a governance proposal.
-    ///
-    /// Adds the given proposal ID to the list of approvals in the `VMLogic`.
-    ///
-    /// # Arguments
-    ///
-    /// * `src_approval_ptr` - Pointer to a 32-byte source-buffer `sys::Buffer`
-    /// in guest memory containing the ID of the proposal to approve.
-    ///
-    /// # Errors
-    ///
-    /// * `HostError::InvalidMemoryAccess` if memory access fails for descriptor buffers.
-    pub fn approve_proposal(&mut self, src_approval_ptr: u64) -> VMLogicResult<()> {
-        let approval = unsafe { self.read_typed::<sys::Buffer<'_>>(src_approval_ptr)? };
-        let approval = *self.read_guest_memory_sized::<DIGEST_SIZE>(&approval)?;
-
-        let _ignored = self.with_logic_mut(|logic| logic.approvals.push(approval));
-        Ok(())
-    }
-
-    // ========== BLOB FUNCTIONS ==========
-
-    /// Creates a new blob for writing.
-    ///
-    /// This initializes a blob upload stream and returns a file descriptor (`fd`) that
-    /// can be used with `blob_write` and `blob_close`.
-    ///
-    /// # Returns
-    ///
-    /// A `u64` file descriptor for the new blob write handle.
-    ///
-    /// # Errors
-    ///
-    /// * `HostError::BlobsNotSupported` if the node client is not configured.
-    /// * `HostError::TooManyBlobHandles` if the maximum number of handles is exceeded.
-    /// * `HostError::IntegerOverflow` on `u64` overflow.
-    pub fn blob_create(&mut self) -> VMLogicResult<u64> {
-        if self.borrow_logic().node_client.is_none() {
-            return Err(VMLogicError::HostError(HostError::BlobsNotSupported));
-        }
-
-        // The error should never happen as unlikely we have limits set with a value >= u32::MAX.
-        // Still, the check is essential as downcasting on 32-bit systems might lead to
-        // undefined behavior.
-        let Ok(limits_max_blob_handles) =
-            usize::try_from(self.borrow_logic().limits.max_blob_handles)
-        else {
-            return Err(VMLogicError::HostError(HostError::IntegerOverflow));
-        };
-
-        if self.borrow_logic().blob_handles.len() >= limits_max_blob_handles {
-            return Err(VMLogicError::HostError(HostError::TooManyBlobHandles {
-                max: self.borrow_logic().limits.max_blob_handles,
-            }));
-        }
-
-        let fd = self.with_logic_mut(|logic| -> VMLogicResult<u64> {
-            let Some(node_client) = logic.node_client.clone() else {
-                return Err(VMLogicError::HostError(HostError::BlobsNotSupported));
-            };
-
-            let fd = logic.next_blob_fd;
-            logic.next_blob_fd = logic
-                .next_blob_fd
-                .checked_add(1)
-                .ok_or(VMLogicError::HostError(HostError::IntegerOverflow))?;
-
-            let (data_sender, data_receiver) = mpsc::unbounded_channel();
-
-            let completion_handle = tokio::spawn(async move {
-                let stream = UnboundedReceiverStream::new(data_receiver);
-
-                let byte_stream =
-                    stream.map(|data: Vec<u8>| Ok::<bytes::Bytes, Error>(data.into()));
-                let reader = byte_stream.into_async_read();
-
-                node_client.add_blob(reader, None, None).await
-            });
-
-            //TODO: add assert that no bytes were written during the creation of an empty blob.
-
-            let handle = BlobHandle::Write(BlobWriteHandle {
-                sender: data_sender,
-                completion_handle,
-            });
-
-            drop(logic.blob_handles.insert(fd, handle));
-            Ok(fd)
-        })?;
-
-        Ok(fd)
-    }
-
-    /// Writes a chunk of data to a blob.
-    ///
-    /// # Arguments
-    ///
-    /// * `fd` - The file descriptor obtained from `blob_create()` operation.
-    /// * `src_data_ptr` - A pointer to a source-buffer `sys::Buffer` in guest memory
-    /// containing the data chunk to write.
-    ///
-    /// # Returns
-    ///
-    /// The number of bytes written as `u64`, which is equal to the length of the input data buffer.
-    ///
-    /// # Errors
-    ///
-    /// * `HostError::BlobsNotSupported` if the node client is not configured.
-    /// * `HostError::InvalidBlobHandle` if the `fd` is invalid or not a write handle.
-    /// * `HostError::BlobWriteTooLarge` if the data chunk exceeds `max_blob_chunk_size`.
-    pub fn blob_write(&mut self, fd: u64, src_data_ptr: u64) -> VMLogicResult<u64> {
-        let data = unsafe { self.read_typed::<sys::Buffer<'_>>(src_data_ptr)? };
-        let data_len = data.len();
-
-        if self.borrow_logic().node_client.is_none() {
-            return Err(VMLogicError::HostError(HostError::BlobsNotSupported));
-        }
-
-        // Validate chunk size
-        if data_len > self.borrow_logic().limits.max_blob_chunk_size {
-            return Err(VMLogicError::HostError(HostError::BlobWriteTooLarge {
-                size: data_len,
-                max: self.borrow_logic().limits.max_blob_chunk_size,
-            }));
-        }
-
-        let data = self.read_guest_memory_slice(&data).to_vec();
-
-        self.with_logic_mut(|logic| {
-            let handle = logic
-                .blob_handles
-                .get(&fd)
-                .ok_or(VMLogicError::HostError(HostError::InvalidBlobHandle))?;
-
-            match handle {
-                BlobHandle::Write(_) => Ok(()),
-                BlobHandle::Read(_) => Err(VMLogicError::HostError(HostError::InvalidBlobHandle)),
-            }
-        })?;
-
-        self.with_logic_mut(|logic| {
-            let handle = logic
-                .blob_handles
-                .get_mut(&fd)
-                .ok_or(VMLogicError::HostError(HostError::InvalidBlobHandle))?;
-            match handle {
-                BlobHandle::Write(w) => {
-                    w.sender
-                        .send(data.clone())
-                        .map_err(|_| VMLogicError::HostError(HostError::InvalidBlobHandle))?;
-                }
-                BlobHandle::Read(_) => {
-                    return Err(VMLogicError::HostError(HostError::InvalidBlobHandle))
-                }
-            }
-            Ok::<(), VMLogicError>(())
-        })?;
-
-        Ok(data_len)
-    }
-
-    /// Closes a blob handle and gets the resulting blob ID.
-    ///
-    /// For a write handle, this finalizes the upload and writes the resulting `BlobId`
-    /// into the guest's memory buffer. For a read handle, it simply closes it.
-    ///
-    /// # Arguments
-    ///
-    /// * `fd` - The file descriptor to close.
-    /// * `dest_blob_id_ptr` - A pointer to a 32-byte destination buffer `sys::BufferMut`
-    /// in guest memory where the final `BlobId` will be written (for write handles).
-    ///
-    /// # Returns
-    ///
-    /// Returns `1` on success.
-    ///
-    /// # Errors
-    ///
-    /// * `HostError::InvalidMemoryAccess` if the `blob_id_ptr` buffer is not 32 bytes
-    /// or if memory access fails for a descriptor buffer.
-    /// * `HostError::InvalidBlobHandle` if the `fd` is invalid.
-    /// * `HostError::BlobsNotSupported` if the node client is not supported or upload operation fails.
-    pub fn blob_close(&mut self, fd: u64, dest_blob_id_ptr: u64) -> VMLogicResult<u32> {
-        let guest_blob_id_ptr = unsafe { self.read_typed::<sys::BufferMut<'_>>(dest_blob_id_ptr)? };
-
-        if guest_blob_id_ptr.len() != DIGEST_SIZE as u64 {
-            return Err(HostError::InvalidMemoryAccess.into());
-        }
-
-        if self.borrow_logic().node_client.is_none() {
-            return Err(VMLogicError::HostError(HostError::BlobsNotSupported));
-        }
-
-        let handle = self.with_logic_mut(|logic| {
-            logic
-                .blob_handles
-                .remove(&fd)
-                .ok_or(VMLogicError::HostError(HostError::InvalidBlobHandle))
-        })?;
-
-        let guest_blob_id_out_buf: &mut [u8] = self.read_guest_memory_slice_mut(&guest_blob_id_ptr);
-
-        match handle {
-            BlobHandle::Write(write_handle) => {
-                let _ignored = write_handle.sender;
-
-                let (blob_id_, _size) = tokio::runtime::Handle::current()
-                    .block_on(write_handle.completion_handle)
-                    .map_err(|_| VMLogicError::HostError(HostError::BlobsNotSupported))?
-                    .map_err(|_| VMLogicError::HostError(HostError::BlobsNotSupported))?;
-
-                // Record the Blob ID into the guest memory buffer
-                guest_blob_id_out_buf.copy_from_slice(blob_id_.as_ref());
-            }
-            // Record the Blob ID into the guest memory buffer
-            BlobHandle::Read(read_handle) => {
-                guest_blob_id_out_buf.copy_from_slice(read_handle.blob_id.as_ref())
-            }
-        }
-
-        Ok(1)
-    }
-
-    /// Announces a blob to a specific context for network discovery.
-    ///
-    /// # Arguments
-    ///
-    /// * `src_blob_id_ptr` - pointer to a 32-byte source-buffer `sys::Buffer` in guest memory,
-    /// containing the 32-byte `BlobId`.
-    /// * `src_context_id_ptr` - pointer to a 32-byte source-buffer `sys::Buffer` in guest memory,
-    /// containing the 32-byte `ContextId`.
-    ///
-    /// # Returns
-    ///
-    /// Returns `1` on successful announcement.
-    ///
-    /// # Errors
-    ///
-    /// * `HostError::BlobsNotSupported` if blob functionality is disabled or a network
-    ///   error occurs.
-    /// * `HostError::InvalidMemoryAccess` if memory access fails for descriptor buffers.
-    pub fn blob_announce_to_context(
-        &mut self,
-        src_blob_id_ptr: u64,
-        src_context_id_ptr: u64,
-    ) -> VMLogicResult<u32> {
-        // Check if blob functionality is available
-        let node_client = match &self.borrow_logic().node_client {
-            Some(client) => client.clone(),
-            None => return Err(VMLogicError::HostError(HostError::BlobsNotSupported)),
-        };
-
-        let blob_id = unsafe { self.read_typed::<sys::Buffer<'_>>(src_blob_id_ptr)? };
-        let context_id = unsafe { self.read_typed::<sys::Buffer<'_>>(src_context_id_ptr)? };
-
-        let blob_id = BlobId::from(*self.read_guest_memory_sized::<DIGEST_SIZE>(&blob_id)?);
-        let context_id =
-            ContextId::from(*self.read_guest_memory_sized::<DIGEST_SIZE>(&context_id)?);
-
-        // Get blob metadata to get size
-        let blob_info = tokio::runtime::Handle::current()
-            .block_on(node_client.get_blob_info(blob_id))
-            .map_err(|_| VMLogicError::HostError(HostError::BlobsNotSupported))?
-            .ok_or_else(|| VMLogicError::HostError(HostError::BlobsNotSupported))?;
-
-        // Announce blob to network
-        tokio::task::block_in_place(|| {
-            tokio::runtime::Handle::current().block_on(async {
-                node_client
-                    .announce_blob_to_network(&blob_id, &context_id, blob_info.size)
-                    .await
-                    .map_err(|_| VMLogicError::HostError(HostError::BlobsNotSupported))
-            })
-        })?;
-
-        Ok(1)
-    }
-
-    /// Opens an existing blob for reading.
-    ///
-    /// # Arguments
-    ///
-    /// * `src_blob_id_ptr` - pointer to a 32-byte source-buffer `sys::Buffer` in guest memory,
-    /// containing the 32-byte `BlobId`.
-    ///
-    /// # Returns
-    ///
-    /// A `u64` file descriptor for the new blob read handle.
-    ///
-    /// # Errors
-    ///
-    /// * `HostError::BlobsNotSupported` if the node client is not configured.
-    /// * `HostError::TooManyBlobHandles` if the maximum number of handles is exceeded.
-    /// * `HostError::InvalidMemoryAccess` if memory access fails for a descriptor buffer.
-    pub fn blob_open(&mut self, src_blob_id_ptr: u64) -> VMLogicResult<u64> {
-        let blob_id = unsafe { self.read_typed::<sys::Buffer<'_>>(src_blob_id_ptr)? };
-
-        if self.borrow_logic().node_client.is_none() {
-            return Err(VMLogicError::HostError(HostError::BlobsNotSupported));
-        }
-
-        // The error should never happen as unlikely we have limits set with a value >= u32::MAX.
-        // Still, the check is essential as downcasting on 32-bit systems might lead to
-        // undefined behavior.
-        let Ok(limits_max_blob_handles) =
-            usize::try_from(self.borrow_logic().limits.max_blob_handles)
-        else {
-            return Err(VMLogicError::HostError(HostError::IntegerOverflow));
-        };
-
-        if self.borrow_logic().blob_handles.len() >= limits_max_blob_handles {
-            return Err(VMLogicError::HostError(HostError::TooManyBlobHandles {
-                max: self.borrow_logic().limits.max_blob_handles,
-            }));
-        }
-
-        let blob_id = BlobId::from(*self.read_guest_memory_sized::<DIGEST_SIZE>(&blob_id)?);
-
-        let fd = self.with_logic_mut(|logic| -> VMLogicResult<u64> {
-            let fd = logic.next_blob_fd;
-            logic.next_blob_fd = logic
-                .next_blob_fd
-                .checked_add(1)
-                .ok_or(VMLogicError::HostError(HostError::IntegerOverflow))?;
-
-            let handle = BlobHandle::Read(BlobReadHandle {
-                blob_id,
-                stream: None,
-                current_chunk_cursor: None,
-                position: 0,
-            });
-
-            // TODO: verify if we need to drop it here or just ignore the value:
-            // `let _ignored = logic.blob_handles.insert(fd, handle));`
-            drop(logic.blob_handles.insert(fd, handle));
-            Ok(fd)
-        })?;
->>>>>>> e3849315
-
-        buf.try_into()
-            .map_err(|_| HostError::InvalidMemoryAccess.into())
-    }
-
-<<<<<<< HEAD
-    /// Reads a sized type from guest memory.
-    /// Reads a `Sized` type `T` from a specified location in guest memory.
-    ///
-    /// # Arguments
-    ///
-    /// * `ptr` - The memory address in the guest's linear memory where the type `T` is located.
-    ///
-    /// # Errors
-    ///
-    /// Can return a `Host::InvalidMemoryAccesssError` if the read operation goes out of bounds.
-    ///
-    /// # Safety
-    ///
-    /// This function is unsafe because:
-    /// 1. It reads raw bytes from guest memory and interprets them as type `T`. The caller
-    ///    must ensure that the bytes at `ptr` represent a valid instance of `T`.
-    /// 2. It relies on `ptr` being a valid, aligned pointer within the guest memory.
-    //TODO: refactor to use `sys::Buffer` instead of `ptr`.
     unsafe fn read_guest_memory_typed<T>(&self, ptr: u64) -> VMLogicResult<T> {
         let mut value = MaybeUninit::<T>::uninit();
 
         let raw = slice::from_raw_parts_mut(value.as_mut_ptr().cast::<u8>(), size_of::<T>());
 
         self.borrow_memory().read(ptr, raw)?;
-=======
-    /// Reads a chunk of data from an open blob.
-    ///
-    /// Data is read from the blob and copied into the provided guest memory buffer.
-    ///
-    /// # Arguments
-    ///
-    /// * `fd` - The file descriptor obtained from `blob_open`.
-    /// * `dest_data_ptr` - A pointer to a destination buffer `sys::BufferMut` in guest memory where
-    /// the read data will be stored
-    ///
-    /// # Returns
-    ///
-    /// The number of bytes actually read as `u64`. This can be less than the buffer size if the
-    /// end of the blob is reached.
-    ///
-    /// # Errors
-    ///
-    /// * `HostError::BlobsNotSupported` if blob functionality is unavailable.
-    /// * `HostError::InvalidBlobHandle` if the `fd` is invalid or not a read handle.
-    /// * `HostError::BlobBufferTooLarge` if the guest buffer exceeds `max_blob_chunk_size`.
-    /// * `HostError::InvalidMemoryAccess` if memory access fails for a descriptor buffer.
-    pub fn blob_read(&mut self, fd: u64, dest_data_ptr: u64) -> VMLogicResult<u64> {
-        let dest_data = unsafe { self.read_typed::<sys::BufferMut<'_>>(dest_data_ptr)? };
-        let data_len = dest_data.len();
-
-        // Check if blob functionality is available
-        let node_client = match &self.borrow_logic().node_client {
-            Some(client) => client.clone(),
-            None => return Err(VMLogicError::HostError(HostError::BlobsNotSupported)),
-        };
-
-        // Validate buffer size
-        if data_len > self.borrow_logic().limits.max_blob_chunk_size {
-            return Err(VMLogicError::HostError(HostError::BlobBufferTooLarge {
-                size: data_len,
-                max: self.borrow_logic().limits.max_blob_chunk_size,
-            }));
-        }
-
-        if data_len == 0 {
-            return Ok(0);
-        }
-
-        // The error should never happen as we already validated the buffer size before.
-        // Still, the check is essential as downcasting on 32-bit systems might lead to
-        // undefined behavior.
-        let Ok(data_len) = usize::try_from(data_len) else {
-            return Err(VMLogicError::HostError(HostError::IntegerOverflow));
-        };
-        // Local output buffer.
-        let mut output_buffer = Vec::with_capacity(data_len);
-
-        let bytes_read = self.with_logic_mut(|logic| -> VMLogicResult<u64> {
-            let handle = logic
-                .blob_handles
-                .get_mut(&fd)
-                .ok_or(VMLogicError::HostError(HostError::InvalidBlobHandle))?;
-
-            let read_handle = match handle {
-                BlobHandle::Read(r) => r,
-                BlobHandle::Write(_) => {
-                    return Err(VMLogicError::HostError(HostError::InvalidBlobHandle))
-                }
-            };
-
-            // First, try to read from current chunk cursor if available
-            if let Some(cursor) = &mut read_handle.current_chunk_cursor {
-                let mut temp_buffer = vec![0_u8; data_len];
-                match cursor.read(&mut temp_buffer) {
-                    Ok(bytes_from_cursor) => {
-                        output_buffer.extend_from_slice(&temp_buffer[..bytes_from_cursor]);
-
-                        // If cursor is exhausted, remove it
-                        if bytes_from_cursor == 0
-                            || cursor.position() >= cursor.get_ref().len() as u64
-                        {
-                            read_handle.current_chunk_cursor = None;
-                        }
-
-                        // If we satisfied the request entirely from cursor, we're done
-                        if output_buffer.len() >= data_len {
-                            read_handle.position = read_handle
-                                .position
-                                .checked_add(output_buffer.len() as u64)
-                                .ok_or(VMLogicError::HostError(HostError::IntegerOverflow))?;
-
-                            return Ok(output_buffer.len() as u64);
-                        }
-                    }
-                    Err(_) => {
-                        // Cursor error, remove it
-                        read_handle.current_chunk_cursor = None;
-                    }
-                }
-            }
-
-            if read_handle.stream.is_none() {
-                let blob_stream = tokio::runtime::Handle::current()
-                    .block_on(node_client.get_blob(&read_handle.blob_id, None))
-                    .map_err(|_| VMLogicError::HostError(HostError::BlobsNotSupported))?;
-
-                if let Some(stream) = blob_stream {
-                    let mapped_stream = stream.map(|result| {
-                        result
-                            .map(|chunk| bytes::Bytes::copy_from_slice(&chunk))
-                            .map_err(|_| Error::other("blob read error"))
-                    });
-                    read_handle.stream = Some(Box::new(mapped_stream));
-                } else {
-                    read_handle.position = read_handle
-                        .position
-                        .checked_add(output_buffer.len() as u64)
-                        .ok_or(VMLogicError::HostError(HostError::IntegerOverflow))?;
-
-                    return Ok(output_buffer.len() as u64);
-                }
-            }
-
-            if let Some(stream) = &mut read_handle.stream {
-                tokio::runtime::Handle::current().block_on(async {
-                    while output_buffer.len() < data_len {
-                        match stream.next().await {
-                            Some(Ok(chunk)) => {
-                                let chunk_bytes = chunk.as_ref();
-
-                                let remaining_needed = data_len
-                                    .checked_sub(output_buffer.len())
-                                    .ok_or(VMLogicError::HostError(HostError::IntegerOverflow))?;
-
-                                if chunk_bytes.len() <= remaining_needed {
-                                    output_buffer.extend_from_slice(chunk_bytes);
-                                } else {
-                                    // Use part of chunk, save rest in cursor for next time
-                                    output_buffer
-                                        .extend_from_slice(&chunk_bytes[..remaining_needed]);
-
-                                    // Create cursor with remaining data
-                                    let remaining_data = chunk_bytes[remaining_needed..].to_vec();
-                                    read_handle.current_chunk_cursor =
-                                        Some(Cursor::new(remaining_data));
-
-                                    break;
-                                }
-                            }
-                            Some(Err(_)) | None => {
-                                break;
-                            }
-                        }
-                    }
-                    Ok::<(), VMLogicError>(())
-                })?;
-            }
-
-            read_handle.position = read_handle
-                .position
-                .checked_add(output_buffer.len() as u64)
-                .ok_or(VMLogicError::HostError(HostError::IntegerOverflow))?;
-            Ok(output_buffer.len() as u64)
-        })?;
-
-        if bytes_read > 0 {
-            // Copy data from the local output buffer to destination buffer located in guest
-            // memory.
-            self.read_guest_memory_slice_mut(&dest_data)
-                .copy_from_slice(&output_buffer);
-        }
->>>>>>> e3849315
 
         Ok(value.assume_init())
     }
@@ -1878,733 +580,6 @@
         assert_eq!(limits.max_blob_chunk_size, 10 << 20); // 10 MiB
     }
 
-<<<<<<< HEAD
-=======
-    /// Tests the `input()`, `register_len()`, `read_register()` host functions.
-    #[test]
-    fn test_input_and_basic_registers_api() {
-        let input = vec![1u8, 2, 3];
-        let input_len = input.len() as u64;
-        let mut storage = SimpleMockStorage::new();
-        let limits = VMLimits::default();
-        let (mut logic, mut store) = setup_vm!(&mut storage, &limits, input.clone());
-
-        {
-            let mut host = logic.host_functions(store.as_store_mut());
-            let register_id = 1u64;
-
-            // Guest: load the context data into a host-side register.
-            host.input(register_id).expect("Input call failed");
-            // Guest: verify the byte length of the host-side register's data matches the input length.
-            assert_eq!(host.register_len(register_id).unwrap(), input_len);
-
-            let buf_ptr = 100u64;
-            let data_output_ptr = 200u64;
-            // Guest: prepare the descriptor for the destination buffer so host can write there.
-            prepare_guest_buf_descriptor(&host, buf_ptr, data_output_ptr, input_len);
-
-            // Guest: read the register from the host into `buf_ptr`.
-            let res = host.read_register(register_id, buf_ptr).unwrap();
-            // Guest: assert the host successfully wrote the data from its register to our `buf_ptr`.
-            assert_eq!(res, 1);
-
-            let mut mem_buffer = vec![0u8; input_len as usize];
-            // Host: perform a priveleged read of the contents of guest's memory to verify it
-            // matches the `input`.
-            host.borrow_memory()
-                .read(data_output_ptr, &mut mem_buffer)
-                .unwrap();
-            assert_eq!(mem_buffer, input);
-        }
-    }
-
-    /// Tests the `context_id()` and `executor_id()` host functions.
-    ///
-    /// This test verifies that the guest can request and receive context and executor IDs.
-    #[test]
-    fn test_context_and_executor_id() {
-        let context_id = [3u8; DIGEST_SIZE];
-        let executor_id = [5u8; DIGEST_SIZE];
-        let mut storage = SimpleMockStorage::new();
-        let limits = VMLimits::default();
-        let context = VMContext::new(Cow::Owned(vec![]), context_id, executor_id);
-        let mut logic = VMLogic::new(&mut storage, context, &limits, None);
-
-        let mut store = Store::default();
-        let memory = Memory::new(&mut store, MemoryType::new(1, None, false)).unwrap();
-        let _ = logic.with_memory(memory);
-        let mut host = logic.host_functions(store.as_store_mut());
-
-        let context_id_register = 1;
-        // Guest: ask the host to put the context ID into host register
-        // that has a value `context_id_register`.
-        host.context_id(context_id_register).unwrap();
-        // Very the `context_id` is correctly written into its host-side register.
-        let requested_context_id = host
-            .borrow_logic()
-            .registers
-            .get(context_id_register)
-            .unwrap();
-        assert_eq!(requested_context_id, context_id);
-
-        let executor_id_register = 2;
-        // Guest: ask the host to put the executor ID into host register
-        // that has a value `executor_id_register`.
-        host.executor_id(executor_id_register).unwrap();
-        // Verify the `executor_id` is correctly written into its host-side register.
-        let requested_executor_id = host
-            .borrow_logic()
-            .registers
-            .get(executor_id_register)
-            .unwrap();
-        assert_eq!(requested_executor_id, executor_id);
-    }
-
-    /// Tests the `value_return()` host function for both `Ok` and `Err` variants.
-    ///
-    /// This test verifies the primary mechanism for a guest to finish its execution
-    /// and return a final value to the host. It checks that both successful (`Ok`) and
-    /// unsuccessful (`Err`) return values are correctly stored in the `VMLogic` state.
-    #[test]
-    fn test_value_return() {
-        let mut storage = SimpleMockStorage::new();
-        let limits = VMLimits::default();
-        let (mut logic, mut store) = setup_vm!(&mut storage, &limits, vec![]);
-        let mut host = logic.host_functions(store.as_store_mut());
-
-        // Test returning an Ok value
-        let ok_value = "this is Ok value";
-        let ok_value_ptr = 200u64;
-        // Guest: write ok
-        write_str(&host, ok_value_ptr, ok_value);
-
-        // Write a `sys::ValueReturn::Ok` enum representation (0) to memory.
-        // The value then is followed by the buffer.
-        let ok_discriminant = 0u8;
-        let ok_return_ptr = 32u64;
-        host.borrow_memory()
-            .write(ok_return_ptr, &[ok_discriminant])
-            .unwrap();
-        // Guest: prepare the descriptor for the buffer so host can access it.
-        prepare_guest_buf_descriptor(
-            &host,
-            ok_return_ptr + 8,
-            ok_value_ptr,
-            ok_value.len() as u64,
-        );
-
-        // Guest: ask host to read the return value.
-        host.value_return(ok_return_ptr).unwrap();
-        let returned_ok_value = host.borrow_logic().returns.clone().unwrap().unwrap();
-        let returned_ok_value_str = std::str::from_utf8(&returned_ok_value).unwrap();
-        // Verify the returned value matches the one from the guest.
-        assert_eq!(returned_ok_value_str, ok_value);
-
-        // Test returning an Err value
-        let err_value = "this is Err value";
-        let err_value_ptr = 400u64;
-        write_str(&host, err_value_ptr, err_value);
-
-        // Write a `sys::ValueReturn::Ok` enum representation (1) to memory.
-        // The value then is followed by the buffer.
-        let err_discriminant = 1u8;
-        let err_return_ptr = 64u64;
-        host.borrow_memory()
-            .write(err_return_ptr, &[err_discriminant])
-            .unwrap();
-        // Guest: prepare the descriptor for the buffer so host can access it.
-        prepare_guest_buf_descriptor(
-            &host,
-            err_return_ptr + 8,
-            err_value_ptr,
-            err_value.len() as u64,
-        );
-
-        // Guest: ask host to read the return value.
-        host.value_return(err_return_ptr).unwrap();
-        let returned_err_value = host.borrow_logic().returns.clone().unwrap().unwrap_err();
-        let returned_err_value_str = std::str::from_utf8(&returned_err_value).unwrap();
-        // Verify the returned value matches the one from the guest.
-        assert_eq!(returned_err_value_str, err_value);
-    }
-
-    /// Tests the `log_utf8()` host function for a successful log operation.
-    #[test]
-    fn test_log_utf8() {
-        let mut storage = SimpleMockStorage::new();
-        let limits = VMLimits::default();
-        let (mut logic, mut store) = setup_vm!(&mut storage, &limits, vec![]);
-        let mut host = logic.host_functions(store.as_store_mut());
-
-        let msg = "test log";
-        let msg_ptr = 200u64;
-        // Guest: write msg to its memory.
-        write_str(&host, msg_ptr, msg);
-
-        let buf_ptr = 10u64;
-        // Guest: prepare the descriptor for the destination buffer so host can write there.
-        prepare_guest_buf_descriptor(&host, buf_ptr, msg_ptr, msg.len() as u64);
-        // Guest: ask the host to log the contents of `buf_ptr`'s descriptor.
-        host.log_utf8(buf_ptr).expect("Log failed");
-
-        // Guest: verify the host successfully logged the message
-        assert_eq!(host.borrow_logic().logs.len(), 1);
-        assert_eq!(host.borrow_logic().logs[0], "test log");
-    }
-
-    /// Tests that the `log_utf8()` host function correctly handles the log limit and properly returns
-    /// an error `HostError::LogOverflow` when the logs limit is exceeded.
-    #[test]
-    fn test_log_utf8_overflow() {
-        let mut storage = SimpleMockStorage::new();
-        let mut limits = VMLimits::default();
-        limits.max_logs = 5;
-        let (mut logic, mut store) = setup_vm!(&mut storage, &limits, vec![]);
-        let mut host = logic.host_functions(store.as_store_mut());
-
-        let msg = "log";
-        let msg_ptr = 200u64;
-        // Guest: write msg to its memory.
-        write_str(&host, msg_ptr, msg);
-        let buf_ptr = 10u64;
-        // Guest: prepare the descriptor for the destination buffer so host can write there.
-        prepare_guest_buf_descriptor(&host, buf_ptr, msg_ptr, msg.len() as u64);
-
-        // Guest: ask the host to log for a max limit of logs
-        for _ in 0..limits.max_logs {
-            host.log_utf8(buf_ptr).expect("Log failed");
-        }
-
-        // Guest: verify the host successfully logged `limits.max_logs` msgs.
-        assert_eq!(host.borrow_logic().logs.len(), limits.max_logs as usize);
-        // Guest: do over-the limit log
-        let err = host.log_utf8(buf_ptr).unwrap_err();
-        // Guest: verify the host didn't log over the limit and returned an error.
-        assert_eq!(host.borrow_logic().logs.len(), limits.max_logs as usize);
-        assert!(matches!(
-            err,
-            VMLogicError::HostError(HostError::LogsOverflow)
-        ));
-    }
-
-    /// Tests that the `log_utf8()` host function correctly handles the bad UTF8 and properly returns
-    /// an error `HostError::BadUTF8` when the incorrect string is provided (the failure occurs
-    /// because of the verification happening inside the private `read_guest_memory_str` function).
-    #[test]
-    fn test_log_utf8_with_bad_utf8() {
-        let mut storage = SimpleMockStorage::new();
-        let limits = VMLimits::default();
-        let (mut logic, mut store) = setup_vm!(&mut storage, &limits, vec![]);
-        let mut host = logic.host_functions(store.as_store_mut());
-
-        // Prepare invalid UTF-8 bytes in guest memory.
-        let invalid_utf8: &[u8] = &[0, 159, 146, 150];
-        let data_ptr = 200u64;
-        host.borrow_memory().write(data_ptr, invalid_utf8).unwrap();
-
-        let buf_ptr = 16u64;
-        prepare_guest_buf_descriptor(&host, buf_ptr, data_ptr, invalid_utf8.len() as u64);
-
-        // `log_utf8` calls `read_guest_memory_str` internally. We expect it to fail.
-        let err = host.log_utf8(buf_ptr).unwrap_err();
-        assert!(matches!(err, VMLogicError::HostError(HostError::BadUTF8)));
-    }
-
-    /// Tests the `panic()` host function (without a custom message).
-    #[test]
-    fn test_panic() {
-        let mut storage = SimpleMockStorage::new();
-        let limits = VMLimits::default();
-        let (mut logic, mut store) = setup_vm!(&mut storage, &limits, vec![]);
-        let mut host = logic.host_functions(store.as_store_mut());
-
-        let expected_file_name = "simple_panic.rs";
-        let file_ptr = 400u64;
-        // Guest: write file name to its memory.
-        write_str(&host, file_ptr, expected_file_name);
-
-        let loc_data_ptr = 300u64;
-        // Guest: prepare the descriptor for the destination buffer so host can write there.
-        prepare_guest_buf_descriptor(
-            &host,
-            loc_data_ptr,
-            file_ptr,
-            expected_file_name.len() as u64,
-        );
-
-        let expected_line: u32 = 10;
-        let expected_column: u32 = 5;
-        let u32_size: u64 = (u32::BITS / 8).into();
-        // Host: perform a priveleged write to the contents of guest's memory with a line and column
-        // of the expected panic message. We write the `line` after the descriptor, and the `column` -
-        // after the `line`.
-        host.borrow_memory()
-            .write(
-                loc_data_ptr + DESCRIPTOR_SIZE as u64,
-                &expected_line.to_le_bytes(),
-            )
-            .unwrap();
-        host.borrow_memory()
-            .write(
-                loc_data_ptr + DESCRIPTOR_SIZE as u64 + u32_size,
-                &expected_column.to_le_bytes(),
-            )
-            .unwrap();
-
-        // Guest: ask the host to panic with the given location data.
-        let err = host.panic(loc_data_ptr).unwrap_err();
-        // Guest: assert the host panics with a "explicit panic" message, and `Location` (consisting
-        // of file name, line, and column).
-        match err {
-            VMLogicError::HostError(HostError::Panic {
-                message, location, ..
-            }) => {
-                assert_eq!(message, "explicit panic");
-                match location {
-                    Location::At { file, line, column } => {
-                        assert_eq!(file, expected_file_name);
-                        assert_eq!(line, expected_line);
-                        assert_eq!(column, expected_column);
-                    }
-                    _ => panic!("Unexpected location variant"),
-                }
-            }
-            _ => panic!("Unexpected error variant"),
-        }
-    }
-
-    /// Tests the `panic_utf8()` host function.
-    #[test]
-    fn test_panic_utf8() {
-        let mut storage = SimpleMockStorage::new();
-        let limits = VMLimits::default();
-        let (mut logic, mut store) = setup_vm!(&mut storage, &limits, vec![]);
-        let mut host = logic.host_functions(store.as_store_mut());
-
-        let expected_msg = "panic message";
-        let msg_ptr = 200u64;
-        // Guest: write msg to its memory.
-        write_str(&host, msg_ptr, expected_msg);
-        let msg_buf_ptr = 16u64;
-        // Guest: prepare the descriptor for the destination buffer so host can write there.
-        prepare_guest_buf_descriptor(&host, msg_buf_ptr, msg_ptr, expected_msg.len() as u64);
-
-        let expected_file_name = "file.rs";
-        let file_ptr = 400u64;
-        // Guest: write file name to its memory.
-        write_str(&host, file_ptr, expected_file_name);
-
-        let loc_data_ptr = 300u64;
-        // Guest: prepare the descriptor for the destination buffer so host can write there.
-        prepare_guest_buf_descriptor(
-            &host,
-            loc_data_ptr,
-            file_ptr,
-            expected_file_name.len() as u64,
-        );
-
-        let expected_line: u32 = 10;
-        let expected_column: u32 = 5;
-        let u32_size: u64 = (u32::BITS / 8).into();
-        // Host: perform a priveleged write to the contents of guest's memory with a line and column
-        // of the expected panic message. We write the `line` after the descriptor, and the `column` -
-        // after the `line`.
-        host.borrow_memory()
-            .write(
-                loc_data_ptr + DESCRIPTOR_SIZE as u64,
-                &expected_line.to_le_bytes(),
-            )
-            .unwrap();
-        host.borrow_memory()
-            .write(
-                loc_data_ptr + DESCRIPTOR_SIZE as u64 + u32_size,
-                &expected_column.to_le_bytes(),
-            )
-            .unwrap();
-
-        // Guest: ask the host to panic with the given msg and location.
-        let err = host.panic_utf8(msg_buf_ptr, loc_data_ptr).unwrap_err();
-        // Guest: assert the host panics with a specified panic message, and `Location` (consisting
-        // of file name, line, and column).
-        match err {
-            VMLogicError::HostError(HostError::Panic {
-                message, location, ..
-            }) => {
-                assert_eq!(message, expected_msg);
-                match location {
-                    Location::At { file, line, column } => {
-                        assert_eq!(file, expected_file_name);
-                        assert_eq!(line, expected_line);
-                        assert_eq!(column, expected_column);
-                    }
-                    _ => panic!("Unexpected location variant"),
-                }
-            }
-            _ => panic!("Unexpected error variant"),
-        }
-    }
-
-    /// Tests the `emit()` host function for event creation and events overflow.
-    #[test]
-    fn test_emit_and_events_overflow() {
-        let mut storage = SimpleMockStorage::new();
-        let limits = VMLimits::default();
-        let (mut logic, mut store) = setup_vm!(&mut storage, &limits, vec![]);
-        let mut host = logic.host_functions(store.as_store_mut());
-
-        // Prepare a valid event
-        let kind = "my-event";
-        let data = vec![1, 2, 3];
-        let kind_ptr = 200u64;
-        let data_ptr = 300u64;
-        // Guest: write msg to its memory.
-        write_str(&host, kind_ptr, kind);
-        host.borrow_memory().write(data_ptr, &data).unwrap();
-
-        // Prepare the sys::Event struct in memory.
-        let event_struct_ptr = 48u64;
-        let kind_buf_ptr = event_struct_ptr;
-        let data_buf_ptr = event_struct_ptr + DESCRIPTOR_SIZE as u64;
-        prepare_guest_buf_descriptor(&host, kind_buf_ptr, kind_ptr, kind.len() as u64);
-        prepare_guest_buf_descriptor(&host, data_buf_ptr, data_ptr, data.len() as u64);
-
-        // Guest: ask host to emit the event located at `event_struct_ptr`.
-        host.emit(event_struct_ptr).unwrap();
-        // Test successful event emission
-        assert_eq!(host.borrow_logic().events.len(), 1);
-        assert_eq!(host.borrow_logic().events[0].kind, kind);
-        assert_eq!(host.borrow_logic().events[0].data, data);
-
-        // Test events overflow
-        for _ in 1..limits.max_events {
-            host.emit(event_struct_ptr).unwrap();
-        }
-        assert_eq!(host.borrow_logic().events.len() as u64, limits.max_events);
-        // Guest: ask the host to do over the limit event emission.
-        let err = host.emit(event_struct_ptr).unwrap_err();
-        // Guest: verify the host didn't emit over the limit and returned an error.
-        assert!(matches!(
-            err,
-            VMLogicError::HostError(HostError::EventsOverflow)
-        ));
-    }
-
-    /// Tests the `commit()` host function.
-    #[test]
-    fn test_commit() {
-        let mut storage = SimpleMockStorage::new();
-        let limits = VMLimits::default();
-        let (mut logic, mut store) = setup_vm!(&mut storage, &limits, vec![]);
-        let mut host = logic.host_functions(store.as_store_mut());
-
-        let root_hash = [1u8; DIGEST_SIZE];
-        let artifact = vec![1, 2, 3];
-        let root_hash_ptr = 200u64;
-        let artifact_ptr = 300u64;
-        host.borrow_memory()
-            .write(root_hash_ptr, &root_hash)
-            .unwrap();
-        host.borrow_memory().write(artifact_ptr, &artifact).unwrap();
-
-        let root_hash_buf_ptr = 16u64;
-        let artifact_buf_ptr = 32u64;
-        // Guest: prepare the descriptor for the root_hash and artifact buffers so host can access them.
-        prepare_guest_buf_descriptor(
-            &host,
-            root_hash_buf_ptr,
-            root_hash_ptr,
-            root_hash.len() as u64,
-        );
-        prepare_guest_buf_descriptor(&host, artifact_buf_ptr, artifact_ptr, artifact.len() as u64);
-
-        // Guest: ask host to commit with the given root hash and artifact.
-        host.commit(root_hash_buf_ptr, artifact_buf_ptr).unwrap();
-        // Verify the host successfully stored the root hash and artifact in the `VMLogic` state.
-        assert_eq!(host.borrow_logic().root_hash, Some(root_hash));
-        assert_eq!(host.borrow_logic().artifact, artifact);
-    }
-
-    /// Tests the basic `storage_write` and `storage_read` host functions.
-    #[test]
-    fn test_storage_write_read() {
-        let mut storage = SimpleMockStorage::new();
-        let limits = VMLimits::default();
-        let (mut logic, mut store) = setup_vm!(&mut storage, &limits, vec![]);
-        let mut host = logic.host_functions(store.as_store_mut());
-
-        let key = "key";
-        let key_ptr = 200u64;
-        // Guest: write `key` to its memory.
-        write_str(&host, key_ptr, key);
-        let key_buf_ptr = 10u64;
-        // Guest: prepare the descriptor for the destination buffer so host can write there.
-        prepare_guest_buf_descriptor(&host, key_buf_ptr, key_ptr, key.len() as u64);
-
-        let value = "value";
-        let value_ptr = 300u64;
-        // Guest: write `value` to its memory.
-        write_str(&host, value_ptr, value);
-        let value_buf_ptr = 32u64;
-        // Guest: prepare the descriptor for the destination buffer so host can write there.
-        prepare_guest_buf_descriptor(&host, value_buf_ptr, value_ptr, value.len() as u64);
-
-        let register_id = 1u64;
-        // Guest: as host to write key-value pair to host storage.
-        let res = host
-            .storage_write(key_buf_ptr, value_buf_ptr, register_id)
-            .unwrap();
-        // Guest: verify the storage writing was successful.
-        assert_eq!(res, 0);
-
-        // Guest: ask the host to read from it's storage with a key located at `key_buf_ptr` and
-        // put the result into `register_id`.
-        let res = host.storage_read(key_buf_ptr, register_id).unwrap();
-        // Ensure, the storage read was successful
-        assert_eq!(res, 1);
-        // Verify that the register length has the proper size
-        assert_eq!(host.register_len(register_id).unwrap(), value.len() as u64);
-
-        // Guest: ask the host to read the register and verify that the register has the proper
-        // content after the `storage_read()` successfully exectued.
-        let buf_ptr = 400u64;
-        let data_output_ptr = 500u64;
-        // Guest: prepare the descriptor for the destination buffer so host can write there.
-        prepare_guest_buf_descriptor(&host, buf_ptr, data_output_ptr, value.len() as u64);
-
-        // Guest: read the register from the host into `buf_ptr`.
-        let res = host.read_register(register_id, buf_ptr).unwrap();
-        // Guest: assert the host successfully wrote the data from its register to our `buf_ptr`.
-        assert_eq!(res, 1);
-
-        let mut mem_buffer = vec![0u8; value.len()];
-        // Host: perform a priveleged read of the contents of guest's memory to verify it
-        // matches the `value`.
-        host.borrow_memory()
-            .read(data_output_ptr, &mut mem_buffer)
-            .unwrap();
-        let mem_buffer_str = std::str::from_utf8(&mem_buffer).unwrap();
-        // Verify that the value from the register, after the successfull `storage_read()`
-        // operation matches the same `value` when we initially wrote to the storage.
-        assert_eq!(mem_buffer_str, value);
-    }
-
-    /// Tests the `storage_remove()` host function.
-    #[test]
-    fn test_storage_remove() {
-        let mut storage = SimpleMockStorage::new();
-        let limits = VMLimits::default();
-        let (mut logic, mut store) = setup_vm!(&mut storage, &limits, vec![]);
-        let mut host = logic.host_functions(store.as_store_mut());
-
-        let key = "to_remove";
-        let value = "old_value";
-        // Manually write into host storage for simplicity reasons.
-        let _unused = host.with_logic_mut(|logic| {
-            logic
-                .storage
-                .set(key.as_bytes().to_vec(), value.as_bytes().to_vec())
-        });
-
-        let key_ptr = 100u64;
-        // Guest: write key to its memory
-        write_str(&host, key_ptr, key);
-        let key_buf_ptr = 16u64;
-        // Guest: prepare the descriptor for the destination buffer so host can access it.
-        prepare_guest_buf_descriptor(&host, key_buf_ptr, key_ptr, key.len() as u64);
-
-        let register_id = 1u64;
-        // Guest: ask host to remove from storage the value with the given key.
-        let res = host.storage_remove(key_buf_ptr, register_id).unwrap();
-        // Verify the storage removal was successful.
-        assert_eq!(res, 1);
-        // Verify the storage doesn't have a specified key anymore.
-        assert_eq!(
-            host.borrow_logic().storage.has(&key.as_bytes().to_vec()),
-            false
-        );
-        // Verify the removed value was put into the host register.
-        assert_eq!(
-            host.borrow_logic().registers.get(register_id).unwrap(),
-            value.as_bytes()
-        );
-
-        // Verify the host register contains the removed value.
-        let buf_ptr = 200u64;
-        let data_output_ptr = 300u64;
-        // Guest: prepare the descriptor for the destination buffer so host can write there.
-        prepare_guest_buf_descriptor(&host, buf_ptr, data_output_ptr, value.len() as u64);
-
-        // Guest: read the register from the host into `buf_ptr`.
-        let res = host.read_register(register_id, buf_ptr).unwrap();
-        // Guest: assert the host successfully wrote the data from its register to our `buf_ptr`.
-        assert_eq!(res, 1);
-
-        let mut mem_buffer = vec![0u8; value.len()];
-        // Host: perform a priveleged read of the contents of guest's memory to verify it
-        // matches the `value`.
-        host.borrow_memory()
-            .read(data_output_ptr, &mut mem_buffer)
-            .unwrap();
-        assert_eq!(std::str::from_utf8(&mem_buffer).unwrap(), value);
-    }
-
-    #[test]
-    fn test_random_bytes() {
-        let mut storage = SimpleMockStorage::new();
-        let limits = VMLimits::default();
-        let (mut logic, mut store) = setup_vm!(&mut storage, &limits, vec![]);
-        let mut host = logic.host_functions(store.as_store_mut());
-
-        let buf_ptr = 10u64;
-        let data_ptr = 200u64;
-        let data_len = 32u64;
-
-        // Explicitly fill the memory with some pattern before the host call.
-        // This makes the test deterministic (for CI) and ensures it fails
-        // correctly if the function under this test does not write to the buffer.
-        let initial_pattern = vec![0xAB; data_len as usize];
-        host.borrow_memory()
-            .write(data_ptr, &initial_pattern)
-            .unwrap();
-
-        // Guest: prepare the descriptor for the destination buffer so host can write there.
-        prepare_guest_buf_descriptor(&host, buf_ptr, data_ptr, data_len);
-
-        // Guest: ask host to fill the buffer with random bytes
-        host.random_bytes(buf_ptr).unwrap();
-
-        // Host: perform a priveleged read of the contents of guest's memory to extract the buffer
-        // back.
-        let mut random_data = vec![0u8; data_len as usize];
-        host.borrow_memory()
-            .read(data_ptr, &mut random_data)
-            .unwrap();
-
-        // Assert that the memory content has changed from our initial pattern.
-        assert_ne!(
-            random_data, initial_pattern,
-            "The data buffer should have been overwritten with random bytes, but it was not."
-        );
-    }
-
-    /// Tests the `time_now()` host function.
-    #[test]
-    fn test_time_now() {
-        let mut storage = SimpleMockStorage::new();
-        let limits = VMLimits::default();
-        let (mut logic, mut store) = setup_vm!(&mut storage, &limits, vec![]);
-        let mut host = logic.host_functions(store.as_store_mut());
-
-        let buf_ptr = 16u64;
-        let time_data_ptr = 200u64;
-        // The `time_now()` function expects an 8-byte buffer to write the u64 timestamp.
-        let time_data_len = u64::BITS as u64 / 8;
-        // Guest: prepare the descriptor for the destination buffer so host can write there.
-        prepare_guest_buf_descriptor(&host, buf_ptr, time_data_ptr, time_data_len);
-
-        // Record the host's system time before the host-function call.
-        let time_before = SystemTime::now()
-            .duration_since(UNIX_EPOCH)
-            .unwrap()
-            .as_nanos() as u64;
-
-        // Guest: ask the host to provide the current timestamp and write it to the buffer.
-        host.time_now(buf_ptr).unwrap();
-
-        // Record the host's system time after the host-function call.
-        let time_after = SystemTime::now()
-            .duration_since(UNIX_EPOCH)
-            .unwrap()
-            .as_nanos() as u64;
-
-        // Host: read the timestamp back from guest memory.
-        let mut time_buffer = [0u8; 8];
-        host.borrow_memory()
-            .read(time_data_ptr, &mut time_buffer)
-            .unwrap();
-        let timestamp_from_host = u64::from_le_bytes(time_buffer);
-
-        // Verify the timestamp is current and valid (within the before-after range).
-        assert!(timestamp_from_host >= time_before);
-        assert!(timestamp_from_host <= time_after);
-    }
-
-    /// Tests the `send_proposal()` and `approve_proposal()` host functions.
-    #[test]
-    fn test_proposals_send_approve() {
-        let mut storage = SimpleMockStorage::new();
-        let limits = VMLimits::default();
-        let (mut logic, mut store) = setup_vm!(&mut storage, &limits, vec![]);
-        let mut host = logic.host_functions(store.as_store_mut());
-
-        // Test sending a proposal.
-        let actions = vec![1, 2, 3, 4, 5, 6];
-        let actions_ptr = 100u64;
-        // Write actions to guest memory.
-        host.borrow_memory().write(actions_ptr, &actions).unwrap();
-        let actions_buf_ptr = 16u64;
-        // Guest: prepare the descriptor for the destination buffer so host can access it.
-        prepare_guest_buf_descriptor(&host, actions_buf_ptr, actions_ptr, actions.len() as u64);
-
-        let id_out_ptr = 300u64;
-        let id_buf_ptr = 32u64;
-        // Guest: prepare the descriptor for the destination buffer so host can write there.
-        prepare_guest_buf_descriptor(&host, id_buf_ptr, id_out_ptr, DIGEST_SIZE as u64);
-        // Guest: send proposal to host with actions `actions_buf_ptr` and get back the proposal ID
-        // in `id_buf_ptr`.
-        host.send_proposal(actions_buf_ptr, id_buf_ptr).unwrap();
-
-        // Verify the proposal with the given actions were successfully added.
-        assert_eq!(host.borrow_logic().proposals.len(), 1);
-        assert_eq!(
-            host.borrow_logic().proposals.values().next().unwrap(),
-            &actions
-        );
-        // Verify there are no approvals yet.
-        assert_eq!(host.borrow_logic().approvals.len(), 0);
-
-        // Test approving a proposal.
-        // Approval ID is the Answer to the Ultimate Question of Life, the Universe, and Everything.
-        let approval_id = [42u8; DIGEST_SIZE];
-        let approval_ptr = 500u64;
-        // Write approval to guest memory.
-        host.borrow_memory()
-            .write(approval_ptr, &approval_id)
-            .unwrap();
-
-        let approval_buf_ptr = 48u64;
-        // Guest: prepare the descriptor for the destination buffer so host can access it.
-        prepare_guest_buf_descriptor(
-            &host,
-            approval_buf_ptr,
-            approval_ptr,
-            approval_id.len() as u64,
-        );
-
-        // Guest: send a proposal approval to host.
-        host.approve_proposal(approval_buf_ptr).unwrap();
-
-        // Verify the host successfully stored the approval and its ID matches the one we sent.
-        assert_eq!(host.borrow_logic().approvals.len(), 1);
-        assert_eq!(host.borrow_logic().approvals[0], approval_id);
-    }
-
-    /// Verifies that `blob_create` host function correctly returns an error when
-    /// the node client is not configured.
-    #[test]
-    fn test_blob_create_without_client_returns_an_error() {
-        let mut storage = SimpleMockStorage::new();
-        let limits = VMLimits::default();
-        let (mut logic, mut store) = setup_vm!(&mut storage, &limits, vec![]);
-        let mut host = logic.host_functions(store.as_store_mut());
-        let err = host.blob_create().unwrap_err();
-        assert!(matches!(
-            err,
-            VMLogicError::HostError(HostError::BlobsNotSupported)
-        ));
-    }
-
->>>>>>> e3849315
     /// A smoke test for the successful path of the `finish` method.
     ///
     /// This test simulates a VM execution that successfully finished by
@@ -2667,7 +642,6 @@
 
         // Guest: ask host to read slice from the `buffer` located in guest memory.
         let result_slice = host.read_guest_memory_slice(&buffer);
-<<<<<<< HEAD
         assert_eq!(result_slice, expected_str.as_bytes());
     }
 
@@ -2696,8 +670,6 @@
 
         // Guest: ask host to read slice from the `buffer` located in guest memory.
         let result_slice = host.read_guest_memory_slice(&buffer);
-=======
->>>>>>> e3849315
         assert_eq!(result_slice, expected_str.as_bytes());
 
         // Now, this code won't be compilable as we get an immutable ref.
@@ -2712,49 +684,8 @@
         assert_eq!(result_str, expected_str);
     }
 
-<<<<<<< HEAD
     /// Verifies the error handling of the private `read_guest_memory_str` function for invalid UTF-8.
     #[test]
-=======
-    /// Verifies the `read_guest_memory_slice` function can't modify the guest buffer.
-    #[test]
-    fn test_private_read_guest_memory_slice_unmutable() {
-        let mut storage = SimpleMockStorage::new();
-        let limits = VMLimits::default();
-        let (mut logic, mut store) = setup_vm!(&mut storage, &limits, vec![]);
-        let host = logic.host_functions(store.as_store_mut());
-
-        let expected_str = "hello world";
-        let data_ptr = 100u64;
-        // Write msg to guest memory.
-        write_str(&host, data_ptr, expected_str);
-        let buf_ptr = 16u64;
-        // Guest: prepare the descriptor for the destination buffer so host can access it.
-        prepare_guest_buf_descriptor(&host, buf_ptr, data_ptr, expected_str.len() as u64);
-
-        // Use `read_typed` to get a `sys::Buffer` instance, just like public host functions
-        // do internally.
-        let buffer = unsafe { host.read_typed::<sys::Buffer<'_>>(buf_ptr).unwrap() };
-
-        // Guest: ask host to read slice from the `buffer` located in guest memory.
-        let result_slice = host.read_guest_memory_slice(&buffer);
-        assert_eq!(result_slice, expected_str.as_bytes());
-
-        // Now, this code won't be compilable as we get an immutable ref.
-        // Host: modify the memory (this could happen accidentally and not intended).
-        // ```compile_fail
-        // for value in result_slice.iter() {
-        // }
-        // ```
-
-        // Guest: ask host to read str from the `buffer` located in guest memory.
-        let result_str = host.read_guest_memory_str(&buffer).unwrap();
-        assert_eq!(result_str, expected_str);
-    }
-
-    /// Verifies the error handling of the private `read_guest_memory_str` function for invalid UTF-8.
-    #[test]
->>>>>>> e3849315
     fn test_private_read_guest_memory_str_invalid_utf8() {
         let mut storage = SimpleMockStorage::new();
         let limits = VMLimits::default();
@@ -2800,18 +731,12 @@
         // Guest: prepare the descriptor for the destination buffer so host can access it.
         prepare_guest_buf_descriptor(&host, buf_ptr_ok, data_ptr_ok, correct_data.len() as u64);
 
-<<<<<<< HEAD
         // Use `read_guest_memory_typed` to get a `sys::Buffer` instance,
         // just like public host functions do internally.
         let buffer_ok = unsafe {
             host.read_guest_memory_typed::<sys::Buffer<'_>>(buf_ptr_ok)
                 .unwrap()
         };
-=======
-        // Use `read_typed` to get a `sys::Buffer` instance, just like public host functions
-        // do internally.
-        let buffer_ok = unsafe { host.read_typed::<sys::Buffer<'_>>(buf_ptr_ok).unwrap() };
->>>>>>> e3849315
         let result_sized_ok = host
             .read_guest_memory_sized::<DIGEST_SIZE>(&buffer_ok)
             .unwrap();
