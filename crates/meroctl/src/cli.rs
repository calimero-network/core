--- conflicted
+++ resolved
@@ -98,11 +98,7 @@
     pub fn connection(&self) -> Result<&ConnectionInfo> {
         self.connection
             .as_ref()
-<<<<<<< HEAD
-            .ok_or_eyre("No node selected: set default node by running `meroctl node set <node_name>` or use `--node` or `--api` to manually select a node")
-=======
             .ok_or_eyre("No node selected: set default node by running `meroctl node use <node_name>` or use `--node` or `--api` to manually select a node")
->>>>>>> b5e27fc8
     }
 }
 
@@ -117,11 +113,7 @@
         };
 
         let connection = if needs_connection {
-<<<<<<< HEAD
-            match self.prepare_connection().await {
-=======
             match self.prepare_connection(output).await {
->>>>>>> b5e27fc8
                 Ok(conn) => conn,
                 Err(err) => {
                     let err = CliError::Other(err);
@@ -156,11 +148,7 @@
         Ok(())
     }
 
-<<<<<<< HEAD
-    async fn prepare_connection(&self) -> Result<Option<ConnectionInfo>> {
-=======
     async fn prepare_connection(&self, output: Output) -> Result<Option<ConnectionInfo>> {
->>>>>>> b5e27fc8
         match (&self.args.node, &self.args.api) {
             (Some(node), None) => {
                 // Use specific node - first check if it's registered
@@ -177,22 +165,14 @@
 
                 // Even local nodes might require authentication - use session cache for unregistered nodes
                 let connection =
-<<<<<<< HEAD
-                    authenticate_with_session_cache(&url, &format!("local node {}", node)).await?;
-=======
                     authenticate_with_session_cache(&url, &format!("local node {}", node), output)
                         .await?;
->>>>>>> b5e27fc8
                 Ok(Some(connection))
             }
             (None, Some(api_url)) => {
                 // Use specific API URL - check session cache first, then authenticate if needed
                 let connection =
-<<<<<<< HEAD
-                    authenticate_with_session_cache(api_url, &api_url.to_string()).await?;
-=======
                     authenticate_with_session_cache(api_url, &api_url.to_string(), output).await?;
->>>>>>> b5e27fc8
                 Ok(Some(connection))
             }
             (None, None) => {
@@ -200,11 +180,7 @@
                 let config = Config::load().await?;
 
                 if let Some(active_node_name) = &config.active_node {
-<<<<<<< HEAD
-                    if let Some(conn) = config.get_connection(active_node_name).await? {
-=======
                     if let Some(conn) = config.get_connection(active_node_name, output).await? {
->>>>>>> b5e27fc8
                         return Ok(Some(conn));
                     } else {
                         bail!(
