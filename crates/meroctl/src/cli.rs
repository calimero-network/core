--- conflicted
+++ resolved
@@ -5,12 +5,7 @@
 use clap::{Parser, Subcommand};
 use comfy_table::{Cell, Color, Table};
 use const_format::concatcp;
-<<<<<<< HEAD
-use eyre::{bail, Report as EyreReport};
-=======
-use eyre::{OptionExt, Report as EyreReport, WrapErr};
-use libp2p::identity::Keypair;
->>>>>>> 251413aa
+use eyre::{bail, OptionExt, Report as EyreReport};
 use serde::{Serialize, Serializer};
 use thiserror::Error as ThisError;
 use url::Url;
@@ -21,10 +16,8 @@
 use crate::defaults;
 use crate::output::{Format, Output, Report};
 
-<<<<<<< HEAD
 mod app;
 mod auth;
-mod bootstrap;
 mod call;
 mod context;
 mod node;
@@ -33,18 +26,11 @@
 
 use app::AppCommand;
 use auth::AuthCommand;
-use bootstrap::BootstrapCommand;
 use call::CallCommand;
 use context::ContextCommand;
 use node::NodeCommand;
 use peers::PeersCommand;
-=======
-pub mod app;
-pub mod call;
-pub mod context;
-pub mod node;
-pub mod peers;
->>>>>>> 251413aa
+use storage::get_storage;
 
 pub const EXAMPLES: &str = r"
   # List all applications
@@ -72,21 +58,13 @@
 
 #[derive(Debug, Subcommand)]
 pub enum SubCommands {
-<<<<<<< HEAD
     App(AppCommand),
     Auth(AuthCommand),
     Context(ContextCommand),
     Call(CallCommand),
-    Bootstrap(BootstrapCommand),
     Peers(PeersCommand),
-=======
-    App(app::AppCommand),
-    Context(context::ContextCommand),
-    Call(call::CallCommand),
-    Peers(peers::PeersCommand),
->>>>>>> 251413aa
     #[command(subcommand)]
-    Node(node::NodeCommand),
+    Node(NodeCommand),
 }
 
 #[derive(Debug, Parser)]
@@ -138,7 +116,7 @@
 
         let connection = if needs_connection {
             match self.prepare_connection().await {
-                Ok(conn) => Some(conn),
+                Ok(conn) => conn,
                 Err(err) => {
                     let err = CliError::Other(err);
                     output.write(&err);
@@ -149,11 +127,7 @@
             None
         };
 
-<<<<<<< HEAD
-        let environment = Environment::new(self.args, output, connection);
-=======
         let environment = Environment::new(output, connection);
->>>>>>> 251413aa
 
         let result = match self.action {
             SubCommands::App(application) => application.run(&environment).await,
@@ -177,15 +151,8 @@
         Ok(())
     }
 
-<<<<<<< HEAD
-    async fn prepare_connection(&self) -> eyre::Result<ConnectionInfo> {
-        use crate::cli::storage::get_storage;
-
-        let (url, _) = match (&self.args.node, &self.args.api) {
-=======
     async fn prepare_connection(&self) -> eyre::Result<Option<ConnectionInfo>> {
-        let connection = match (&self.args.node, &self.args.api) {
->>>>>>> 251413aa
+        match (&self.args.node, &self.args.api) {
             (Some(node), None) => {
                 let config = Config::load().await?;
 
@@ -197,7 +164,7 @@
                 let multiaddr = fetch_multiaddr(&config)?;
                 let url = multiaddr_to_url(&multiaddr, "")?;
 
-                (url, node.clone())
+                Ok(Some(ConnectionInfo::new(url, false)))
             }
             (None, Some(api_url)) => {
                 let auth_required = check_auth_required(api_url).await?;
@@ -205,33 +172,28 @@
                     let storage = get_storage();
 
                     match storage.get_current_profile().await? {
-                        Some((profile, mut profile_config)) => {
-                            profile_config.auth_profile = profile.clone();
-
+                        Some((profile, profile_config)) => {
                             let profile_url_str =
                                 profile_config.node_url.as_str().trim_end_matches('/');
                             let api_url_str = api_url.as_str().trim_end_matches('/');
                             if profile_url_str == api_url_str {
-                                return Ok(ConnectionInfo::new(api_url.clone(), true));
+                                Ok(Some(ConnectionInfo::new(api_url.clone(), true)))
                             } else {
-                                bail!("Current active profile '{}' is for {}, but you're trying to access {}.\nPlease login for this API: meroctl auth login --api {} --profile <n>", 
+                                bail!("Current active profile '{}' is for {}, but you're trying to access {}.\nPlease login for this API: meroctl auth login --api {} --profile <profile_name>", 
                                       profile, profile_config.node_url, api_url, api_url);
                             }
                         }
                         None => {
-                            bail!("Authentication required but no active profile found.\nPlease login first: meroctl auth login --api {} --profile <n>", api_url);
+                            bail!("Authentication required but no active profile found.\nPlease login first: meroctl auth login --api {} --profile <profile_name>", api_url);
                         }
                     }
                 } else {
-                    return Ok(ConnectionInfo::new(api_url.clone(), false));
+                    Ok(Some(ConnectionInfo::new(api_url.clone(), false)))
                 }
             }
             // todo! if neither is selected, we should load the "default" config
-            _ => return Ok(None),
-        };
-
-<<<<<<< HEAD
-        Ok(ConnectionInfo::new(url, false))
+            _ => Ok(None),
+        }
     }
 }
 
@@ -246,9 +208,6 @@
             _ => Ok(false),
         },
         Err(_) => Ok(false),
-=======
-        Ok(Some(connection))
->>>>>>> 251413aa
     }
 }
 
