--- conflicted
+++ resolved
@@ -17,26 +17,11 @@
 use crate::defaults;
 use crate::output::{Format, Output, Report};
 
-<<<<<<< HEAD
 pub mod app;
-pub mod bootstrap;
 pub mod call;
 pub mod context;
 pub mod node;
 pub mod peers;
-=======
-mod app;
-mod call;
-mod context;
-mod node;
-mod peers;
-
-use app::AppCommand;
-use call::CallCommand;
-use context::ContextCommand;
-use node::NodeCommand;
-use peers::PeersCommand;
->>>>>>> ad54bb59
 
 pub const EXAMPLES: &str = r"
   # List all applications
@@ -64,18 +49,10 @@
 
 #[derive(Debug, Subcommand)]
 pub enum SubCommands {
-<<<<<<< HEAD
     App(app::AppCommand),
     Context(context::ContextCommand),
     Call(call::CallCommand),
-    Bootstrap(bootstrap::BootstrapCommand),
     Peers(peers::PeersCommand),
-=======
-    App(AppCommand),
-    Context(ContextCommand),
-    Call(CallCommand),
-    Peers(PeersCommand),
->>>>>>> ad54bb59
     #[command(subcommand)]
     Node(node::NodeCommand),
 }
@@ -99,26 +76,7 @@
     pub output_format: Format,
 }
 
-<<<<<<< HEAD
-impl RootArgs {
-    pub const fn new(
-        home: Utf8PathBuf,
-        api: Option<Url>,
-        node: Option<String>,
-        output_format: Format,
-    ) -> Self {
-        Self {
-            home,
-            api,
-            node,
-            output_format,
-        }
-    }
-}
-
 #[derive(Debug)]
-=======
->>>>>>> ad54bb59
 pub struct Environment {
     pub output: Output,
     connection: Option<ConnectionInfo>,
