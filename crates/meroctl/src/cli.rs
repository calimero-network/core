--- conflicted
+++ resolved
@@ -14,21 +14,14 @@
 mod call;
 mod context;
 mod identity;
-<<<<<<< HEAD
-mod jsonrpc;
 mod proxy;
-=======
->>>>>>> 6d42c68f
 
 use app::AppCommand;
 use call::CallCommand;
 use context::ContextCommand;
 use identity::IdentityCommand;
-<<<<<<< HEAD
 use jsonrpc::CallCommand;
 use proxy::ProxyCommand;
-=======
->>>>>>> 6d42c68f
 
 pub const EXAMPLES: &str = r"
   # List all applications
@@ -59,12 +52,9 @@
     App(AppCommand),
     Context(ContextCommand),
     Identity(IdentityCommand),
-<<<<<<< HEAD
     JsonRpc(CallCommand),
     Proxy(ProxyCommand),
-=======
     Call(CallCommand),
->>>>>>> 6d42c68f
 }
 
 #[derive(Debug, Parser)]
@@ -102,12 +92,9 @@
             SubCommands::App(application) => application.run(&environment).await,
             SubCommands::Context(context) => context.run(&environment).await,
             SubCommands::Identity(identity) => identity.run(&environment).await,
-<<<<<<< HEAD
             SubCommands::JsonRpc(jsonrpc) => jsonrpc.run(&environment).await,
             SubCommands::Proxy(proxy) => proxy.run(&environment).await,
-=======
             SubCommands::Call(call) => call.run(&environment).await,
->>>>>>> 6d42c68f
         };
 
         if let Err(err) = result {
