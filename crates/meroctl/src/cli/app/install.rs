use calimero_primitives::hash::Hash;
use calimero_server_primitives::admin::{
    InstallApplicationRequest, InstallApplicationResponse, InstallDevApplicationRequest,
};
use camino::Utf8PathBuf;
use clap::Parser;
use reqwest::Client;
use url::Url;

use crate::cli::RootArgs;
use crate::common::{
    fetch_multiaddr, get_response, load_config, multiaddr_to_url, CliError, RequestType,
};

#[derive(Debug, Parser)]
pub struct InstallCommand {
    /// Path to the application
    #[arg(long, short, conflicts_with = "url")]
    pub path: Option<Utf8PathBuf>,

    /// Url of the application
    #[clap(long, short, conflicts_with = "path")]
    pub url: Option<String>,

    #[clap(short, long, help = "Metadata for the application")]
    pub metadata: Option<String>,

    #[clap(long, help = "Hash of the application")]
    pub hash: Option<Hash>,
}

impl InstallCommand {
<<<<<<< HEAD
    pub async fn run(self, args: &RootArgs) -> Result<InstallApplicationResponse, CliError> {
        let config = load_config(&args.node_name)?;
=======
    pub async fn run(self, args: RootArgs) -> Result<()> {
        let config = load_config(&args.home, &args.node_name)?;
>>>>>>> 6bd10867
        let mut is_dev_installation = false;
        let metadata = self.metadata.map(String::into_bytes).unwrap_or_default();

        let install_request = if let Some(app_path) = self.path {
            let install_dev_request = InstallDevApplicationRequest::new(
                app_path
                    .canonicalize_utf8()
                    .map_err(|_| CliError::InternalError(format!("Canonicalize path failed")))?,
                metadata,
            );
            is_dev_installation = true;
            serde_json::to_value(install_dev_request)
                .map_err(|e| CliError::InternalError(format!("{}", e.to_string())))?
        } else if let Some(app_url) = self.url {
            let install_request = InstallApplicationRequest::new(
                Url::parse(&app_url)
                    .map_err(|e| CliError::InternalError(format!("{}", e.to_string())))?,
                self.hash,
                metadata,
            );
            serde_json::to_value(install_request)
                .map_err(|e| CliError::InternalError(format!("{}", e.to_string())))?
        } else {
            return Err(CliError::InternalError(format!(
                "Either path or url must be provided"
            )));
        };

        let install_url = multiaddr_to_url(
            fetch_multiaddr(&config)?,
            if is_dev_installation {
                "admin-api/dev/install-dev-application"
            } else {
                "admin-api/dev/install-application"
            },
        )?;

        let install_response = get_response(
            &Client::new(),
            install_url,
            Some(install_request),
            &config.identity,
            RequestType::Post,
        )
        .await?;

        if !install_response.status().is_success() {
            return Err(CliError::MethodCallError(format!(
                "Install request failed with status: {}",
                install_response.status()
            )));
        }

        let body = install_response
            .json::<InstallApplicationResponse>()
            .await
            .map_err(|e| CliError::MethodCallError(e.to_string()))?;

        Ok(body)
    }
}<|MERGE_RESOLUTION|>--- conflicted
+++ resolved
@@ -30,13 +30,8 @@
 }
 
 impl InstallCommand {
-<<<<<<< HEAD
     pub async fn run(self, args: &RootArgs) -> Result<InstallApplicationResponse, CliError> {
-        let config = load_config(&args.node_name)?;
-=======
-    pub async fn run(self, args: RootArgs) -> Result<()> {
         let config = load_config(&args.home, &args.node_name)?;
->>>>>>> 6bd10867
         let mut is_dev_installation = false;
         let metadata = self.metadata.map(String::into_bytes).unwrap_or_default();
 
