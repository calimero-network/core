--- conflicted
+++ resolved
@@ -146,10 +146,8 @@
                 identity,
                 context,
             } => {
-<<<<<<< HEAD
-                let resolve_response =
-                    resolve_alias(multiaddr, &config.identity, context, None).await?;
-=======
+                let resolve_response =
+                    resolve_alias(multiaddr, &config.identity, context, None).await?;
                 if !identity_exists_in_context(
                     &multiaddr,
                     &Client::new(),
@@ -168,7 +166,6 @@
 
                 let res = resolve_alias(multiaddr, &config.identity, context, None).await?;
                 let context_id = res.value().ok_or_eyre("unable to resolve alias")?;
->>>>>>> b5694c90
 
                 let context_id = resolve_response
                     .value()
