<<<<<<< HEAD
use chrono::Utc;
=======
use calimero_server_primitives::admin::GetContextsResponse;
>>>>>>> aba6b327
use clap::Parser;
use eyre::{bail, Result as EyreResult};
use reqwest::Client;

use crate::cli::RootArgs;
use crate::common::multiaddr_to_url;
use crate::config_file::ConfigFile;

#[derive(Debug, Parser)]
pub struct ListCommand;

impl ListCommand {
    pub async fn run(self, root_args: RootArgs) -> EyreResult<()> {
        let path = root_args.home.join(&root_args.node_name);
        if !ConfigFile::exists(&path) {
            bail!("Config file does not exist")
        }
        let Ok(config) = ConfigFile::load(&path) else {
            bail!("Failed to load config file");
        };
        let Some(multiaddr) = config.network.server.listen.first() else {
            bail!("No address.")
        };

        let url = multiaddr_to_url(multiaddr, "admin-api/dev/contexts")?;
        let client = Client::new();
        let keypair = config.identity;

        let timestamp = Utc::now().timestamp().to_string();
        let signature = keypair.sign(timestamp.as_bytes())?;

        let response = client
            .get(url)
            .header("X-Signature", hex::encode(signature))
            .header("X-Timestamp", timestamp)
            .send()
            .await?;

<<<<<<< HEAD
        if response.status().is_success() {
            let api_response: calimero_server_primitives::admin::GetContextsResponse =
                response.json().await?;
            let contexts = api_response.data.contexts;
            for context in contexts {
                println!("{}", context.id);
            }
        } else {
            eyre::bail!("Request failed with status: {}", response.status());
=======
        if !response.status().is_success() {
            bail!("Request failed with status: {}", response.status())
        }

        let api_response: GetContextsResponse = response.json().await?;
        let contexts = api_response.data.contexts;

        #[allow(clippy::print_stdout)]
        for context in contexts {
            println!("{}", context.id);
>>>>>>> aba6b327
        }

        Ok(())
    }
}<|MERGE_RESOLUTION|>--- conflicted
+++ resolved
@@ -1,8 +1,5 @@
-<<<<<<< HEAD
+use calimero_server_primitives::admin::GetContextsResponse;
 use chrono::Utc;
-=======
-use calimero_server_primitives::admin::GetContextsResponse;
->>>>>>> aba6b327
 use clap::Parser;
 use eyre::{bail, Result as EyreResult};
 use reqwest::Client;
@@ -41,17 +38,6 @@
             .send()
             .await?;
 
-<<<<<<< HEAD
-        if response.status().is_success() {
-            let api_response: calimero_server_primitives::admin::GetContextsResponse =
-                response.json().await?;
-            let contexts = api_response.data.contexts;
-            for context in contexts {
-                println!("{}", context.id);
-            }
-        } else {
-            eyre::bail!("Request failed with status: {}", response.status());
-=======
         if !response.status().is_success() {
             bail!("Request failed with status: {}", response.status())
         }
@@ -62,7 +48,6 @@
         #[allow(clippy::print_stdout)]
         for context in contexts {
             println!("{}", context.id);
->>>>>>> aba6b327
         }
 
         Ok(())
