use calimero_server_primitives::admin::GetContextsResponse;
use clap::Parser;
use reqwest::Client;

use crate::cli::RootArgs;
use crate::common::{
    fetch_multiaddr, get_response, load_config, multiaddr_to_url, CliError, RequestType,
};

#[derive(Debug, Parser)]
pub struct ListCommand {}

impl ListCommand {
<<<<<<< HEAD
    pub async fn run(self, args: RootArgs) -> Result<GetContextsResponse, CliError> {
        let config = load_config(&args.node_name)?;
=======
    pub async fn run(self, args: RootArgs) -> EyreResult<()> {
        let config = load_config(&args.home, &args.node_name)?;
>>>>>>> 6bd10867

        let response = get_response(
            &Client::new(),
            multiaddr_to_url(fetch_multiaddr(&config)?, "admin-api/dev/contexts")?,
            None::<()>,
            &config.identity,
            RequestType::Get,
        )
        .await?;

        if !response.status().is_success() {
            return Err(CliError::MethodCallError(format!(
                "List contexts request failed with status: {}",
                response.status()
            )));
        }

        let body: GetContextsResponse = response
            .json()
            .await
            .map_err(|e| CliError::MethodCallError(e.to_string()))?;

        Ok(body)
    }
}<|MERGE_RESOLUTION|>--- conflicted
+++ resolved
@@ -11,13 +11,8 @@
 pub struct ListCommand {}
 
 impl ListCommand {
-<<<<<<< HEAD
     pub async fn run(self, args: RootArgs) -> Result<GetContextsResponse, CliError> {
-        let config = load_config(&args.node_name)?;
-=======
-    pub async fn run(self, args: RootArgs) -> EyreResult<()> {
         let config = load_config(&args.home, &args.node_name)?;
->>>>>>> 6bd10867
 
         let response = get_response(
             &Client::new(),
