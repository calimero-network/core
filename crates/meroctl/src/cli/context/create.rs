--- conflicted
+++ resolved
@@ -53,21 +53,12 @@
                 metadata,
             } => {
                 let path = path.canonicalize_utf8()?;
-
                 let application_id =
-<<<<<<< HEAD
-                    install_app(multiaddr, path.clone(), &client, Some(metadata.clone())).await?;
+                    install_app(multiaddr, path.clone(), &client, metadata.clone()).await?;
 
                 let context_id = create_context(multiaddr, application_id, &client).await?;
 
-                watch_app_and_update_context(multiaddr, context_id, path, &client, Some(metadata))
-=======
-                    install_app(multiaddr, path.clone(), &client, metadata.clone()).await?;
-
-                let context_id = create_context(multiaddr, application_id, &client).await?;
-
                 watch_app_and_update_context(multiaddr, context_id, path, &client, metadata)
->>>>>>> b6957608
                     .await?;
             }
             _ => eyre::bail!("Invalid command configuration"),
