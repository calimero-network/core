--- conflicted
+++ resolved
@@ -17,13 +17,8 @@
 
 #[allow(dependency_on_unit_never_type_fallback)]
 impl WatchCommand {
-<<<<<<< HEAD
     pub async fn run(self, args: RootArgs) -> Result<(), CliError> {
-        let config = load_config(&args.node_name)?;
-=======
-    pub async fn run(self, args: RootArgs) -> EyreResult<()> {
         let config = load_config(&args.home, &args.node_name)?;
->>>>>>> 6bd10867
 
         let mut url = multiaddr_to_url(fetch_multiaddr(&config)?, "ws")?;
         url.set_scheme("ws")
