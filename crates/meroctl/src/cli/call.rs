--- conflicted
+++ resolved
@@ -84,14 +84,11 @@
 #[expect(clippy::print_stdout, reason = "Acceptable for CLI")]
 impl CallCommand {
     pub async fn run(self, environment: &Environment) -> EyreResult<()> {
-<<<<<<< HEAD
         let config = load_config(
             &environment.args.home,
             environment.args.node_name.as_deref().unwrap_or_default(),
         )?;
-=======
         let config = load_config(&environment.args.home, &environment.args.node_name).await?;
->>>>>>> 5830b120
 
         let multiaddr = fetch_multiaddr(&config)?;
 
