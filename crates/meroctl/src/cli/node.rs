--- conflicted
+++ resolved
@@ -5,13 +5,8 @@
 use eyre::{bail, Result};
 use url::Url;
 
-<<<<<<< HEAD
-use crate::cli::check_authentication;
-use crate::cli::storage::JwtToken;
-=======
 use crate::cli::storage::JwtToken;
 use crate::cli::{check_authentication, Environment};
->>>>>>> b5e27fc8
 use crate::common::{fetch_multiaddr, load_config, multiaddr_to_url};
 use crate::config::{Config, NodeConnection};
 use crate::output::Output;
@@ -54,7 +49,6 @@
 
   # Add a remote node (no authentication required)
   $ meroctl node add node3 http://public.node.com
-<<<<<<< HEAD
 
   # Add a remote node that requires authentication (login will start automatically)
   $ meroctl node add node4 http://private.node.com
@@ -68,21 +62,6 @@
   # Set a node as active (default for commands)
   $ meroctl node use node1
 
-=======
-
-  # Add a remote node that requires authentication (login will start automatically)
-  $ meroctl node add node4 http://private.node.com
-
-  # Add a remote node with explicit JWT tokens (skips automatic login)
-  $ meroctl node add node5 http://private.node.com --access-token eyJhbGciOiJIUzI1NiIsInR5cCI6IkpXVCJ9... --refresh-token eyJhbGciOiJIUzI1NiIsInR5cCI6IkpXVCJ9...
-
-  # Add a remote node with just access token (no refresh capability)
-  $ meroctl node add node6 http://private.node.com --access-token eyJhbGciOiJIUzI1NiIsInR5cCI6IkpXVCJ9...
-
-  # Set a node as active (default for commands)
-  $ meroctl node use node1
-
->>>>>>> b5e27fc8
   # Remove a node
   $ meroctl node remove node1
 ";
@@ -111,22 +90,15 @@
 }
 
 impl NodeCommand {
-<<<<<<< HEAD
-    pub async fn run(self) -> Result<()> {
-=======
     pub async fn run(self, environment: &Environment) -> Result<()> {
->>>>>>> b5e27fc8
         let mut config = Config::load().await?;
 
         match self {
             NodeCommand::Add(cmd) => {
                 let location_type = detect_location_type(&cmd.location)?;
 
-<<<<<<< HEAD
-=======
                 let output = environment.output.clone();
 
->>>>>>> b5e27fc8
                 let connection = match location_type {
                     LocationType::Local(path) => {
                         let config = load_config(&path, &cmd.name).await?;
@@ -137,21 +109,13 @@
                             &cmd,
                             &url,
                             &format!("local node '{}'", cmd.name),
-<<<<<<< HEAD
-=======
                             output,
->>>>>>> b5e27fc8
                         )
                         .await?;
 
                         NodeConnection::Local { path, jwt_tokens }
                     }
                     LocationType::Remote(url) => {
-<<<<<<< HEAD
-                        let jwt_tokens =
-                            determine_auth_tokens(&cmd, &url, &format!("node '{}'", cmd.name))
-                                .await?;
-=======
                         let jwt_tokens = determine_auth_tokens(
                             &cmd,
                             &url,
@@ -159,7 +123,6 @@
                             output,
                         )
                         .await?;
->>>>>>> b5e27fc8
 
                         NodeConnection::Remote { url, jwt_tokens }
                     }
@@ -241,10 +204,7 @@
     cmd: &AddNodeCommand,
     url: &Url,
     node_description: &str,
-<<<<<<< HEAD
-=======
     output: Output,
->>>>>>> b5e27fc8
 ) -> Result<Option<JwtToken>> {
     // If access token is provided, use direct JWT tokens (skip automatic auth)
     if let Some(access_token) = &cmd.access_token {
@@ -255,9 +215,5 @@
     }
 
     // Otherwise, use automatic authentication
-<<<<<<< HEAD
-    check_authentication(url, node_description).await
-=======
     check_authentication(url, node_description, output).await
->>>>>>> b5e27fc8
 }