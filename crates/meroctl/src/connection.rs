--- conflicted
+++ resolved
@@ -55,7 +55,6 @@
         self.request(RequestType::Post, path, Some(body)).await
     }
 
-<<<<<<< HEAD
     /// Send binary data as HTTP POST to the specified path.
     pub async fn post_binary<T: DeserializeOwned>(
         &self,
@@ -97,9 +96,6 @@
     }
 
     pub async fn delete<T: DeserializeOwned>(&self, path: &str) -> EyreResult<T> {
-=======
-    pub async fn delete<T: DeserializeOwned>(&self, path: &str) -> Result<T> {
->>>>>>> c3501f52
         self.request(RequestType::Delete, path, None::<()>).await
     }
 
