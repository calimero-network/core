--- conflicted
+++ resolved
@@ -8,7 +8,6 @@
 use crate::cli::ApiError;
 use crate::common::RequestType;
 
-<<<<<<< HEAD
 #[derive(Debug, thiserror::Error)]
 pub enum TokenError {
     #[error("Token refresh failed")]
@@ -19,10 +18,7 @@
     StorageError(#[from] eyre::Error),
 }
 
-#[derive(Clone)]
-=======
-#[derive(Debug)]
->>>>>>> 251413aa
+#[derive(Clone, Debug)]
 pub struct ConnectionInfo {
     pub api_url: Url,
     pub client: Client,
