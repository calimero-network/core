--- conflicted
+++ resolved
@@ -96,36 +96,32 @@
         self.request(RequestType::Delete, path, None::<()>).await
     }
 
-<<<<<<< HEAD
+    pub async fn head(&self, path: &str) -> Result<reqwest::header::HeaderMap> {
+        let mut url = self.api_url.clone();
+        url.set_path(path);
+
+        let response = self
+            .execute_request_with_auth_retry(|| {
+                let mut builder = self.client.head(url.clone());
+
+                if let Some(ref tokens) = *self.jwt_tokens.lock().unwrap() {
+                    builder =
+                        builder.header("Authorization", format!("Bearer {}", tokens.access_token));
+                }
+
+                builder.send()
+            })
+            .await?;
+
+        Ok(response.headers().clone())
+    }
+
     async fn request<I, O>(
         &self,
         req_type: RequestType,
         path: &str,
         body: Option<I>,
     ) -> EyreResult<O>
-=======
-    pub async fn head(&self, path: &str) -> Result<reqwest::header::HeaderMap> {
-        let mut url = self.api_url.clone();
-        url.set_path(path);
-
-        let response = self
-            .execute_request_with_auth_retry(|| {
-                let mut builder = self.client.head(url.clone());
-
-                if let Some(ref tokens) = *self.jwt_tokens.lock().unwrap() {
-                    builder =
-                        builder.header("Authorization", format!("Bearer {}", tokens.access_token));
-                }
-
-                builder.send()
-            })
-            .await?;
-
-        Ok(response.headers().clone())
-    }
-
-    async fn request<I, O>(&self, req_type: RequestType, path: &str, body: Option<I>) -> Result<O>
->>>>>>> f674c248
     where
         I: Serialize,
         O: DeserializeOwned,
