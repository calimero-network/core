[package]
name = "merod"
version = "0.6.0"
authors.workspace = true
edition.workspace = true
repository.workspace = true
license.workspace = true
# build = "build.rs"

# See more keys and their definitions at https://doc.rust-lang.org/cargo/reference/manifest.html

[dependencies]
alloy.workspace = true
axum.workspace = true
camino = { workspace = true, features = ["serde1"] }
clap = { workspace = true, features = ["env", "derive"] }
color-eyre.workspace = true
const_format.workspace = true
ic-agent.workspace = true
dirs.workspace = true
ed25519-consensus.workspace = true
eyre.workspace = true
futures-util.workspace = true
hex.workspace = true
libp2p.workspace = true
multiaddr.workspace = true
near-crypto.workspace = true
rand.workspace = true
starknet.workspace = true
soroban-client.workspace = true
tokio = { workspace = true, features = ["io-std", "macros"] }
toml_edit.workspace = true
tracing.workspace = true
tracing-subscriber = { workspace = true, features = ["env-filter"] }
url = { workspace = true, features = ["serde"] }

calimero-blobstore.workspace = true
calimero-config.workspace = true
calimero-context.workspace = true
calimero-context-config = { workspace = true, features = ["client"] }
calimero-node.workspace = true
calimero-network.workspace = true
calimero-server = { workspace = true, features = ["jsonrpc", "websocket", "admin"] }
calimero-store.workspace = true
<<<<<<< HEAD
calimero-version.workspace = true   

# [build-dependencies]
# rustc_version = "0.4"

=======
calimero-store-rocksdb.workspace = true
>>>>>>> fa5ff2f8

[lints]
workspace = true<|MERGE_RESOLUTION|>--- conflicted
+++ resolved
@@ -42,15 +42,8 @@
 calimero-network.workspace = true
 calimero-server = { workspace = true, features = ["jsonrpc", "websocket", "admin"] }
 calimero-store.workspace = true
-<<<<<<< HEAD
+calimero-store-rocksdb.workspace = true
 calimero-version.workspace = true   
-
-# [build-dependencies]
-# rustc_version = "0.4"
-
-=======
-calimero-store-rocksdb.workspace = true
->>>>>>> fa5ff2f8
 
 [lints]
 workspace = true