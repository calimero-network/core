[package]
name = "merod"
version = "0.6.0"
authors.workspace = true
edition.workspace = true
repository.workspace = true
license.workspace = true

# See more keys and their definitions at https://doc.rust-lang.org/cargo/reference/manifest.html

[dependencies]
alloy.workspace = true
axum.workspace = true
camino = { workspace = true, features = ["serde1"] }
clap = { workspace = true, features = ["env", "derive"] }
color-eyre.workspace = true
const_format.workspace = true
ic-agent.workspace = true
dirs.workspace = true
ed25519-consensus.workspace = true
eyre.workspace = true
futures-util.workspace = true
hex.workspace = true
libp2p.workspace = true
multiaddr.workspace = true
near-crypto.workspace = true
rand.workspace = true
reqwest = { workspace = true, features = ["json"] }
semver = { workspace = true, features = ["serde"] }
serde = { workspace = true, features = ["derive"] }
starknet.workspace = true
soroban-client.workspace = true
tokio = { workspace = true, features = ["io-std", "macros", "fs"] }
toml_edit.workspace = true
tracing.workspace = true
tracing-subscriber = { workspace = true, features = ["env-filter"] }
url = { workspace = true, features = ["serde"] }

calimero-blobstore.workspace = true
calimero-config.workspace = true
calimero-context.workspace = true
calimero-context-config = { workspace = true, features = ["client"] }
calimero-node.workspace = true
calimero-network-primitives.workspace = true
calimero-server = { workspace = true, features = ["jsonrpc", "websocket", "admin"] }
calimero-store.workspace = true
calimero-store-rocksdb.workspace = true
<<<<<<< HEAD
calimero-version.workspace = true   
=======
calimero-utils-actix.workspace = true
>>>>>>> d7ddaf85

[lints]
workspace = true<|MERGE_RESOLUTION|>--- conflicted
+++ resolved
@@ -45,11 +45,8 @@
 calimero-server = { workspace = true, features = ["jsonrpc", "websocket", "admin"] }
 calimero-store.workspace = true
 calimero-store-rocksdb.workspace = true
-<<<<<<< HEAD
 calimero-version.workspace = true   
-=======
 calimero-utils-actix.workspace = true
->>>>>>> d7ddaf85
 
 [lints]
 workspace = true