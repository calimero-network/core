use core::net::IpAddr;
use core::time::Duration;
use std::fs::{create_dir, create_dir_all};

use calimero_config::{
    BlobStoreConfig, ConfigFile, DataStoreConfig as StoreConfigFile, NetworkConfig, ServerConfig,
    SyncConfig,
};
use calimero_context::config::ContextConfig;
use calimero_context_config::client::config::{
    ClientConfig, ClientLocalSigner, ClientNew, ClientRelayerSigner, ClientSelectedSigner,
    ClientSigner, Credentials, EvmCredentials, LocalConfig,
};
use calimero_context_config::client::protocol::{
    icp as icp_protocol, near as near_protocol, starknet as starknet_protocol,
};
use calimero_network::config::{
    BootstrapConfig, BootstrapNodes, DiscoveryConfig, RelayConfig, RendezvousConfig, SwarmConfig,
};
use calimero_server::admin::service::AdminConfig;
use calimero_server::jsonrpc::JsonRpcConfig;
use calimero_server::ws::WsConfig;
use calimero_store::config::StoreConfig;
use calimero_store::db::RocksDB;
use calimero_store::Store;
use clap::{Parser, ValueEnum};
use ed25519_consensus::SigningKey as IcpSigningKey;
use eyre::{bail, Result as EyreResult, WrapErr};
use hex::encode;
use ic_agent::export::Principal;
use ic_agent::identity::{BasicIdentity, Identity};
use libp2p::identity::Keypair;
use multiaddr::{Multiaddr, Protocol};
use near_crypto::{KeyType, SecretKey};
use rand::rngs::OsRng;
use secp256k1::Secp256k1;
use starknet::signers::SigningKey;
use tiny_keccak::{Hasher, Keccak};
use tracing::{info, warn};
use url::Url;

use crate::{cli, defaults};

#[derive(Copy, Clone, Debug, ValueEnum)]
pub enum ConfigProtocol {
    Near,
    Starknet,
    Icp,
    Evm,
}

impl ConfigProtocol {
    pub fn as_str(&self) -> &str {
        match self {
            ConfigProtocol::Near => "near",
            ConfigProtocol::Starknet => "starknet",
            ConfigProtocol::Icp => "icp",
            ConfigProtocol::Evm => "evm",
        }
    }
}

/// Initialize node configuration
#[derive(Debug, Parser)]
pub struct InitCommand {
    /// List of bootstrap nodes
    #[clap(long, value_name = "ADDR")]
    pub boot_nodes: Vec<Multiaddr>,

    /// Use nodes from a known network
    #[clap(long, value_name = "NETWORK", default_value = "calimero-dev")]
    pub boot_network: Option<BootstrapNetwork>,

    /// Host to listen on
    #[clap(long, value_name = "HOST")]
    #[clap(default_value = "0.0.0.0,::")]
    #[clap(use_value_delimiter = true)]
    pub swarm_host: Vec<IpAddr>,

    /// Port to listen on
    #[clap(long, value_name = "PORT")]
    #[clap(default_value_t = calimero_network::config::DEFAULT_PORT)]
    pub swarm_port: u16,

    /// Host to listen on for RPC
    #[clap(long, value_name = "HOST")]
    #[clap(default_value = "127.0.0.1,::1")]
    #[clap(use_value_delimiter = true)]
    pub server_host: Vec<IpAddr>,

    /// Port to listen on for RPC
    #[clap(long, value_name = "PORT")]
    #[clap(default_value_t = calimero_server::config::DEFAULT_PORT)]
    pub server_port: u16,

    /// URL of the relayer for submitting NEAR transactions
    #[clap(long, value_name = "URL")]
    pub relayer_url: Option<Url>,

    /// Name of protocol
    #[clap(long, value_name = "PROTOCOL", default_value = "near")]
    #[clap(value_enum)]
    pub protocol: ConfigProtocol,

    /// Enable mDNS discovery
    #[clap(long, default_value_t = true)]
    #[clap(overrides_with("no_mdns"))]
    pub mdns: bool,

    #[clap(long, hide = true)]
    #[clap(overrides_with("mdns"))]
    pub no_mdns: bool,

    #[clap(long, default_value = "3")]
    pub rendezvous_registrations_limit: usize,

    #[clap(long, default_value = "3")]
    pub relay_registrations_limit: usize,

    /// Force initialization even if the directory already exists
    #[clap(long)]
    pub force: bool,
}

#[derive(Clone, Debug, ValueEnum)]
pub enum BootstrapNetwork {
    CalimeroDev,
    Ipfs,
}

impl InitCommand {
    // TODO: Consider splitting this function up to reduce complexity.
    #[expect(
        clippy::cognitive_complexity,
        clippy::too_many_lines,
        reason = "TODO: Will be refactored"
    )]
    pub fn run(self, root_args: cli::RootArgs) -> EyreResult<()> {
        let mdns = self.mdns && !self.no_mdns;

        let path = root_args.home.join(root_args.node_name);

        if !path.exists() {
            if root_args.home == defaults::default_node_dir() {
                create_dir_all(&path)
            } else {
                create_dir(&path)
            }
            .wrap_err_with(|| format!("failed to create directory {path:?}"))?;
        }

        if ConfigFile::exists(&path) {
            if let Err(err) = ConfigFile::load(&path) {
                if self.force {
                    warn!(
                        "Failed to load existing configuration, overwriting: {}",
                        err
                    );
                } else {
                    bail!("Failed to load existing configuration: {}", err);
                }
            }
            if !self.force {
                warn!("Node is already initialized in {:?}", path);
                return Ok(());
            }
        }

        let identity = Keypair::generate_ed25519();
        info!("Generated identity: {:?}", identity.public().to_peer_id());

        let mut listen: Vec<Multiaddr> = vec![];

        for host in self.swarm_host {
            let host = format!(
                "/{}/{}",
                match host {
                    IpAddr::V4(_) => "ip4",
                    IpAddr::V6(_) => "ip6",
                },
                host,
            );
            listen.push(format!("{}/tcp/{}", host, self.swarm_port).parse()?);
            listen.push(format!("{}/udp/{}/quic-v1", host, self.swarm_port).parse()?);
        }

        let mut boot_nodes = self.boot_nodes;
        if let Some(network) = self.boot_network {
            match network {
                BootstrapNetwork::CalimeroDev => {
                    boot_nodes.extend(BootstrapNodes::calimero_dev().list);
                }
                BootstrapNetwork::Ipfs => boot_nodes.extend(BootstrapNodes::ipfs().list),
            }
        }

        let relayer = self
            .relayer_url
            .unwrap_or_else(defaults::default_relayer_url);

        let config = ConfigFile::new(
            identity,
            NetworkConfig::new(
                SwarmConfig::new(listen),
                BootstrapConfig::new(BootstrapNodes::new(boot_nodes)),
                DiscoveryConfig::new(
                    mdns,
                    RendezvousConfig::new(self.rendezvous_registrations_limit),
                    RelayConfig::new(self.relay_registrations_limit),
                ),
                ServerConfig::new(
                    self.server_host
                        .into_iter()
                        .map(|host| Multiaddr::from(host).with(Protocol::Tcp(self.server_port)))
                        .collect(),
                    Some(AdminConfig::new(true)),
                    Some(JsonRpcConfig::new(true)),
                    Some(WsConfig::new(true)),
                ),
            ),
            SyncConfig {
                timeout: Duration::from_secs(30),
                interval: Duration::from_secs(30),
            },
            StoreConfigFile::new("data".into()),
            BlobStoreConfig::new("blobs".into()),
            ContextConfig {
                client: ClientConfig {
                    signer: ClientSigner {
                        selected: match self.protocol {
                            ConfigProtocol::Near => ClientSelectedSigner::Relayer,
                            ConfigProtocol::Starknet => ClientSelectedSigner::Relayer,
                            ConfigProtocol::Icp => ClientSelectedSigner::Local,
                        },
                        relayer: ClientRelayerSigner { url: relayer },
                        local: LocalConfig {
                            near: [
                                (
                                    "mainnet".to_owned(),
                                    generate_local_signer(
                                        "https://rpc.mainnet.near.org".parse()?,
                                        ConfigProtocol::Near,
                                    )?,
                                ),
                                (
                                    "testnet".to_owned(),
                                    generate_local_signer(
                                        "https://rpc.testnet.near.org".parse()?,
                                        ConfigProtocol::Near,
                                    )?,
                                ),
                            ]
                            .into_iter()
                            .collect(),
                            starknet: [
                                (
                                    "mainnet".to_owned(),
                                    generate_local_signer(
                                        "https://cloud.argent-api.com/v1/starknet/mainnet/rpc/v0.7"
                                            .parse()?,
                                        ConfigProtocol::Starknet,
                                    )?,
                                ),
                                (
                                    "sepolia".to_owned(),
                                    generate_local_signer(
                                        "https://free-rpc.nethermind.io/sepolia-juno/".parse()?,
                                        ConfigProtocol::Starknet,
                                    )?,
                                ),
                            ]
                            .into_iter()
                            .collect(),
                            icp: [
                                (
                                    "ic".to_owned(),
                                    generate_local_signer(
                                        "https://ic0.app".parse()?,
                                        ConfigProtocol::Icp,
                                    )?,
                                ),
                                (
                                    "local".to_owned(),
                                    generate_local_signer(
                                        "http://127.0.0.1:4943".parse()?,
                                        ConfigProtocol::Icp,
                                    )?,
                                ),
                            ]
                            .into_iter()
                            .collect(),
                            evm: [
                                (
                                    "mainnet".to_owned(),
                                    generate_local_signer(
                                        "https://mainnet.infura.io".parse()?,
                                        ConfigProtocol::Evm,
                                    )?,
                                ),
                                (
                                    "sepolia".to_owned(),
                                    generate_local_signer(
                                        "https://sepolia.infura.io".parse()?,
                                        ConfigProtocol::Evm,
                                    )?,
                                ),
                            ]
                            .into_iter()
                            .collect(),
                        },
                    },
                    new: ClientNew {
                        network: match self.protocol {
                            ConfigProtocol::Near => "testnet".into(),
                            ConfigProtocol::Starknet => "sepolia".into(),
<<<<<<< HEAD
                            ConfigProtocol::Icp => "ic".into(),
                            ConfigProtocol::Evm => "sepolia".into(),
=======
                            ConfigProtocol::Icp => "local".into(),
>>>>>>> 4988bd6e
                        },
                        protocol: self.protocol.as_str().to_owned(),
                        contract_id: match self.protocol {
                            ConfigProtocol::Near => "calimero-context-config.testnet".parse()?,
                            ConfigProtocol::Starknet => {
                                "0x1b991ee006e2d1e372ab96d0a957401fa200358f317b681df2948f30e17c29c"
                                    .parse()?
                            }
<<<<<<< HEAD
                            ConfigProtocol::Icp => "br5f7-7uaaa-aaaaa-qaaca-cai".parse()?,
                            ConfigProtocol::Evm => {
                                "0x1b991ee006e2d1e372ab96d0a957401fa200358f317b681df2948f30e17c29c"
                                    .parse()?
                            }
=======
                            ConfigProtocol::Icp => "bkyz2-fmaaa-aaaaa-qaaaq-cai".parse()?,
>>>>>>> 4988bd6e
                        },
                    },
                },
            },
        );

        config.save(&path)?;

        drop(Store::open::<RocksDB>(&StoreConfig::new(
            path.join(config.datastore.path),
        ))?);

        info!("Initialized a node in {:?}", path);

        Ok(())
    }
}

fn generate_local_signer(
    rpc_url: Url,
    config_protocol: ConfigProtocol,
) -> EyreResult<ClientLocalSigner> {
    match config_protocol {
        ConfigProtocol::Near => {
            let secret_key = SecretKey::from_random(KeyType::ED25519);
            let public_key = secret_key.public_key();
            let account_id = public_key.unwrap_as_ed25519().0;

            Ok(ClientLocalSigner {
                rpc_url,
                credentials: Credentials::Near(near_protocol::Credentials {
                    account_id: encode(account_id).parse()?,
                    public_key,
                    secret_key,
                }),
            })
        }
        ConfigProtocol::Starknet => {
            let keypair = SigningKey::from_random();
            let secret_key = SigningKey::secret_scalar(&keypair);
            let public_key = keypair.verifying_key().scalar();

            Ok(ClientLocalSigner {
                rpc_url,
                credentials: Credentials::Starknet(starknet_protocol::Credentials {
                    account_id: public_key,
                    public_key,
                    secret_key,
                }),
            })
        }
        ConfigProtocol::Icp => {
            let mut rng = OsRng;

            let signing_key = IcpSigningKey::new(&mut rng);
            let identity = BasicIdentity::from_signing_key(signing_key.clone());

            let public_key = identity.public_key().unwrap();
            let account_id = Principal::self_authenticating(&public_key);

            Ok(ClientLocalSigner {
                rpc_url,
                credentials: Credentials::Icp(icp_protocol::Credentials {
                    account_id,
                    public_key: encode(&account_id),
                    secret_key: encode(&signing_key),
                }),
            })
        }
        ConfigProtocol::Evm => {
            let secp = Secp256k1::new();
            let (secret_key, public_key) = secp.generate_keypair(&mut OsRng);

            let secret_key_hex = encode(secret_key.secret_bytes());
            let public_key_hex = encode(&public_key.serialize());

            let public_key_bytes = public_key.serialize_uncompressed();
            let mut hasher = Keccak::v256();
            hasher.update(&public_key_bytes[1..]);
            let mut hash = [0u8; 32];
            hasher.finalize(&mut hash);

            let address = format!("0x{}", encode(&hash[12..]));

            Ok(ClientLocalSigner {
                rpc_url,
                credentials: Credentials::Evm(EvmCredentials {
                    account_id: address,
                    public_key: public_key_hex,
                    secret_key: secret_key_hex,
                }),
            })
        }
    }
}<|MERGE_RESOLUTION|>--- conflicted
+++ resolved
@@ -313,12 +313,8 @@
                         network: match self.protocol {
                             ConfigProtocol::Near => "testnet".into(),
                             ConfigProtocol::Starknet => "sepolia".into(),
-<<<<<<< HEAD
-                            ConfigProtocol::Icp => "ic".into(),
+                            ConfigProtocol::Icp => "local".into(),
                             ConfigProtocol::Evm => "sepolia".into(),
-=======
-                            ConfigProtocol::Icp => "local".into(),
->>>>>>> 4988bd6e
                         },
                         protocol: self.protocol.as_str().to_owned(),
                         contract_id: match self.protocol {
@@ -327,15 +323,11 @@
                                 "0x1b991ee006e2d1e372ab96d0a957401fa200358f317b681df2948f30e17c29c"
                                     .parse()?
                             }
-<<<<<<< HEAD
-                            ConfigProtocol::Icp => "br5f7-7uaaa-aaaaa-qaaca-cai".parse()?,
+                            ConfigProtocol::Icp => "bkyz2-fmaaa-aaaaa-qaaaq-cai".parse()?,
                             ConfigProtocol::Evm => {
                                 "0x1b991ee006e2d1e372ab96d0a957401fa200358f317b681df2948f30e17c29c"
                                     .parse()?
                             }
-=======
-                            ConfigProtocol::Icp => "bkyz2-fmaaa-aaaaa-qaaaq-cai".parse()?,
->>>>>>> 4988bd6e
                         },
                     },
                 },
