use core::net::IpAddr;
use core::time::Duration;
use std::collections::BTreeMap;
use std::fs::{create_dir, create_dir_all};

use alloy::signers::local::PrivateKeySigner;
use calimero_config::{
    BlobStoreConfig, ConfigFile, DataStoreConfig as StoreConfigFile, NetworkConfig, ServerConfig,
    SyncConfig,
};
use calimero_context::config::ContextConfig;
use calimero_context_config::client::config::{
    ClientConfig, ClientConfigParams, ClientLocalConfig, ClientLocalSigner, ClientRelayerSigner,
    ClientSelectedSigner, ClientSigner, Credentials, LocalConfig, RawCredentials,
};
use calimero_context_config::client::protocol::{
    ethereum as ethereum_protocol, icp as icp_protocol, near as near_protocol,
    starknet as starknet_protocol,
};
<<<<<<< HEAD
use calimero_network_primitives::config::{
    BootstrapConfig, BootstrapNodes, DiscoveryConfig, RelayConfig, RendezvousConfig, SwarmConfig,
=======
use calimero_network::config::{
    AutonatConfig, BootstrapConfig, BootstrapNodes, DiscoveryConfig, RelayConfig, RendezvousConfig,
    SwarmConfig,
>>>>>>> c9a6955a
};
use calimero_server::admin::service::AdminConfig;
use calimero_server::jsonrpc::JsonRpcConfig;
use calimero_server::ws::WsConfig;
use calimero_store::config::StoreConfig;
use calimero_store::Store;
use calimero_store_rocksdb::RocksDB;
use clap::{Parser, ValueEnum};
use ed25519_consensus::SigningKey as IcpSigningKey;
use eyre::{bail, Result as EyreResult, WrapErr};
use hex::encode;
use ic_agent::export::Principal;
use ic_agent::identity::{BasicIdentity, Identity};
use libp2p::identity::Keypair;
use multiaddr::{Multiaddr, Protocol};
use near_crypto::{KeyType, SecretKey};
use rand::rngs::OsRng;
use soroban_client::keypair::{Keypair as StellarKeypair, KeypairBehavior};
use starknet::signers::SigningKey;
use tracing::{info, warn};
use url::Url;

use crate::{cli, defaults};

const DEFAULT_SYNC_TIMEOUT: Duration = Duration::from_secs(2 * 60);
const DEFAULT_SYNC_INTERVAL: Duration = Duration::from_secs(5 * 60);

#[derive(Copy, Clone, Debug, ValueEnum)]
pub enum ConfigProtocol {
    Near,
    Starknet,
    Icp,
    Stellar,
    Ethereum,
}

/// Initialize node configuration
#[derive(Debug, Parser)]
pub struct InitCommand {
    /// List of bootstrap nodes
    #[clap(long, value_name = "ADDR")]
    pub boot_nodes: Vec<Multiaddr>,

    /// Use nodes from a known network
    #[clap(long, value_name = "NETWORK", default_value = "calimero-dev")]
    pub boot_network: Option<BootstrapNetwork>,

    /// Host to listen on
    #[clap(long, value_name = "HOST")]
    #[clap(default_value = "0.0.0.0,::")]
    #[clap(use_value_delimiter = true)]
    pub swarm_host: Vec<IpAddr>,

    /// Port to listen on
    #[clap(long, value_name = "PORT")]
    #[clap(default_value_t = calimero_network_primitives::config::DEFAULT_PORT)]
    pub swarm_port: u16,

    /// Host to listen on for RPC
    #[clap(long, value_name = "HOST")]
    #[clap(default_value = "127.0.0.1,::1")]
    #[clap(use_value_delimiter = true)]
    pub server_host: Vec<IpAddr>,

    /// Port to listen on for RPC
    #[clap(long, value_name = "PORT")]
    #[clap(default_value_t = calimero_server::config::DEFAULT_PORT)]
    pub server_port: u16,

    /// URL of the relayer for submitting NEAR transactions
    #[clap(long, value_name = "URL")]
    pub relayer_url: Option<Url>,

    /// Name of protocol
    #[clap(long, value_name = "PROTOCOL", default_value = "near")]
    #[clap(value_enum)]
    pub protocol: ConfigProtocol,

    /// Enable mDNS discovery
    #[clap(long, default_value_t = true)]
    #[clap(overrides_with("no_mdns"))]
    pub mdns: bool,

    #[clap(
        long,
        hide = true,
        help = "Disable mDNS discovery (hidden as it's the inverse of --mdns)"
    )]
    #[clap(overrides_with("mdns"))]
    pub no_mdns: bool,

    /// Advertise observed address
    #[clap(long, default_value_t = false)]
    #[clap(overrides_with("no_mdns"))]
    pub advertise_address: bool,

    #[clap(
        long,
        default_value = "3",
        help = "Maximum number of rendezvous registrations allowed"
    )]
    pub rendezvous_registrations_limit: usize,

    #[clap(
        long,
        default_value = "3",
        help = "Maximum number of relay registrations allowed"
    )]
    pub relay_registrations_limit: usize,

    #[clap(
        long,
        default_value = "2",
        help = "Minimum number of successful autonat probes required to be confident about NAT status"
    )]
    pub autonat_confidence_threshold: usize,

    /// Force initialization even if the directory already exists
    #[clap(long)]
    pub force: bool,
}

#[derive(Clone, Debug, ValueEnum)]
pub enum BootstrapNetwork {
    CalimeroDev,
    Ipfs,
}

impl InitCommand {
    // TODO: Consider splitting this function up to reduce complexity.
    #[expect(
        clippy::cognitive_complexity,
        clippy::too_many_lines,
        reason = "TODO: Will be refactored"
    )]
    pub fn run(self, root_args: cli::RootArgs) -> EyreResult<()> {
        let mdns = self.mdns && !self.no_mdns;

        let path = root_args.home.join(root_args.node_name);

        if !path.exists() {
            if root_args.home == defaults::default_node_dir() {
                create_dir_all(&path)
            } else {
                create_dir(&path)
            }
            .wrap_err_with(|| format!("failed to create directory {path:?}"))?;
        }

        if ConfigFile::exists(&path) {
            if let Err(err) = ConfigFile::load(&path) {
                if self.force {
                    warn!(
                        "Failed to load existing configuration, overwriting: {}",
                        err
                    );
                } else {
                    bail!("Failed to load existing configuration: {}", err);
                }
            }
            if !self.force {
                warn!("Node is already initialized in {:?}", path);
                return Ok(());
            }
        }

        let identity = Keypair::generate_ed25519();
        info!("Generated identity: {:?}", identity.public().to_peer_id());

        let mut listen: Vec<Multiaddr> = vec![];

        for host in self.swarm_host {
            let host = format!(
                "/{}/{}",
                match host {
                    IpAddr::V4(_) => "ip4",
                    IpAddr::V6(_) => "ip6",
                },
                host,
            );
            listen.push(format!("{}/tcp/{}", host, self.swarm_port).parse()?);
            listen.push(format!("{}/udp/{}/quic-v1", host, self.swarm_port).parse()?);
        }

        let mut boot_nodes = self.boot_nodes;
        if let Some(network) = self.boot_network {
            match network {
                BootstrapNetwork::CalimeroDev => {
                    boot_nodes.extend(BootstrapNodes::calimero_dev().list);
                }
                BootstrapNetwork::Ipfs => boot_nodes.extend(BootstrapNodes::ipfs().list),
            }
        }

        let mut local_signers = LocalConfig {
            protocols: BTreeMap::default(),
        };

        let mut client_params = BTreeMap::default();

        {
            let _ignored = client_params.insert(
                "near".to_owned(),
                ClientConfigParams {
                    network: "testnet".into(),
                    contract_id: "calimero-context-config.testnet".parse()?,
                    signer: ClientSelectedSigner::Relayer,
                },
            );

            let mut local_config = ClientLocalConfig {
                signers: Default::default(),
            };

            let _ignored = local_config.signers.insert(
                "mainnet".to_owned(),
                generate_local_signer(
                    "https://rpc.mainnet.near.org".parse()?,
                    ConfigProtocol::Near,
                )?,
            );

            let _ignored = local_config.signers.insert(
                "testnet".to_owned(),
                generate_local_signer(
                    "https://rpc.testnet.near.org".parse()?,
                    ConfigProtocol::Near,
                )?,
            );

            let _ignored = local_signers
                .protocols
                .insert("near".to_owned(), local_config);
        }

        {
            let _ignored = client_params.insert(
                "starknet".to_owned(),
                ClientConfigParams {
                    network: "sepolia".into(),
                    contract_id:
                        "0x1b991ee006e2d1e372ab96d0a957401fa200358f317b681df2948f30e17c29c"
                            .parse()?,
                    signer: ClientSelectedSigner::Relayer,
                },
            );

            let mut local_config = ClientLocalConfig {
                signers: Default::default(),
            };

            let _ignored = local_config.signers.insert(
                "mainnet".to_owned(),
                generate_local_signer(
                    "https://cloud.argent-api.com/v1/starknet/mainnet/rpc/v0.7".parse()?,
                    ConfigProtocol::Starknet,
                )?,
            );

            let _ignored = local_config.signers.insert(
                "sepolia".to_owned(),
                generate_local_signer(
                    "https://free-rpc.nethermind.io/sepolia-juno/".parse()?,
                    ConfigProtocol::Starknet,
                )?,
            );

            let _ignored = local_signers
                .protocols
                .insert("starknet".to_owned(), local_config);
        }

        {
            let _ignored = client_params.insert(
                "icp".to_owned(),
                ClientConfigParams {
                    network: "local".into(),
                    contract_id: "bkyz2-fmaaa-aaaaa-qaaaq-cai".parse()?,
                    signer: ClientSelectedSigner::Local,
                },
            );

            let mut local_config = ClientLocalConfig {
                signers: Default::default(),
            };

            let _ignored = local_config.signers.insert(
                "ic".to_owned(),
                generate_local_signer("https://ic0.app".parse()?, ConfigProtocol::Icp)?,
            );

            let _ignored = local_config.signers.insert(
                "local".to_owned(),
                generate_local_signer("http://127.0.0.1:4943".parse()?, ConfigProtocol::Icp)?,
            );

            let _ignored = local_signers
                .protocols
                .insert("icp".to_owned(), local_config);
        }

        {
            let _ignored = client_params.insert(
                "stellar".to_owned(),
                ClientConfigParams {
                    network: "testnet".into(),
                    contract_id: "CDZ25SJ65YRXTCWMJNLTNZXPFPBGHOOB7BUBYQE7W3PU7I357BTX6QZY"
                        .parse()?,
                    signer: ClientSelectedSigner::Relayer,
                },
            );

            let mut local_config = ClientLocalConfig {
                signers: Default::default(),
            };

            let _ignored = local_config.signers.insert(
                "mainnet".to_owned(),
                generate_local_signer(
                    "https://soroban.stellar.org".parse()?,
                    ConfigProtocol::Stellar,
                )?,
            );

            let _ignored = local_config.signers.insert(
                "testnet".to_owned(),
                generate_local_signer(
                    "https://soroban-testnet.stellar.org".parse()?,
                    ConfigProtocol::Stellar,
                )?,
            );

            let _ignored = local_signers
                .protocols
                .insert("stellar".to_owned(), local_config);
        }

        {
            let _ignored = client_params.insert(
                "ethereum".to_owned(),
                ClientConfigParams {
                    network: "sepolia".into(),
                    contract_id: "0x83365DE41E1247511F4C5D10Fb1AFe59b96aD4dB".parse()?,
                    signer: ClientSelectedSigner::Relayer,
                },
            );

            let mut local_config = ClientLocalConfig {
                signers: Default::default(),
            };

            let _ignored = local_config.signers.insert(
                "sepolia".to_owned(),
                generate_local_signer(
                    "https://sepolia.drpc.org".parse()?,
                    ConfigProtocol::Ethereum,
                )?,
            );

            let _ignored = local_signers
                .protocols
                .insert("ethereum".to_owned(), local_config);
        }

        let relayer = self
            .relayer_url
            .unwrap_or_else(defaults::default_relayer_url);

        let client_config = ClientConfig {
            signer: ClientSigner {
                relayer: ClientRelayerSigner { url: relayer },
                local: local_signers,
            },
            params: client_params,
        };

        let config = ConfigFile::new(
            identity,
            NetworkConfig::new(
                SwarmConfig::new(listen),
                BootstrapConfig::new(BootstrapNodes::new(boot_nodes)),
                DiscoveryConfig::new(
                    mdns,
                    self.advertise_address,
                    RendezvousConfig::new(self.rendezvous_registrations_limit),
                    RelayConfig::new(self.relay_registrations_limit),
                    AutonatConfig::new(self.autonat_confidence_threshold),
                ),
                ServerConfig::new(
                    self.server_host
                        .into_iter()
                        .map(|host| Multiaddr::from(host).with(Protocol::Tcp(self.server_port)))
                        .collect(),
                    Some(AdminConfig::new(true)),
                    Some(JsonRpcConfig::new(true)),
                    Some(WsConfig::new(true)),
                ),
            ),
            SyncConfig {
                timeout: DEFAULT_SYNC_TIMEOUT,
                interval: DEFAULT_SYNC_INTERVAL,
            },
            StoreConfigFile::new("data".into()),
            BlobStoreConfig::new("blobs".into()),
            ContextConfig {
                client: client_config,
            },
        );

        config.save(&path)?;

        drop(Store::open::<RocksDB>(&StoreConfig::new(
            path.join(config.datastore.path),
        ))?);

        info!("Initialized a node in {:?}", path);

        Ok(())
    }
}

fn generate_local_signer(
    rpc_url: Url,
    config_protocol: ConfigProtocol,
) -> EyreResult<ClientLocalSigner> {
    match config_protocol {
        ConfigProtocol::Near => {
            let secret_key = SecretKey::from_random(KeyType::ED25519);
            let public_key = secret_key.public_key();
            let account_id = public_key.unwrap_as_ed25519().0;

            Ok(ClientLocalSigner {
                rpc_url,
                credentials: Credentials::Near(near_protocol::Credentials {
                    account_id: encode(account_id).parse()?,
                    public_key,
                    secret_key,
                }),
            })
        }
        ConfigProtocol::Starknet => {
            let keypair = SigningKey::from_random();
            let secret_key = SigningKey::secret_scalar(&keypair);
            let public_key = keypair.verifying_key().scalar();

            Ok(ClientLocalSigner {
                rpc_url,
                credentials: Credentials::Starknet(starknet_protocol::Credentials {
                    account_id: public_key,
                    public_key,
                    secret_key,
                }),
            })
        }
        ConfigProtocol::Icp => {
            let mut rng = OsRng;

            let signing_key = IcpSigningKey::new(&mut rng);
            let identity = BasicIdentity::from_signing_key(signing_key.clone());

            let public_key = identity.public_key().unwrap();
            let account_id = Principal::self_authenticating(&public_key);

            Ok(ClientLocalSigner {
                rpc_url,
                credentials: Credentials::Icp(icp_protocol::Credentials {
                    account_id,
                    public_key: encode(&account_id),
                    secret_key: encode(&signing_key),
                }),
            })
        }

        ConfigProtocol::Stellar => {
            let keypair = StellarKeypair::random().unwrap();
            let public_key = keypair.public_key();
            let secret_key = keypair.secret_key().unwrap();

            Ok(ClientLocalSigner {
                rpc_url,
                credentials: Credentials::Raw(RawCredentials {
                    account_id: None,
                    public_key,
                    secret_key,
                }),
            })
        }

        ConfigProtocol::Ethereum => {
            let secp = PrivateKeySigner::random();
            let address = secp.address();
            let secret_key = secp.to_bytes();
            let secret_key_hex = encode(secret_key);

            Ok(ClientLocalSigner {
                rpc_url,
                credentials: Credentials::Ethereum(ethereum_protocol::Credentials {
                    account_id: address.to_string(),
                    secret_key: secret_key_hex,
                }),
            })
        }
    }
}<|MERGE_RESOLUTION|>--- conflicted
+++ resolved
@@ -17,14 +17,9 @@
     ethereum as ethereum_protocol, icp as icp_protocol, near as near_protocol,
     starknet as starknet_protocol,
 };
-<<<<<<< HEAD
 use calimero_network_primitives::config::{
-    BootstrapConfig, BootstrapNodes, DiscoveryConfig, RelayConfig, RendezvousConfig, SwarmConfig,
-=======
-use calimero_network::config::{
     AutonatConfig, BootstrapConfig, BootstrapNodes, DiscoveryConfig, RelayConfig, RendezvousConfig,
     SwarmConfig,
->>>>>>> c9a6955a
 };
 use calimero_server::admin::service::AdminConfig;
 use calimero_server::jsonrpc::JsonRpcConfig;
