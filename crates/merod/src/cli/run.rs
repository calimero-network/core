use calimero_blobstore::config::BlobStoreConfig;
use calimero_config::ConfigFile;
use calimero_network_primitives::config::NetworkConfig;
use calimero_node::sync::SyncConfig;
use calimero_node::{start, NodeConfig};
use calimero_server::config::ServerConfig;
use calimero_store::config::StoreConfig;
use clap::Parser;
use eyre::{bail, Result as EyreResult};

use crate::cli::RootArgs;

/// Run a node
#[derive(Debug, Parser)]
pub struct RunCommand {
    #[arg(long, default_value_t)]
    pub auth: bool,
}

impl RunCommand {
    pub async fn run(self, root_args: RootArgs) -> EyreResult<()> {
        let path = root_args.home.join(root_args.node_name);

        if !ConfigFile::exists(&path) {
            bail!("Node is not initialized in {:?}", path);
        }

        let config = ConfigFile::load(&path)?;

<<<<<<< HEAD
        start(NodeConfig {
            home: path.clone(),
            identity: config.identity.clone(),
            network: NetworkConfig::new(
=======
        let mut server_config = ServerConfig::new(
            config.network.server.listen,
            config.identity.clone(),
            config.network.server.admin,
            config.network.server.jsonrpc,
            config.network.server.websocket,
        );

        if let Some(admin) = &mut server_config.admin {
            admin.auth_enabled = self.auth;
        }

        if let Some(jsonrpc) = &mut server_config.jsonrpc {
            jsonrpc.auth_enabled = self.auth;
        }

        start(NodeConfig::new(
            path.clone(),
            config.identity.clone(),
            NetworkConfig::new(
>>>>>>> c9a6955a
                config.identity.clone(),
                config.network.swarm,
                config.network.bootstrap,
                config.network.discovery,
            ),
            sync: SyncConfig {
                timeout: config.sync.timeout,
                interval: config.sync.interval,
            },
<<<<<<< HEAD
            datastore: StoreConfig::new(path.join(config.datastore.path)),
            blobstore: BlobStoreConfig::new(path.join(config.blobstore.path)),
            context: config.context,
            server: ServerConfig::new(
                config.network.server.listen,
                config.identity.clone(),
                config.network.server.admin,
                config.network.server.jsonrpc,
                config.network.server.websocket,
            ),
        })
=======
            StoreConfig::new(path.join(config.datastore.path)),
            BlobStoreConfig::new(path.join(config.blobstore.path)),
            config.context,
            server_config,
        ))
>>>>>>> c9a6955a
        .await
    }
}<|MERGE_RESOLUTION|>--- conflicted
+++ resolved
@@ -27,12 +27,6 @@
 
         let config = ConfigFile::load(&path)?;
 
-<<<<<<< HEAD
-        start(NodeConfig {
-            home: path.clone(),
-            identity: config.identity.clone(),
-            network: NetworkConfig::new(
-=======
         let mut server_config = ServerConfig::new(
             config.network.server.listen,
             config.identity.clone(),
@@ -49,11 +43,10 @@
             jsonrpc.auth_enabled = self.auth;
         }
 
-        start(NodeConfig::new(
-            path.clone(),
-            config.identity.clone(),
-            NetworkConfig::new(
->>>>>>> c9a6955a
+        start(NodeConfig {
+            home: path.clone(),
+            identity: config.identity.clone(),
+            network: NetworkConfig::new(
                 config.identity.clone(),
                 config.network.swarm,
                 config.network.bootstrap,
@@ -63,25 +56,11 @@
                 timeout: config.sync.timeout,
                 interval: config.sync.interval,
             },
-<<<<<<< HEAD
             datastore: StoreConfig::new(path.join(config.datastore.path)),
             blobstore: BlobStoreConfig::new(path.join(config.blobstore.path)),
             context: config.context,
-            server: ServerConfig::new(
-                config.network.server.listen,
-                config.identity.clone(),
-                config.network.server.admin,
-                config.network.server.jsonrpc,
-                config.network.server.websocket,
-            ),
+            server: server_config,
         })
-=======
-            StoreConfig::new(path.join(config.datastore.path)),
-            BlobStoreConfig::new(path.join(config.blobstore.path)),
-            config.context,
-            server_config,
-        ))
->>>>>>> c9a6955a
         .await
     }
 }