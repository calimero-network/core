--- conflicted
+++ resolved
@@ -2,7 +2,6 @@
     clippy::allow_attributes,
     reason = "Needed for lints that don't follow expect"
 )]
-<<<<<<< HEAD
 #![expect(
     clippy::multiple_inherent_impl,
     reason = "Currently necessary due to code structure"
@@ -27,181 +26,6 @@
 mod behaviour;
 mod discovery;
 mod handlers;
-=======
-
-use std::collections::hash_map::{Entry, HashMap};
-use std::collections::HashSet;
-use std::net::Ipv4Addr;
-
-use client::NetworkClient;
-use config::NetworkConfig;
-use eyre::{bail, eyre, Result as EyreResult};
-use libp2p::autonat::{Behaviour as AutonatBehaviour, Config as AutonatConfig};
-use libp2p::dcutr::Behaviour as DcutrBehaviour;
-use libp2p::futures::prelude::*;
-use libp2p::gossipsub::{
-    Behaviour as GossipsubBehaviour, Config as GossipsubConfig, IdentTopic, MessageAuthenticity,
-    MessageId, TopicHash,
-};
-use libp2p::identify::{Behaviour as IdentifyBehaviour, Config as IdentifyConfig};
-use libp2p::kad::store::MemoryStore;
-use libp2p::kad::{Behaviour as KadBehaviour, Config as KadConfig, Mode, QueryId};
-use libp2p::mdns::tokio::Behaviour as MdnsTokioBehaviour;
-use libp2p::mdns::{Behaviour as MdnsBehaviour, Config as MdnsConfig};
-use libp2p::noise::Config as NoiseConfig;
-use libp2p::ping::Behaviour as PingBehaviour;
-use libp2p::relay::client::Behaviour as RelayBehaviour;
-use libp2p::rendezvous::client::Behaviour as RendezvousBehaviour;
-use libp2p::swarm::behaviour::toggle::Toggle;
-use libp2p::swarm::{NetworkBehaviour, Swarm, SwarmEvent};
-use libp2p::tcp::Config as TcpConfig;
-use libp2p::tls::Config as TlsConfig;
-use libp2p::yamux::Config as YamuxConfig;
-use libp2p::{PeerId, StreamProtocol, SwarmBuilder};
-use libp2p_stream::{Behaviour as StreamBehaviour, IncomingStreams};
-use multiaddr::{Multiaddr, Protocol};
-use reqwest::Client;
-use stream::Stream;
-use tokio::sync::{mpsc, oneshot};
-use tokio::time::{interval, Duration};
-use tokio::{select, spawn};
-use tracing::{debug, info, trace, warn};
-
-use crate::discovery::Discovery;
-use crate::types::NetworkEvent;
-
-pub mod client;
-pub mod config;
-mod discovery;
-mod events;
-pub mod stream;
-pub mod types;
-
-const PROTOCOL_VERSION: &str = concat!("/", env!("CARGO_PKG_NAME"), "/", env!("CARGO_PKG_VERSION"));
-const CALIMERO_KAD_PROTO_NAME: StreamProtocol = StreamProtocol::new("/calimero/kad/1.0.0");
-
-#[derive(NetworkBehaviour)]
-struct Behaviour {
-    autonat: AutonatBehaviour,
-    dcutr: DcutrBehaviour,
-    gossipsub: GossipsubBehaviour,
-    identify: IdentifyBehaviour,
-    kad: KadBehaviour<MemoryStore>,
-    mdns: Toggle<MdnsTokioBehaviour>,
-    ping: PingBehaviour,
-    rendezvous: RendezvousBehaviour,
-    relay: RelayBehaviour,
-    stream: StreamBehaviour,
-}
-
-pub async fn run(
-    config: &NetworkConfig,
-) -> EyreResult<(NetworkClient, mpsc::Receiver<NetworkEvent>)> {
-    let peer_id = config.identity.public().to_peer_id();
-
-    let (client, event_receiver, event_loop) = init(peer_id, config).await?;
-
-    drop(spawn(event_loop.run()));
-
-    let mut ports = HashSet::new();
-    for addr in &config.swarm.listen {
-        info!("Listen addr: {:?}", addr);
-        addr.iter().for_each(|p| {
-            let port = match p {
-                Protocol::Tcp(port) | Protocol::Udp(port) => port,
-                _ => {
-                    return;
-                }
-            };
-            _ = ports.insert(port);
-        });
-        client.listen_on(addr.clone()).await?;
-    }
-
-    drop(client.bootstrap().await);
-
-    Ok((client, event_receiver))
-}
-
-async fn init(
-    peer_id: PeerId,
-    config: &NetworkConfig,
-) -> EyreResult<(NetworkClient, mpsc::Receiver<NetworkEvent>, EventLoop)> {
-    let bootstrap_peers = {
-        let mut peers = vec![];
-
-        for mut addr in config.bootstrap.nodes.list.iter().cloned() {
-            let Some(Protocol::P2p(peer_id)) = addr.pop() else {
-                bail!("Failed to parse peer id from addr {:?}", addr);
-            };
-
-            peers.push((peer_id, addr));
-        }
-
-        peers
-    };
-
-    let swarm = SwarmBuilder::with_existing_identity(config.identity.clone())
-        .with_tokio()
-        .with_tcp(
-            TcpConfig::default(),
-            (TlsConfig::new, NoiseConfig::new),
-            YamuxConfig::default,
-        )?
-        .with_quic()
-        .with_relay_client(NoiseConfig::new, YamuxConfig::default)?
-        .with_behaviour(|key, relay_behaviour| Behaviour {
-            autonat: {
-                AutonatBehaviour::new(
-                    peer_id,
-                    AutonatConfig {
-                        boot_delay: Duration::from_secs(5),
-                        ..Default::default()
-                    },
-                )
-            },
-            dcutr: DcutrBehaviour::new(peer_id),
-            identify: IdentifyBehaviour::new(
-                IdentifyConfig::new(PROTOCOL_VERSION.to_owned(), key.public())
-                    .with_push_listen_addr_updates(true),
-            ),
-            mdns: config
-                .discovery
-                .mdns
-                .then_some(())
-                .and_then(|()| MdnsBehaviour::new(MdnsConfig::default(), peer_id).ok())
-                .into(),
-            kad: {
-                let mut kad_config = KadConfig::default();
-                let _ = kad_config.set_protocol_names(vec![CALIMERO_KAD_PROTO_NAME]);
-
-                let mut kad =
-                    KadBehaviour::with_config(peer_id, MemoryStore::new(peer_id), kad_config);
-
-                kad.set_mode(Some(Mode::Client));
-
-                for (peer_id, addr) in bootstrap_peers {
-                    let _ = kad.add_address(&peer_id, addr);
-                }
-                if let Err(err) = kad.bootstrap() {
-                    warn!(%err, "Failed to bootstrap Kademlia");
-                };
-
-                kad
-            },
-            gossipsub: GossipsubBehaviour::new(
-                MessageAuthenticity::Signed(key.clone()),
-                GossipsubConfig::default(),
-            )
-            .expect("Valid gossipsub config."),
-            ping: PingBehaviour::default(),
-            relay: relay_behaviour,
-            rendezvous: RendezvousBehaviour::new(key.clone()),
-            stream: StreamBehaviour::new(),
-        })?
-        .with_swarm_config(|cfg| cfg.with_idle_connection_timeout(Duration::from_secs(30)))
-        .build();
->>>>>>> c9a6955a
 
 use behaviour::Behaviour;
 use discovery::Discovery;
@@ -209,7 +33,6 @@
 use handlers::stream::rendezvous::RendezvousTick;
 use handlers::stream::swarm::FromSwarm;
 
-<<<<<<< HEAD
 #[expect(
     missing_debug_implementations,
     reason = "Swarm doesn't implement Debug"
@@ -217,118 +40,34 @@
 pub struct NetworkManager {
     swarm: Box<Swarm<Behaviour>>,
     event_recipient: LazyRecipient<NetworkEvent>,
-=======
-    let (command_sender, command_receiver) = mpsc::channel(32);
-    let (event_sender, event_receiver) = mpsc::channel(32);
-
-    let client = NetworkClient {
-        sender: command_sender,
-    };
-
-    let discovery = Discovery::new(
-        &config.discovery.rendezvous,
-        &config.discovery.relay,
-        &config.discovery.autonat,
-    );
-
-    let mut ports = HashSet::new();
-    for addr in &config.swarm.listen {
-        addr.iter().for_each(|p| {
-            let port = match p {
-                Protocol::Tcp(port) => port,
-                Protocol::Udp(port) => port,
-                _ => {
-                    return;
-                }
-            };
-            _ = ports.insert(port);
-        });
-    }
-    let advertise_address = if config.discovery.advertise_address {
-        Some(AdvertiseAddress {
-            ip: get_public_ip().await?,
-            ports,
-        })
-    } else {
-        None
-    };
-
-    let event_loop = EventLoop::new(
-        swarm,
-        advertise_address,
-        incoming_streams,
-        command_receiver,
-        event_sender,
-        discovery,
-    );
-
-    Ok((client, event_receiver, event_loop))
-}
-
-async fn get_public_ip() -> EyreResult<Ipv4Addr> {
-    let client = Client::builder().timeout(Duration::from_secs(3)).build()?;
-    let ip_addr = client
-        .get("https://api.ipify.org")
-        .send()
-        .await?
-        .text()
-        .await?
-        .parse()?;
-
-    return Ok(ip_addr);
-}
-
-pub(crate) struct EventLoop {
-    swarm: Swarm<Behaviour>,
-    advertise_address: Option<AdvertiseAddress>,
-    incoming_streams: IncomingStreams,
-    command_receiver: mpsc::Receiver<Command>,
-    event_sender: mpsc::Sender<NetworkEvent>,
->>>>>>> c9a6955a
     discovery: Discovery,
     pending_dial: HashMap<PeerId, oneshot::Sender<EyreResult<()>>>,
     pending_bootstrap: HashMap<QueryId, oneshot::Sender<EyreResult<()>>>,
 }
 
-<<<<<<< HEAD
 impl NetworkManager {
-    pub fn new(
+    pub async fn new(
         config: &NetworkConfig,
         event_recipient: LazyRecipient<NetworkEvent>,
     ) -> eyre::Result<Self> {
         let swarm = Behaviour::build_swarm(config)?;
 
+        let discovery = Discovery::new(
+            &config.discovery.rendezvous,
+            &config.discovery.relay,
+            &config.discovery.autonat,
+            config
+                .discovery
+                .advertise_address
+                .then_some(&*config.swarm.listen)
+                .unwrap_or(&[]),
+        )
+        .await?;
+
         let this = Self {
             swarm: Box::new(swarm),
             event_recipient,
-            discovery: Discovery::new(&config.discovery.rendezvous, &config.discovery.relay),
-=======
-pub(crate) struct AdvertiseAddress {
-    ip: Ipv4Addr,
-    ports: HashSet<u16>,
-}
-
-#[allow(
-    clippy::multiple_inherent_impl,
-    reason = "Currently necessary due to code structure"
-)]
-impl EventLoop {
-    fn new(
-        swarm: Swarm<Behaviour>,
-        advertise_public_ip: Option<AdvertiseAddress>,
-        incoming_streams: IncomingStreams,
-        command_receiver: mpsc::Receiver<Command>,
-        event_sender: mpsc::Sender<NetworkEvent>,
-        discovery: Discovery,
-    ) -> Self {
-        Self {
-            swarm,
-            advertise_address: advertise_public_ip,
-            incoming_streams,
-            command_receiver,
-            event_sender,
             discovery,
->>>>>>> c9a6955a
             pending_dial: HashMap::default(),
             pending_bootstrap: HashMap::default(),
         };
