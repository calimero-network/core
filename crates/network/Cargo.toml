[package]
name = "calimero-network"
version = "0.1.0"
authors.workspace = true
edition.workspace = true
repository.workspace = true
license.workspace = true

[dependencies]
actix.workspace = true
eyre.workspace = true
futures-util.workspace = true
libp2p = { workspace = true, features = [
    "autonat",
    "dcutr",
    "gossipsub",
    "identify",
    "kad",
    "macros",
    "mdns",
    "noise",
    "ping",
    "quic",
    "rendezvous",
    "relay",
    "tokio",
    "tcp",
    "tls",
    "yamux",
] }
libp2p-stream.workspace = true
multiaddr.workspace = true
owo-colors.workspace = true
<<<<<<< HEAD
=======
reqwest.workspace = true
serde = { workspace = true, features = ["derive"] }
thiserror.workspace = true
>>>>>>> c9a6955a
tokio = { workspace = true, features = ["io-util", "macros"] }
tokio-stream = { workspace = true, features = ["time"] }
tracing.workspace = true

calimero-network-primitives.workspace = true
calimero-utils-actix.workspace = true


[lints]
workspace = true<|MERGE_RESOLUTION|>--- conflicted
+++ resolved
@@ -31,12 +31,7 @@
 libp2p-stream.workspace = true
 multiaddr.workspace = true
 owo-colors.workspace = true
-<<<<<<< HEAD
-=======
 reqwest.workspace = true
-serde = { workspace = true, features = ["derive"] }
-thiserror.workspace = true
->>>>>>> c9a6955a
 tokio = { workspace = true, features = ["io-util", "macros"] }
 tokio-stream = { workspace = true, features = ["time"] }
 tracing.workspace = true
