[package]
name = "calimero-server"
version = "0.1.0"
authors.workspace = true
edition.workspace = true
repository.workspace = true
license.workspace = true

[dependencies]
axum.workspace = true
async-graphql = { workspace = true, optional = true }
async-graphql-axum = { workspace = true, optional = true }
bs58.workspace = true
eyre.workspace = true
<<<<<<< HEAD
libp2p.workspace = true
=======
futures-util = { workspace = true, optional = true }
>>>>>>> 5484ce65
multiaddr.workspace = true
rand.workspace = true
serde = { workspace = true, features = ["derive"] }
serde_json.workspace = true
tokio.workspace = true
tower = "0.4.13"
tower-http = { workspace = true, optional = true }
tracing.workspace = true

calimero-primitives = { path = "../primitives" }
calimero-runtime = { path = "../runtime" }
calimero-identity = { path = "../identity" }
tower-service = "0.3.2"
tower-layer = "0.3.2"

[[example]]
name = "demo"

[dev-dependencies]
color-eyre.workspace = true
tokio = { workspace = true, features = ["macros", "rt-multi-thread"] }
tracing-subscriber = { workspace = true, features = ["env-filter"] }

[features]
graphql = ["dep:async-graphql", "dep:async-graphql-axum", "tower-http/cors"]
websocket = ["dep:futures-util"]<|MERGE_RESOLUTION|>--- conflicted
+++ resolved
@@ -12,11 +12,8 @@
 async-graphql-axum = { workspace = true, optional = true }
 bs58.workspace = true
 eyre.workspace = true
-<<<<<<< HEAD
 libp2p.workspace = true
-=======
 futures-util = { workspace = true, optional = true }
->>>>>>> 5484ce65
 multiaddr.workspace = true
 rand.workspace = true
 serde = { workspace = true, features = ["derive"] }
