[package]
name = "calimero-server"
version = "0.1.0"
authors.workspace = true
edition.workspace = true
repository.workspace = true
license.workspace = true

[dependencies]
axum.workspace = true
async-graphql = { workspace = true, optional = true }
async-graphql-axum = { workspace = true, optional = true }
base64.workspace = true
borsh = { workspace = true, features = ["derive"] }
bs58.workspace = true
<<<<<<< HEAD
camino.workspace = true
=======
chrono.workspace = true
>>>>>>> 4b4348fe
ed25519-dalek.workspace = true
eyre.workspace = true
futures-util = { workspace = true, optional = true }
libp2p.workspace = true
multiaddr.workspace = true
near-jsonrpc-client.workspace = true
near-jsonrpc-primitives.workspace = true
near-primitives.workspace = true
rand.workspace = true
reqwest.workspace = true
serde = { workspace = true, features = ["derive"] }
serde_json.workspace = true
sha2.workspace = true
tokio.workspace = true
tower.workspace = true
tower-http = { workspace = true, features = ["cors", "fs"] }
tower-sessions = { workspace = true, optional = true }
tracing.workspace = true

calimero-identity = { path = "../identity" }
calimero-primitives = { path = "../primitives" }
calimero-runtime = { path = "../runtime" }
calimero-server-primitives = { path = "../server-primitives" }

[[example]]
name = "demo"

[dev-dependencies]
color-eyre.workspace = true
tokio = { workspace = true, features = ["macros", "rt-multi-thread"] }
tracing-subscriber = { workspace = true, features = ["env-filter"] }

[features]
graphql = ["dep:async-graphql", "dep:async-graphql-axum"]
jsonrpc = []
websocket = ["dep:futures-util"]
admin = ["dep:tower-sessions"]<|MERGE_RESOLUTION|>--- conflicted
+++ resolved
@@ -13,11 +13,8 @@
 base64.workspace = true
 borsh = { workspace = true, features = ["derive"] }
 bs58.workspace = true
-<<<<<<< HEAD
 camino.workspace = true
-=======
 chrono.workspace = true
->>>>>>> 4b4348fe
 ed25519-dalek.workspace = true
 eyre.workspace = true
 futures-util = { workspace = true, optional = true }
