--- conflicted
+++ resolved
@@ -44,10 +44,6 @@
 
 [features]
 graphql = ["dep:async-graphql", "dep:async-graphql-axum"]
-<<<<<<< HEAD
 jsonrpc = []
 websocket = ["dep:futures-util"]
-=======
-websocket = ["dep:futures-util"]
-admin = ["dep:tower-sessions"]
->>>>>>> c34f4088
+admin = ["dep:tower-sessions"]