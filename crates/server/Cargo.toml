--- conflicted
+++ resolved
@@ -9,7 +9,7 @@
 publish = true
 
 [dependencies]
-axum = { workspace = true, features = ["multipart", "ws"] }
+axum = { workspace = true, features = ["multipart", "ws", "tokio"] }
 eyre.workspace = true
 futures-util.workspace = true
 hex.workspace = true
@@ -26,12 +26,7 @@
 tokio-util.workspace = true
 tower.workspace = true
 tower-http = { workspace = true, features = ["cors", "fs", "trace"] }
-<<<<<<< HEAD
-tower.workspace = true
-tower-sessions = { workspace = true, optional = true }
-=======
 tower-sessions = { workspace = true }
->>>>>>> 66508113
 tracing.workspace = true
 
 calimero-context-config.workspace = true
@@ -57,16 +52,7 @@
 serde_json.workspace = true
 
 [features]
-<<<<<<< HEAD
-admin = ["dep:tower-sessions"]
-jsonrpc = []
-metrics = []
-websocket = ["axum/ws"]
-host_layer = []
-sse = ["axum/tokio"]
-=======
 # No feature flags; all functionality is always enabled
->>>>>>> 66508113
 
 [lints]
 workspace = true