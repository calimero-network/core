--- conflicted
+++ resolved
@@ -56,22 +56,16 @@
     info!("Starting server with config: {:#?}", config);
 
     let (server_sender, mut server_receiver) = mpsc::channel(32);
-<<<<<<< HEAD
-
-    let pk = &bs58::encode(&keypair.to_protobuf_encoding()?).into_string();
-    println!("Private key {:?}", pk);
-    let mut server = Box::pin(calimero_server::start(config, server_sender));
-=======
     let subscriptions_sender = broadcast::channel(32).0;
 
     let pk = &bs58::encode(&keypair.to_protobuf_encoding()?).into_string();
     println!("Private key {:?}", pk);
+
     let mut server = Box::pin(calimero_server::start(
         config,
         server_sender,
         subscriptions_sender,
     ));
->>>>>>> 94de40f8
 
     loop {
         tokio::select! {
