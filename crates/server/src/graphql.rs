--- conflicted
+++ resolved
@@ -61,13 +61,8 @@
     )
 }
 
-<<<<<<< HEAD
-async fn call<T>(
+async fn _call<T>(
     sender: &crate::ServerSender,
-=======
-async fn _call<T>(
-    sender: &crate::Sender,
->>>>>>> 28c66ee3
     method: String,
     args: Vec<u8>,
     writes: bool,
@@ -91,7 +86,7 @@
 }
 
 async fn call<T>(
-    sender: &crate::Sender,
+    sender: &crate::ServerSender,
     method: String,
     args: Vec<u8>,
 ) -> Result<T, async_graphql::Error>
@@ -102,7 +97,7 @@
 }
 
 async fn call_mut<T>(
-    sender: &crate::Sender,
+    sender: &crate::ServerSender,
     method: String,
     args: Vec<u8>,
 ) -> Result<T, async_graphql::Error>
