pub mod auth;
<<<<<<< HEAD
pub mod dev_auth;
=======
pub mod host;
>>>>>>> fb7d24d9
<|MERGE_RESOLUTION|>--- conflicted
+++ resolved
@@ -1,6 +1,3 @@
 pub mod auth;
-<<<<<<< HEAD
 pub mod dev_auth;
-=======
-pub mod host;
->>>>>>> fb7d24d9
+pub mod host;