use std::net::{IpAddr, SocketAddr};

<<<<<<< HEAD
use axum::{http, Router};
use tokio::sync::{mpsc, oneshot};
use tower_http::cors;
=======
use axum::routing::Router;
use config::ServerConfig;
use tokio::sync::{broadcast, mpsc, oneshot};
>>>>>>> 94de40f8
use tracing::warn;

pub mod config;
#[cfg(feature = "graphql")]
pub mod graphql;
mod middleware;
<<<<<<< HEAD
=======
#[cfg(feature = "websocket")]
pub mod websocket;
>>>>>>> 94de40f8

type ServerSender = mpsc::Sender<(
    // todo! move to calimero-node-primitives
    String,
    Vec<u8>,
    bool,
    oneshot::Sender<calimero_runtime::logic::Outcome>,
)>;

pub async fn start(
    config: ServerConfig,
    server_sender: ServerSender,
    node_events: broadcast::Sender<calimero_primitives::events::NodeEvent>,
) -> eyre::Result<()> {
    let mut config = config;
    let mut addrs = Vec::with_capacity(config.listen.len());
    let mut listeners = Vec::with_capacity(config.listen.len());
    let mut want_listeners = config.listen.into_iter().peekable();

    while let Some(addr) = want_listeners.next() {
        let mut components = addr.iter();

        let host: IpAddr = match components.next() {
            Some(multiaddr::Protocol::Ip4(host)) => host.into(),
            Some(multiaddr::Protocol::Ip6(host)) => host.into(),
            _ => eyre::bail!("Invalid multiaddr, expected IP4 component"),
        };

        let Some(multiaddr::Protocol::Tcp(port)) = components.next() else {
            eyre::bail!("Invalid multiaddr, expected TCP component");
        };

        match tokio::net::TcpListener::bind(SocketAddr::from((host, port))).await {
            Ok(listener) => {
                let local_port = listener.local_addr()?.port();
                addrs.push(
                    addr.replace(1, |_| Some(multiaddr::Protocol::Tcp(local_port)))
                        .unwrap(), // safety: we know the index is valid
                );
                listeners.push(listener);
            }
            Err(err) => {
                if want_listeners.peek().is_none() {
                    eyre::bail!(err);
                }
            }
        }
    }
    config.listen = addrs;

    let mut app = Router::new();

    let mut serviced = false;

    #[cfg(feature = "graphql")]
    {
        if let Some((path, handler)) = graphql::service(&config, server_sender.clone())? {
            app = app.route(path, handler);

            serviced = true;
        }
    }

<<<<<<< HEAD
    app = app
        .layer(middleware::auth::AuthSignatureLayer::new(config.identity))
        .layer(
            cors::CorsLayer::new()
                .allow_origin(cors::Any)
                .allow_headers(cors::Any)
                .allow_methods([http::Method::POST]),
        );
=======
    #[cfg(feature = "websocket")]
    {
        if let Some((path, handler)) = websocket::service(&config, node_events.clone())? {
            app = app.route(path, handler);

            serviced = true;
        }
    }

    app = app.layer(middleware::auth::AuthSignatureLayer::new(config.identity));
>>>>>>> 94de40f8

    if !serviced {
        warn!("No services enabled, enable at least one service to start the server");

        return Ok(());
    }

    let mut set = tokio::task::JoinSet::new();

    for listener in listeners {
        let app = app.clone();
        set.spawn(async { axum::serve(listener, app).await });
    }

    while let Some(result) = set.join_next().await {
        result??;
    }

    Ok(())
}<|MERGE_RESOLUTION|>--- conflicted
+++ resolved
@@ -1,25 +1,18 @@
 use std::net::{IpAddr, SocketAddr};
 
-<<<<<<< HEAD
-use axum::{http, Router};
-use tokio::sync::{mpsc, oneshot};
-use tower_http::cors;
-=======
+use axum::http;
 use axum::routing::Router;
 use config::ServerConfig;
 use tokio::sync::{broadcast, mpsc, oneshot};
->>>>>>> 94de40f8
+use tower_http::cors;
 use tracing::warn;
 
 pub mod config;
 #[cfg(feature = "graphql")]
 pub mod graphql;
 mod middleware;
-<<<<<<< HEAD
-=======
 #[cfg(feature = "websocket")]
 pub mod websocket;
->>>>>>> 94de40f8
 
 type ServerSender = mpsc::Sender<(
     // todo! move to calimero-node-primitives
@@ -83,7 +76,6 @@
         }
     }
 
-<<<<<<< HEAD
     app = app
         .layer(middleware::auth::AuthSignatureLayer::new(config.identity))
         .layer(
@@ -92,7 +84,7 @@
                 .allow_headers(cors::Any)
                 .allow_methods([http::Method::POST]),
         );
-=======
+
     #[cfg(feature = "websocket")]
     {
         if let Some((path, handler)) = websocket::service(&config, node_events.clone())? {
@@ -101,9 +93,6 @@
             serviced = true;
         }
     }
-
-    app = app.layer(middleware::auth::AuthSignatureLayer::new(config.identity));
->>>>>>> 94de40f8
 
     if !serviced {
         warn!("No services enabled, enable at least one service to start the server");
