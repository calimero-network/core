use std::net::{IpAddr, SocketAddr};

<<<<<<< HEAD
use axum::{http, Router};
use tokio::sync::{mpsc, oneshot};
=======
use axum::http;
use axum::routing::Router;
use config::ServerConfig;
use tokio::sync::{broadcast, mpsc, oneshot};
use tower_http::cors;
>>>>>>> 0f162e62
use tracing::warn;

use tower_http::cors;

pub mod config;
#[cfg(feature = "graphql")]
pub mod graphql;
mod middleware;
<<<<<<< HEAD
=======
#[cfg(feature = "websocket")]
pub mod websocket;
>>>>>>> 0f162e62

type ServerSender = mpsc::Sender<(
    // todo! move to calimero-node-primitives
    String,
    Vec<u8>,
    bool,
    oneshot::Sender<calimero_runtime::logic::Outcome>,
)>;

pub async fn start(
    config: ServerConfig,
    server_sender: ServerSender,
    node_events: broadcast::Sender<calimero_primitives::events::NodeEvent>,
) -> eyre::Result<()> {
    let mut config = config;
    let mut addrs = Vec::with_capacity(config.listen.len());
    let mut listeners = Vec::with_capacity(config.listen.len());
    let mut want_listeners = config.listen.into_iter().peekable();

    while let Some(addr) = want_listeners.next() {
        let mut components = addr.iter();

        let host: IpAddr = match components.next() {
            Some(multiaddr::Protocol::Ip4(host)) => host.into(),
            Some(multiaddr::Protocol::Ip6(host)) => host.into(),
            _ => eyre::bail!("Invalid multiaddr, expected IP4 component"),
        };

        let Some(multiaddr::Protocol::Tcp(port)) = components.next() else {
            eyre::bail!("Invalid multiaddr, expected TCP component");
        };

        match tokio::net::TcpListener::bind(SocketAddr::from((host, port))).await {
            Ok(listener) => {
                let local_port = listener.local_addr()?.port();
                addrs.push(
                    addr.replace(1, |_| Some(multiaddr::Protocol::Tcp(local_port)))
                        .unwrap(), // safety: we know the index is valid
                );
                listeners.push(listener);
            }
            Err(err) => {
                if want_listeners.peek().is_none() {
                    eyre::bail!(err);
                }
            }
        }
    }
    config.listen = addrs;

    let mut app = Router::new();

    let mut serviced = false;

    #[cfg(feature = "graphql")]
    {
        if let Some((path, handler)) = graphql::service(&config, server_sender.clone())? {
            app = app.route(path, handler);

            serviced = true;
        }
    }

    #[cfg(feature = "websocket")]
    {
        if let Some((path, handler)) = websocket::service(&config, node_events.clone())? {
            app = app.route(path, handler);

            serviced = true;
        }
    }

    app = app
        .layer(middleware::auth::auth::AuthSignatureLayer::new(
            config.identity,
        ))
        .layer(
            cors::CorsLayer::new()
                .allow_origin(cors::Any)
                .allow_headers(cors::Any)
                .allow_methods([http::Method::POST]),
        );

    if !serviced {
        warn!("No services enabled, enable at least one service to start the server");

        return Ok(());
    }

    app = app
        .layer(middleware::auth::AuthSignatureLayer::new(config.identity))
        .layer(
            cors::CorsLayer::new()
                .allow_origin(cors::Any)
                .allow_headers(cors::Any)
                .allow_methods([http::Method::POST]),
        );

    let mut set = tokio::task::JoinSet::new();

    for listener in listeners {
        let app = app.clone();
        set.spawn(async { axum::serve(listener, app).await });
    }

    while let Some(result) = set.join_next().await {
        result??;
    }

    Ok(())
}<|MERGE_RESOLUTION|>--- conflicted
+++ resolved
@@ -1,28 +1,18 @@
 use std::net::{IpAddr, SocketAddr};
 
-<<<<<<< HEAD
-use axum::{http, Router};
-use tokio::sync::{mpsc, oneshot};
-=======
 use axum::http;
 use axum::routing::Router;
 use config::ServerConfig;
 use tokio::sync::{broadcast, mpsc, oneshot};
 use tower_http::cors;
->>>>>>> 0f162e62
 use tracing::warn;
-
-use tower_http::cors;
 
 pub mod config;
 #[cfg(feature = "graphql")]
 pub mod graphql;
 mod middleware;
-<<<<<<< HEAD
-=======
 #[cfg(feature = "websocket")]
 pub mod websocket;
->>>>>>> 0f162e62
 
 type ServerSender = mpsc::Sender<(
     // todo! move to calimero-node-primitives
@@ -95,17 +85,6 @@
         }
     }
 
-    app = app
-        .layer(middleware::auth::auth::AuthSignatureLayer::new(
-            config.identity,
-        ))
-        .layer(
-            cors::CorsLayer::new()
-                .allow_origin(cors::Any)
-                .allow_headers(cors::Any)
-                .allow_methods([http::Method::POST]),
-        );
-
     if !serviced {
         warn!("No services enabled, enable at least one service to start the server");
 
