use core::net::{IpAddr, SocketAddr};
use std::sync::Arc;

use tower as _;

use axum::http::Method;
use axum::Router;
use calimero_context_primitives::client::ContextClient;
use calimero_node_primitives::client::NodeClient;
use calimero_store::Store;
use config::ServerConfig;
use eyre::{bail, Result as EyreResult};
use multiaddr::Protocol;
use prometheus_client::registry::Registry;
use tokio::net::TcpListener;
use tokio::task::JoinSet;
use tower_http::cors::{Any, CorsLayer};
use tracing::warn;

use crate::admin::service::{setup, site};

pub mod admin;
pub mod config;
pub mod jsonrpc;
mod metrics;
<<<<<<< HEAD
pub mod registry;
=======
pub mod sse;
>>>>>>> 71122cc8
pub mod ws;

#[derive(Debug)]
#[non_exhaustive]
pub struct AdminState {
    pub store: Store,
    pub ctx_client: ContextClient,
    pub node_client: NodeClient,
    pub registry_manager: registry::manager::RegistryManager,
}

impl AdminState {
    #[must_use]
    pub fn new(
        store: Store,
        ctx_client: ContextClient,
        node_client: NodeClient,
        config_path: std::path::PathBuf,
    ) -> Self {
        Self {
            store: store.clone(),
            ctx_client,
            node_client,
            registry_manager: registry::manager::RegistryManager::new(config_path),
        }
    }
}

// TODO: Consider splitting this long function into multiple parts.
#[expect(clippy::too_many_lines, reason = "TODO: Will be refactored")]
#[expect(clippy::print_stderr, reason = "Acceptable for CLI")]
pub async fn start(
    config: ServerConfig,
    ctx_client: ContextClient,
    node_client: NodeClient,
    datastore: Store,
    prom_registry: Registry,
) -> EyreResult<()> {
    let mut config = config;
    let mut addrs = Vec::with_capacity(config.listen.len());
    let mut listeners = Vec::with_capacity(config.listen.len());
    let mut want_listeners = config.listen.into_iter().peekable();

    while let Some(addr) = want_listeners.next() {
        let mut components = addr.iter();

        let host: IpAddr = match components.next() {
            Some(Protocol::Ip4(host)) => host.into(),
            Some(Protocol::Ip6(host)) => host.into(),
            _ => bail!("Invalid multiaddr, expected IP4 component"),
        };

        let Some(Protocol::Tcp(port)) = components.next() else {
            bail!("Invalid multiaddr, expected TCP component");
        };

        match TcpListener::bind(SocketAddr::from((host, port))).await {
            Ok(listener) => {
                let local_port = listener.local_addr()?.port();
                addrs.push(
                    addr.replace(1, |_| Some(Protocol::Tcp(local_port)))
                        .unwrap(), // safety: we know the index is valid
                );
                listeners.push(listener);
            }
            Err(err) => {
                if want_listeners.peek().is_none() {
                    bail!(err);
                }
            }
        }
    }
    config.listen = addrs;

    let mut app = Router::new();

    let mut serviced = false;

    let shared_state = Arc::new(AdminState::new(
        datastore.clone(),
        ctx_client.clone(),
        node_client.clone(),
        std::path::PathBuf::from("test-node/testnode"), // TODO: Get this from config
    ));

    // Load registry configurations on startup
    if let Err(err) = shared_state.registry_manager.load_configurations().await {
        warn!(error = ?err, "Failed to load registry configurations on startup");
    }

    if let Some((path, router)) = jsonrpc::service(&config, ctx_client) {
        app = app.nest(&path, router);
        serviced = true;
    }

    if let Some((path, handler)) = ws::service(&config, node_client.clone()) {
        app = app.route(&path, handler);

        serviced = true;
    }

    if let Some((path, router)) = sse::service(&config, node_client.clone(), datastore.clone()) {
        app = app.nest(&path, router);
        serviced = true;
    }

    if let Some((api_path, router)) = setup(&config, shared_state) {
        if let Some((site_path, serve_dir)) = site(&config) {
            app = app.nest_service(site_path.as_str(), serve_dir);
        }

        app = app.nest(&api_path, router);
        serviced = true;
    }

    if let Some((path, router)) = metrics::service(&config, prom_registry) {
        app = app.nest(path, router);
        serviced = true;
    }

    if !serviced {
        warn!("No services enabled, enable at least one service to start the server");

        return Ok(());
    }

    app = app.layer(
        CorsLayer::new()
            .allow_origin(Any)
            .allow_headers(Any)
            .allow_methods([
                Method::POST,
                Method::GET,
                Method::DELETE,
                Method::PUT,
                Method::OPTIONS,
            ])
            .allow_private_network(true),
    );

    let mut set = JoinSet::new();

    for listener in listeners {
        let app = app.clone();
        drop(set.spawn(async move { axum::serve(listener, app).await }));
    }

    while let Some(result) = set.join_next().await {
        result??;
    }

    Ok(())
}

#[cfg(test)]
mod integration_tests_package_usage {
    use {color_eyre as _, tracing_subscriber as _};
}<|MERGE_RESOLUTION|>--- conflicted
+++ resolved
@@ -23,11 +23,8 @@
 pub mod config;
 pub mod jsonrpc;
 mod metrics;
-<<<<<<< HEAD
 pub mod registry;
-=======
 pub mod sse;
->>>>>>> 71122cc8
 pub mod ws;
 
 #[derive(Debug)]
