use core::net::{IpAddr, SocketAddr};
use std::io::Error as IoError;

use axum::http::Method;
use axum::Router;
use axum_server::tls_rustls::RustlsConfig;
use axum_server_dual_protocol::bind_dual_protocol;
use calimero_context::ContextManager;
use calimero_node_primitives::ServerSender;
use calimero_primitives::events::NodeEvent;
use calimero_store::Store;
use config::ServerConfig;
use eyre::{bail, Result as EyreResult};
use multiaddr::Protocol;
use tokio::net::TcpListener;
use tokio::sync::broadcast;
use tokio::task::JoinSet;
use tower_http::cors::{Any, CorsLayer};
use tracing::warn;

use crate::admin::service::setup;
use crate::certificates::get_certificate;

pub mod certificates;

#[cfg(feature = "admin")]
pub mod admin;
pub mod config;
#[cfg(feature = "jsonrpc")]
pub mod jsonrpc;
#[cfg(feature = "admin")]
mod middleware;
mod verifysignature;
#[cfg(feature = "websocket")]
pub mod ws;

// TODO: Consider splitting this long function into multiple parts.
#[allow(clippy::too_many_lines)]
#[allow(clippy::print_stderr)]
pub async fn start(
    config: ServerConfig,
    server_sender: ServerSender,
    ctx_manager: ContextManager,
    node_events: broadcast::Sender<NodeEvent>,
    store: Store,
) -> EyreResult<()> {
    let mut config = config;
    let mut addrs = Vec::with_capacity(config.listen.len());
    let mut listeners = Vec::with_capacity(config.listen.len());
    let mut want_listeners = config.listen.into_iter().peekable();

    while let Some(addr) = want_listeners.next() {
        let mut components = addr.iter();

        let host: IpAddr = match components.next() {
            Some(Protocol::Ip4(host)) => host.into(),
            Some(Protocol::Ip6(host)) => host.into(),
            _ => bail!("Invalid multiaddr, expected IP4 component"),
        };

        let Some(Protocol::Tcp(port)) = components.next() else {
            bail!("Invalid multiaddr, expected TCP component");
        };

        match TcpListener::bind(SocketAddr::from((host, port))).await {
            Ok(listener) => {
                let local_port = listener.local_addr()?.port();
                addrs.push(
                    addr.replace(1, |_| Some(Protocol::Tcp(local_port)))
                        .unwrap(), // safety: we know the index is valid
                );
                listeners.push(listener);
            }
            Err(err) => {
                if want_listeners.peek().is_none() {
                    bail!(err);
                }
            }
        }
    }
    config.listen = addrs;

    let mut app = Router::new();

    let mut serviced = false;

    #[cfg(feature = "jsonrpc")]
    {
        if let Some((path, handler)) = jsonrpc::service(&config, server_sender.clone()) {
            app = app.route(path, handler);
            app = app.layer(middleware::auth::AuthSignatureLayer::new(store.clone()));

            serviced = true;
        }
    }

    #[cfg(feature = "websocket")]
    {
        if let Some((path, handler)) = ws::service(&config, node_events.clone()) {
            app = app.route(path, handler);

            serviced = true;
        }
    }

    #[cfg(feature = "admin")]
    {
<<<<<<< HEAD
        if let Some((api_path, router)) = setup(&config, store.clone(), ctx_manager) {
=======
        if let Some((api_path, router)) = admin::service::setup(&config, store.clone(), ctx_manager)? {
            if let Some((site_path, serve_dir)) = admin::service::site(&config)? {
                app = app.nest_service(site_path, serve_dir);
            }

>>>>>>> 7ca4eebc
            app = app.nest(api_path, router);
            serviced = true;
        }
    }
    

    if !serviced {
        warn!("No services enabled, enable at least one service to start the server");

        return Ok(());
    }

    app = app.layer(
        CorsLayer::new()
            .allow_origin(Any)
            .allow_headers(Any)
            .allow_methods([
                Method::POST,
                Method::GET,
                Method::DELETE,
                Method::PUT,
                Method::OPTIONS,
            ])
            .allow_private_network(true),
    );
    // Check if the certificate exists and if they contain the current local IP address
    let (cert_pem, key_pem) = get_certificate(&store)?;

    // Configure certificate and private key used by https
    let rustls_config = match RustlsConfig::from_pem(cert_pem, key_pem).await {
        Ok(config) => config,
        Err(e) => {
            eprintln!("Failed to load TLS configuration: {e:?}");
            return Err(e.into());
        }
    };

    let mut set = JoinSet::new();

    for listener in listeners {
        let rustls_config = rustls_config.clone();
        let app = app.clone();
        let addr = listener.local_addr().unwrap();
        drop(set.spawn(async move {
            if let Err(e) = bind_dual_protocol(addr, rustls_config)
                .serve(app.into_make_service())
                .await
            {
                eprintln!("Server error: {e:?}");
                return Err(e);
            }
            Ok::<(), IoError>(())
        }));
    }

    while let Some(result) = set.join_next().await {
        result??;
    }

    Ok(())
}<|MERGE_RESOLUTION|>--- conflicted
+++ resolved
@@ -18,7 +18,7 @@
 use tower_http::cors::{Any, CorsLayer};
 use tracing::warn;
 
-use crate::admin::service::setup;
+use crate::admin::service::{setup, site};
 use crate::certificates::get_certificate;
 
 pub mod certificates;
@@ -105,20 +105,15 @@
 
     #[cfg(feature = "admin")]
     {
-<<<<<<< HEAD
         if let Some((api_path, router)) = setup(&config, store.clone(), ctx_manager) {
-=======
-        if let Some((api_path, router)) = admin::service::setup(&config, store.clone(), ctx_manager)? {
-            if let Some((site_path, serve_dir)) = admin::service::site(&config)? {
+            if let Some((site_path, serve_dir)) = site(&config)? {
                 app = app.nest_service(site_path, serve_dir);
             }
 
->>>>>>> 7ca4eebc
             app = app.nest(api_path, router);
             serviced = true;
         }
     }
-    
 
     if !serviced {
         warn!("No services enabled, enable at least one service to start the server");
