--- conflicted
+++ resolved
@@ -16,42 +16,11 @@
         let context_id = self.context_id;
         let executor_id = self.executor_public_key;
 
-<<<<<<< HEAD
         handle(self, &state).await.map_err(|err| {
             error!(%context_id, %executor_id, %err, "Failed to execute request");
 
             RpcError::MethodCallError(err)
         })
-=======
-    match call(
-        state.server_sender.clone(),
-        request.context_id,
-        request.method,
-        args,
-        request.executor_public_key,
-        request.substitute,
-    )
-    .await
-    {
-        Ok(Some(output)) => match from_json_str::<Value>(&output) {
-            Ok(v) => Ok(ExecuteResponse::new(Some(v))),
-            Err(err) => bail!(ExecuteError::SerdeError {
-                message: err.to_string()
-            }),
-        },
-        Ok(None) => Ok(ExecuteResponse::new(None)),
-        Err(err) => {
-            error!(%err, "Failed to execute JSON RPC method");
-
-            match err {
-                CallError::CallError(err) => bail!(ExecuteError::CallError(err)),
-                CallError::FunctionCallError(message) => {
-                    bail!(ExecuteError::FunctionCallError(message))
-                }
-                CallError::InternalError(err) => bail!(err),
-            }
-        }
->>>>>>> c9a6955a
     }
 }
 
@@ -71,6 +40,7 @@
             request.method,
             args,
             &request.executor_public_key,
+            request.substitute,
         )
         .await
         .map_err(ExecutionError::ExecuteError)?;
