--- conflicted
+++ resolved
@@ -37,9 +37,7 @@
 mod subscribe;
 mod unsubscribe;
 
-<<<<<<< HEAD
 #[derive(Clone, Copy, Debug, Deserialize, Serialize, JsonSchema)]
-=======
 /// WebSocket close codes (RFC 6455)
 /// https://datatracker.ietf.org/doc/html/rfc6455#section-7.4.1
 mod close_code {
@@ -48,7 +46,6 @@
 }
 
 #[derive(Clone, Copy, Debug, Deserialize, Serialize)]
->>>>>>> 0b1b07ce
 #[non_exhaustive]
 pub struct WsConfig {
     #[serde(default = "calimero_primitives::common::bool_true")]
