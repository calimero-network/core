pub mod add_client_key;
pub mod applications;
pub mod challenge;
pub mod context;
pub mod did;
<<<<<<< HEAD
pub mod proposals;
=======
pub mod identity;
>>>>>>> c291850c
pub mod root_keys;<|MERGE_RESOLUTION|>--- conflicted
+++ resolved
@@ -3,9 +3,6 @@
 pub mod challenge;
 pub mod context;
 pub mod did;
-<<<<<<< HEAD
+pub mod identity;
 pub mod proposals;
-=======
-pub mod identity;
->>>>>>> c291850c
 pub mod root_keys;