use std::sync::Arc;

use axum::http::StatusCode;
use axum::response::IntoResponse;
use axum::{Extension, Json};
use calimero_primitives::identity::{ClientKey, WalletType};
use calimero_server_primitives::admin::{
    AddPublicKeyRequest, EthSignatureMessageMetadata, IntermediateAddPublicKeyRequest,
    NearSignatureMessageMetadata, Payload, SignatureMetadataEnum, StarknetSignatureMessageMetadata,
};
use calimero_store::Store;
use chrono::Utc;
use futures_util::TryFutureExt;
use serde::Serialize;
use serde_json::from_value as from_json_value;
use tracing::info;

use crate::admin::handlers::root_keys::store_root_key;
use crate::admin::service::{parse_api_error, AdminState, ApiError, ApiResponse};
use crate::admin::storage::client_keys::add_client_key;
use crate::admin::storage::root_key::exists_root_keys;
use crate::admin::utils::auth::{validate_challenge, validate_root_key_exists};

pub fn transform_request(
    intermediate: IntermediateAddPublicKeyRequest,
) -> Result<AddPublicKeyRequest, ApiError> {
    let metadata_enum = match intermediate.wallet_metadata.wallet_type {
        WalletType::NEAR { .. } => {
            let metadata =
                from_json_value::<NearSignatureMessageMetadata>(intermediate.payload.metadata)
                    .map_err(|_| ApiError {
                        status_code: StatusCode::BAD_REQUEST,
                        message: "Invalid metadata.".into(),
                    })?;
            SignatureMetadataEnum::NEAR(metadata)
        }
        WalletType::ETH { .. } => {
            let metadata =
                from_json_value::<EthSignatureMessageMetadata>(intermediate.payload.metadata)
                    .map_err(|_| ApiError {
                        status_code: StatusCode::BAD_REQUEST,
                        message: "Invalid metadata.".into(),
                    })?;
            SignatureMetadataEnum::ETH(metadata)
        }
<<<<<<< HEAD
        WalletType::STARKNET { .. } => {
            let metadata = serde_json::from_value::<StarknetSignatureMessageMetadata>(
                intermediate.payload.metadata,
            )
            .map_err(|_| ApiError {
                status_code: StatusCode::BAD_REQUEST,
                message: "Invalid metadata.".into(),
            })?;
            SignatureMetadataEnum::STARKNET(metadata)
=======
        _ => {
            return Err(ApiError {
                status_code: StatusCode::BAD_REQUEST,
                message: "Unsupported wallet type.".into(),
            });
>>>>>>> 703fbf23
        }
    };

    Ok(AddPublicKeyRequest::new(
        intermediate.wallet_signature,
        Payload::new(intermediate.payload.message, metadata_enum),
        intermediate.wallet_metadata,
        intermediate.context_id,
    ))
}

#[derive(Debug, Serialize)]
struct AddClientKeyResponse {
    data: String,
}

//* Register client key to authenticate client requests  */
pub async fn add_client_key_handler(
    Extension(state): Extension<Arc<AdminState>>,
    Json(intermediate_req): Json<IntermediateAddPublicKeyRequest>,
) -> impl IntoResponse {
    async {transform_request(intermediate_req)}
        // todo! experiment with Interior<Store>: WriteLayer<Interior>
<<<<<<< HEAD
        .and_then(|req| async {check_root_key(req, &mut state.store.clone())})
        .and_then(|req| validate_challenge(req, &state.keypair))
        // todo! experiment with Interior<Store>: WriteLayer<Interior>
        .and_then(|req| async {store_client_key(req, &mut state.store.clone())})
        .await
        .map_or_else(
            |err| err.into_response(),
            |_| {
                let data: String = "Client key stored".to_string();
                ApiResponse {
                    payload: AddClientKeyResponse { data },
                }
                .into_response()
            },
        )
=======
        .and_then(|req| check_root_key(req, &state.store.clone()))
        .and_then(|req| validate_challenge(req, &state.keypair))
        // todo! experiment with Interior<Store>: WriteLayer<Interior>
        .and_then(|req| store_client_key(req, &state.store.clone()))
        .map_or_else(IntoResponse::into_response, |_| {
            let data: String = "Client key stored".to_owned();
            ApiResponse {
                payload: AddClientKeyResponse { data },
            }
            .into_response()
        })
>>>>>>> 703fbf23
}

pub fn store_client_key(
    req: AddPublicKeyRequest,
    store: &Store,
) -> Result<AddPublicKeyRequest, ApiError> {
    #[allow(clippy::cast_sign_loss)]
    let client_key = ClientKey::new(
        req.wallet_metadata.wallet_type,
        req.payload.message.public_key.clone(),
        Utc::now().timestamp_millis() as u64,
        req.context_id,
    );
    let _ = add_client_key(store, client_key).map_err(parse_api_error)?;
    info!("Client key stored successfully.");
    Ok(req)
}

fn check_root_key(
    req: AddPublicKeyRequest,
    store: &Store,
) -> Result<AddPublicKeyRequest, ApiError> {
    let root_keys = exists_root_keys(store).map_err(parse_api_error)?;
    if root_keys {
        validate_root_key_exists(req, store)
    } else {
        //first login so store root key as well
        let _ = store_root_key(
            req.wallet_metadata.signing_key.clone(),
            req.wallet_metadata.wallet_type,
            store,
        )?;
        Ok(req)
    }
}<|MERGE_RESOLUTION|>--- conflicted
+++ resolved
@@ -43,23 +43,20 @@
                     })?;
             SignatureMetadataEnum::ETH(metadata)
         }
-<<<<<<< HEAD
         WalletType::STARKNET { .. } => {
-            let metadata = serde_json::from_value::<StarknetSignatureMessageMetadata>(
-                intermediate.payload.metadata,
-            )
-            .map_err(|_| ApiError {
-                status_code: StatusCode::BAD_REQUEST,
-                message: "Invalid metadata.".into(),
-            })?;
+            let metadata =
+                from_json_value::<StarknetSignatureMessageMetadata>(intermediate.payload.metadata)
+                    .map_err(|_| ApiError {
+                        status_code: StatusCode::BAD_REQUEST,
+                        message: "Invalid metadata.".into(),
+                    })?;
             SignatureMetadataEnum::STARKNET(metadata)
-=======
+        }
         _ => {
             return Err(ApiError {
                 status_code: StatusCode::BAD_REQUEST,
                 message: "Unsupported wallet type.".into(),
             });
->>>>>>> 703fbf23
         }
     };
 
@@ -81,29 +78,13 @@
     Extension(state): Extension<Arc<AdminState>>,
     Json(intermediate_req): Json<IntermediateAddPublicKeyRequest>,
 ) -> impl IntoResponse {
-    async {transform_request(intermediate_req)}
+    async { transform_request(intermediate_req) }
         // todo! experiment with Interior<Store>: WriteLayer<Interior>
-<<<<<<< HEAD
-        .and_then(|req| async {check_root_key(req, &mut state.store.clone())})
+        .and_then(|req| async { check_root_key(req, &state.store.clone()) })
         .and_then(|req| validate_challenge(req, &state.keypair))
         // todo! experiment with Interior<Store>: WriteLayer<Interior>
-        .and_then(|req| async {store_client_key(req, &mut state.store.clone())})
+        .and_then(|req| async { store_client_key(req, &state.store.clone()) })
         .await
-        .map_or_else(
-            |err| err.into_response(),
-            |_| {
-                let data: String = "Client key stored".to_string();
-                ApiResponse {
-                    payload: AddClientKeyResponse { data },
-                }
-                .into_response()
-            },
-        )
-=======
-        .and_then(|req| check_root_key(req, &state.store.clone()))
-        .and_then(|req| validate_challenge(req, &state.keypair))
-        // todo! experiment with Interior<Store>: WriteLayer<Interior>
-        .and_then(|req| store_client_key(req, &state.store.clone()))
         .map_or_else(IntoResponse::into_response, |_| {
             let data: String = "Client key stored".to_owned();
             ApiResponse {
@@ -111,7 +92,6 @@
             }
             .into_response()
         })
->>>>>>> 703fbf23
 }
 
 pub fn store_client_key(
