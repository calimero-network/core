--- conflicted
+++ resolved
@@ -12,13 +12,8 @@
     Json(JoinContextRequest { invitation_payload }): Json<JoinContextRequest>,
 ) -> impl IntoResponse {
     let result = state
-<<<<<<< HEAD
-        .ctx_manager
-        .join_context(invitation_payload)
-=======
         .ctx_client
         .join_context(private_key, invitation_payload)
->>>>>>> 477610ec
         .await
         .map_err(parse_api_error);
 
