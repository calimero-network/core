use std::sync::Arc;

use axum::extract::Path;
use axum::http::StatusCode;
use axum::response::IntoResponse;
use axum::{Extension, Json};
use calimero_primitives::application::ApplicationId;
use calimero_server_primitives::admin::{
<<<<<<< HEAD
    GetApplicationResponse, InstallApplicationResponse, InstallDevApplicationRequest,
=======
    ApplicationInstallResult, ApplicationListResult, GetApplicationDetailsResponse,
    GetApplicationResponse, GetApplicationResult, InstallApplicationResponse,
    ListApplicationsResponse,
>>>>>>> 7ca4eebc
};

use crate::admin::service::{parse_api_error, AdminState, ApiError, ApiResponse};

pub async fn install_dev_application_handler(
    Extension(state): Extension<Arc<AdminState>>,
    Json(req): Json<InstallDevApplicationRequest>,
) -> impl IntoResponse {
    match state
        .ctx_manager
        .install_application_from_path(req.path, req.version, req.metadata)
        .await
    {
        Ok(application_id) => ApiResponse {
            payload: InstallApplicationResponse::new(application_id),
        }
        .into_response(),
        Err(err) => (StatusCode::INTERNAL_SERVER_ERROR, err.to_string()).into_response(),
    }
}

pub async fn get_application(
    Extension(state): Extension<Arc<AdminState>>,
    Path(application_id): Path<ApplicationId>,
) -> impl IntoResponse {
    match state.ctx_manager.get_application(&application_id) {
        Ok(application) => ApiResponse {
            payload: GetApplicationResponse::new(application),
        }
        .into_response(),
        Err(err) => (StatusCode::INTERNAL_SERVER_ERROR, err.to_string()).into_response(),
    }
}

pub async fn install_application_handler(
    Extension(state): Extension<Arc<AdminState>>,
    Json(req): Json<calimero_server_primitives::admin::InstallApplicationRequest>,
) -> impl IntoResponse {
    match state
        .ctx_manager
        .install_application_from_url(req.url, req.version, req.metadata /*, req.hash */)
        .await
    {
        Ok(application_id) => ApiResponse {
            payload: InstallApplicationResponse {
                data: ApplicationInstallResult { application_id },
            },
        }
        .into_response(),
        Err(err) => (StatusCode::INTERNAL_SERVER_ERROR, err.to_string()).into_response(),
    }
}

pub async fn list_applications_handler(
    Extension(state): Extension<Arc<AdminState>>,
) -> impl IntoResponse {
    let applications = state
        .ctx_manager
        .list_installed_applications()
        .map_err(|err| parse_api_error(err).into_response());
    match applications {
        Ok(applications) => {
            ApiResponse {
                payload: ListApplicationsResponse {
                    data: ApplicationListResult { apps: applications },
                },
            }
        }
        .into_response(),
        Err(err) => err.into_response(),
    }
}

pub async fn get_application_details_handler(
    Path(app_id): Path<String>,
    Extension(state): Extension<Arc<AdminState>>,
) -> impl IntoResponse {
    let app_id_result = match app_id.parse() {
        Ok(app_id) => app_id,
        Err(_) => {
            return ApiError {
                status_code: StatusCode::BAD_REQUEST,
                message: "Invalid app id".into(),
            }
            .into_response();
        }
    };

    let application = state
        .ctx_manager
        .get_application(&app_id_result)
        .map_err(|err| parse_api_error(err).into_response());

    match application {
        Ok(application) => match application {
            Some(application) => ApiResponse {
                payload: GetApplicationDetailsResponse { data: application },
            }
            .into_response(),
            None => ApiError {
                status_code: StatusCode::NOT_FOUND,
                message: "Context not found".into(),
            }
            .into_response(),
        }
        .into_response(),
        Err(err) => err.into_response(),
    }
}<|MERGE_RESOLUTION|>--- conflicted
+++ resolved
@@ -6,13 +6,8 @@
 use axum::{Extension, Json};
 use calimero_primitives::application::ApplicationId;
 use calimero_server_primitives::admin::{
-<<<<<<< HEAD
-    GetApplicationResponse, InstallApplicationResponse, InstallDevApplicationRequest,
-=======
-    ApplicationInstallResult, ApplicationListResult, GetApplicationDetailsResponse,
-    GetApplicationResponse, GetApplicationResult, InstallApplicationResponse,
-    ListApplicationsResponse,
->>>>>>> 7ca4eebc
+    GetApplicationDetailsResponse, GetApplicationResponse, InstallApplicationResponse,
+    InstallDevApplicationRequest, ListApplicationsResponse,
 };
 
 use crate::admin::service::{parse_api_error, AdminState, ApiError, ApiResponse};
@@ -57,9 +52,7 @@
         .await
     {
         Ok(application_id) => ApiResponse {
-            payload: InstallApplicationResponse {
-                data: ApplicationInstallResult { application_id },
-            },
+            payload: InstallApplicationResponse::new(application_id),
         }
         .into_response(),
         Err(err) => (StatusCode::INTERNAL_SERVER_ERROR, err.to_string()).into_response(),
@@ -76,9 +69,7 @@
     match applications {
         Ok(applications) => {
             ApiResponse {
-                payload: ListApplicationsResponse {
-                    data: ApplicationListResult { apps: applications },
-                },
+                payload: ListApplicationsResponse::new(applications),
             }
         }
         .into_response(),
