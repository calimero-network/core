use std::sync::Arc;

use axum::response::IntoResponse;
use axum::{Extension, Json};
use calimero_primitives::identity::{RootKey, WalletType};
use calimero_server_primitives::admin::{AddPublicKeyRequest, IntermediateAddPublicKeyRequest};
use calimero_store::Store;
use chrono::Utc;
use futures_util::TryFutureExt;
use serde::{Deserialize, Serialize};
use tracing::info;

use super::add_client_key::transform_request;
use crate::admin::service::{parse_api_error, AdminState, ApiError, ApiResponse, Empty};
use crate::admin::storage::root_key::{add_root_key, clean_auth_keys};
use crate::admin::utils::auth::validate_challenge;

#[derive(Debug, Serialize)]
struct CreateRootKeyResponse {
    data: String,
}

pub async fn create_root_key_handler(
    Extension(state): Extension<Arc<AdminState>>,
    Json(intermediate_req): Json<IntermediateAddPublicKeyRequest>,
) -> impl IntoResponse {
    async {transform_request(intermediate_req)}
        .and_then(|req| validate_challenge(req, &state.keypair))
<<<<<<< HEAD
        .and_then(|req| async {store_root(req, &mut state.store.clone())})
        .await
        .map_or_else(
            |err| err.into_response(),
            |_| {
                let data: String = "Root key stored".to_string();
                ApiResponse {
                    payload: CreateRootKeyResponse { data },
                }
                .into_response()
            },
        )
=======
        .and_then(|req| store_root(req, &state.store.clone()))
        .map_or_else(IntoResponse::into_response, |_| {
            let data: String = "Root key stored".to_owned();
            ApiResponse {
                payload: CreateRootKeyResponse { data },
            }
            .into_response()
        })
>>>>>>> 703fbf23
}

pub fn store_root(
    req: AddPublicKeyRequest,
    store: &Store,
) -> Result<AddPublicKeyRequest, ApiError> {
    let _ = store_root_key(
        req.wallet_metadata.signing_key.clone(),
        req.wallet_metadata.wallet_type,
        store,
    )?;
    Ok(req)
}

pub fn store_root_key(
    signing_key: String,
    wallet_type: WalletType,
    store: &Store,
) -> Result<bool, ApiError> {
    #[allow(clippy::cast_sign_loss)]
    let root_key = RootKey::new(
        signing_key,
        wallet_type,
        Utc::now().timestamp_millis() as u64,
    );
    let _ = add_root_key(store, root_key).map_err(parse_api_error)?;

    info!("Root key stored successfully.");
    Ok(true)
}

#[derive(Clone, Copy, Debug, Deserialize, Serialize)]
pub struct DeleteKeysResponse {
    data: Empty,
}
pub async fn delete_auth_keys_handler(
    Extension(state): Extension<Arc<AdminState>>,
) -> impl IntoResponse {
    drop(clean_auth_keys(&state.store.clone()).map_or_else(
        |err| parse_api_error(err).into_response(),
        |()| {
            ApiResponse {
                payload: DeleteKeysResponse { data: Empty {} },
            }
            .into_response()
        },
    ));
}<|MERGE_RESOLUTION|>--- conflicted
+++ resolved
@@ -24,23 +24,10 @@
     Extension(state): Extension<Arc<AdminState>>,
     Json(intermediate_req): Json<IntermediateAddPublicKeyRequest>,
 ) -> impl IntoResponse {
-    async {transform_request(intermediate_req)}
+    async { transform_request(intermediate_req) }
         .and_then(|req| validate_challenge(req, &state.keypair))
-<<<<<<< HEAD
-        .and_then(|req| async {store_root(req, &mut state.store.clone())})
+        .and_then(|req| async { store_root(req, &mut state.store.clone()) })
         .await
-        .map_or_else(
-            |err| err.into_response(),
-            |_| {
-                let data: String = "Root key stored".to_string();
-                ApiResponse {
-                    payload: CreateRootKeyResponse { data },
-                }
-                .into_response()
-            },
-        )
-=======
-        .and_then(|req| store_root(req, &state.store.clone()))
         .map_or_else(IntoResponse::into_response, |_| {
             let data: String = "Root key stored".to_owned();
             ApiResponse {
@@ -48,7 +35,6 @@
             }
             .into_response()
         })
->>>>>>> 703fbf23
 }
 
 pub fn store_root(
