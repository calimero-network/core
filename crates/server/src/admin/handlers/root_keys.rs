--- conflicted
+++ resolved
@@ -10,12 +10,8 @@
 use tracing::info;
 
 use super::add_client_key::transform_request;
-use crate::admin::service::{parse_api_error, AdminState, ApiError, ApiResponse};
-<<<<<<< HEAD
+use crate::admin::service::{parse_api_error, AdminState, ApiError, ApiResponse, Empty};
 use crate::admin::storage::root_key::{add_root_key, clean_auth_keys};
-=======
-use crate::admin::storage::root_key::add_root_key;
->>>>>>> 0f0b6448
 use crate::admin::utils::auth::validate_challenge;
 
 #[derive(Debug, Serialize)]
@@ -74,7 +70,7 @@
 
 #[derive(Debug, Serialize, Deserialize)]
 pub struct DeleteKeysResponse {
-    data: bool,
+    data: Empty,
 }
 pub async fn delete_auth_keys_handler(
     Extension(state): Extension<Arc<AdminState>>,
@@ -83,7 +79,7 @@
         |err| parse_api_error(err).into_response(),
         |_| {
             ApiResponse {
-                payload: DeleteKeysResponse { data: true },
+                payload: DeleteKeysResponse { data: Empty {} },
             }
             .into_response()
         },
