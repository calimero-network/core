--- conflicted
+++ resolved
@@ -19,12 +19,8 @@
 use crate::admin::storage::client_keys::get_context_client_key;
 use crate::admin::utils::context::{create_context, join_context};
 
-<<<<<<< HEAD
-#[derive(Debug, Deserialize, Serialize)]
-=======
-#[derive(Debug, Serialize, Deserialize)]
-#[serde(rename_all = "camelCase")]
->>>>>>> 7ca4eebc
+#[derive(Debug, Deserialize, Serialize)]
+#[serde(rename_all = "camelCase")]
 pub struct ContextObject {
     context: Context,
 }
@@ -63,22 +59,19 @@
     }
 }
 
-<<<<<<< HEAD
-#[derive(Debug, Deserialize, Serialize)]
-=======
-#[derive(Debug, Serialize, Deserialize)]
+#[derive(Debug, Deserialize, Serialize)]
 pub struct GetContextIdentitiesResponse {
     data: ContextIdentities,
 }
 
-#[derive(Debug, Serialize, Deserialize)]
+#[derive(Debug, Deserialize, Serialize)]
 #[serde(rename_all = "camelCase")]
 pub struct ContextIdentities {
     identities: Vec<String>,
 }
 
 pub async fn get_context_identities_handler(
-    Path(context_id): Path<calimero_primitives::context::ContextId>,
+    Path(context_id): Path<ContextId>,
     Extension(state): Extension<Arc<AdminState>>,
 ) -> impl IntoResponse {
     let context = state
@@ -130,8 +123,7 @@
     }
 }
 
-#[derive(Debug, Serialize, Deserialize)]
->>>>>>> 7ca4eebc
+#[derive(Debug, Deserialize, Serialize)]
 #[serde(rename_all = "camelCase")]
 pub struct ClientKeys {
     client_keys: Vec<ClientKey>,
