--- conflicted
+++ resolved
@@ -165,7 +165,6 @@
     Extension(state): Extension<Arc<AdminState>>,
     Json(req): Json<calimero_server_primitives::admin::CreateContextRequest>,
 ) -> impl IntoResponse {
-<<<<<<< HEAD
     // Create a Send-able RNG
     let mut rng = StdRng::from_entropy();
 
@@ -182,12 +181,6 @@
     rng.fill_bytes(&mut member_seed);
     let member_signing_key = SigningKey::from_bytes(&member_seed);
     let member_verifying_key = VerifyingKey::from(&member_signing_key);
-=======
-    let mut seed = [0; 32];
-    rand::thread_rng().fill_bytes(&mut seed);
-    let signing_key = ed25519_dalek::SigningKey::from_bytes(&seed);
-    let context_id = signing_key.verifying_key();
->>>>>>> 9d56a00a
 
     let context = calimero_primitives::context::Context {
         id: context_id,
