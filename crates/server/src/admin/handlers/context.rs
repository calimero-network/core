--- conflicted
+++ resolved
@@ -103,19 +103,6 @@
     .into_response()
 }
 
-<<<<<<< HEAD
-=======
-#[derive(Debug, Serialize, Deserialize)]
-pub struct ContextList {
-    contexts: Vec<calimero_primitives::context::Context>,
-}
-
-#[derive(Debug, Serialize, Deserialize)]
-pub struct GetContextsResponse {
-    data: ContextList,
-}
-
->>>>>>> 4bdcf2f9
 pub async fn get_contexts_handler(
     Extension(state): Extension<Arc<AdminState>>,
 ) -> impl IntoResponse {
@@ -169,24 +156,6 @@
         Err(err) => err.into_response(),
     };
 }
-<<<<<<< HEAD
-=======
-#[derive(Debug, Serialize, Deserialize)]
-#[serde(rename_all = "camelCase")]
-pub struct CreateContextRequest {
-    application_id: calimero_primitives::application::ApplicationId,
-}
-
-#[derive(Debug, Serialize, Deserialize)]
-pub struct ContextResponse {
-    context: calimero_primitives::context::Context,
-}
-
-#[derive(Debug, Serialize, Deserialize)]
-pub struct CreateContextResponse {
-    data: ContextResponse,
-}
->>>>>>> 4bdcf2f9
 
 pub async fn create_context_handler(
     Extension(state): Extension<Arc<AdminState>>,
