use std::sync::Arc;

use axum::extract::Path;
use axum::response::IntoResponse;
use axum::{Extension, Json};
use calimero_primitives::identity::{KeyPair, PublicKey};
use ed25519_dalek::{SigningKey, VerifyingKey};
use rand::rngs::StdRng;
use rand::{RngCore, SeedableRng};
use reqwest::StatusCode;
use serde::{Deserialize, Serialize};
use tower_sessions::Session;

use crate::admin::service::{parse_api_error, AdminState, ApiError, ApiResponse, Empty};
use crate::admin::storage::client_keys::get_context_client_key;

#[derive(Debug, Serialize, Deserialize)]
pub struct ContextObject {
    context: calimero_primitives::context::Context,
}

#[derive(Debug, Serialize, Deserialize)]
pub struct GetContextResponse {
    data: ContextObject,
}

pub async fn get_context_handler(
    Path(context_id): Path<calimero_primitives::context::ContextId>,
    Extension(state): Extension<Arc<AdminState>>,
) -> impl IntoResponse {
    // todo! experiment with Interior<Store>: WriteLayer<Interior>
    let context = state
        .ctx_manager
        .get_context(&context_id)
        .map_err(|err| parse_api_error(err).into_response());

    match context {
        Ok(ctx) => match ctx {
            Some(context) => ApiResponse {
                payload: GetContextResponse {
                    data: ContextObject { context },
                },
            }
            .into_response(),
            None => ApiError {
                status_code: StatusCode::NOT_FOUND,
                message: "Context not found".into(),
            }
            .into_response(),
        },
        Err(err) => err.into_response(),
    }
}

#[derive(Debug, Serialize, Deserialize)]
#[serde(rename_all = "camelCase")]
pub struct ClientKeys {
    client_keys: Vec<calimero_primitives::identity::ClientKey>,
}

#[derive(Debug, Serialize, Deserialize)]
pub struct GetContextClientKeysResponse {
    data: ClientKeys,
}

pub async fn get_context_client_keys_handler(
    Path(context_id): Path<calimero_primitives::context::ContextId>,
    Extension(state): Extension<Arc<AdminState>>,
) -> impl IntoResponse {
    // todo! experiment with Interior<Store>: WriteLayer<Interior>
    let client_keys_result = get_context_client_key(&mut state.store.clone(), &context_id)
        .map_err(|err| parse_api_error(err).into_response());
    match client_keys_result {
        Ok(client_keys) => ApiResponse {
            payload: GetContextClientKeysResponse {
                data: ClientKeys { client_keys },
            },
        }
        .into_response(),
        Err(err) => err.into_response(),
    }
}

#[derive(Debug, Serialize, Deserialize)]
#[serde(rename_all = "camelCase")]
struct ContextUsers {
    context_users: Vec<calimero_primitives::identity::ContextUser>,
}

#[derive(Debug, Serialize, Deserialize)]
pub struct GetContextUsersResponse {
    data: ContextUsers,
}

pub async fn get_context_users_handler(
    Path(_context_id): Path<String>,
    Extension(_state): Extension<Arc<AdminState>>,
) -> impl IntoResponse {
    ApiResponse {
        payload: GetContextUsersResponse {
            data: ContextUsers {
                context_users: vec![],
            },
        },
    }
    .into_response()
}

pub async fn get_contexts_handler(
    Extension(state): Extension<Arc<AdminState>>,
) -> impl IntoResponse {
    // todo! experiment with Interior<Store>: WriteLayer<Interior>
    let contexts = state
        .ctx_manager
        .get_contexts(None)
        .map_err(parse_api_error);

    match contexts {
        Ok(contexts) => ApiResponse {
            payload: calimero_server_primitives::admin::GetContextsResponse {
                data: calimero_server_primitives::admin::ContextList { contexts },
            },
        }
        .into_response(),
        Err(err) => err.into_response(),
    }
}

#[derive(Debug, Serialize, Deserialize)]
#[serde(rename_all = "camelCase")]
pub struct DeletedContext {
    is_deleted: bool,
}

#[derive(Debug, Serialize, Deserialize)]
pub struct DeleteContextResponse {
    data: DeletedContext,
}

pub async fn delete_context_handler(
    Path(context_id): Path<calimero_primitives::context::ContextId>,
    _session: Session,
    Extension(state): Extension<Arc<AdminState>>,
) -> impl IntoResponse {
    // todo! experiment with Interior<Store>: WriteLayer<Interior>
    let result = state
        .ctx_manager
        .delete_context(&context_id)
        .await
        .map_err(parse_api_error);

    match result {
        Ok(result) => ApiResponse {
            payload: DeleteContextResponse {
                data: DeletedContext { is_deleted: result },
            },
        }
        .into_response(),
        Err(err) => err.into_response(),
    }
}

pub async fn create_context_handler(
    Extension(state): Extension<Arc<AdminState>>,
    Json(req): Json<calimero_server_primitives::admin::CreateContextRequest>,
) -> impl IntoResponse {
    // Create a Send-able RNG
    let mut rng = StdRng::from_entropy();

    // Generate a key pair for the context ID
    let mut context_seed = [0u8; 32];
    rng.fill_bytes(&mut context_seed);
    let context_signing_key = SigningKey::from_bytes(&context_seed);
    let context_verifying_key = VerifyingKey::from(&context_signing_key);
    let context_id =
        calimero_primitives::context::ContextId::from(*context_verifying_key.as_bytes());

    // Generate a separate key pair for the member's identity
    let mut member_seed = [0u8; 32];
    rng.fill_bytes(&mut member_seed);
    let member_signing_key = SigningKey::from_bytes(&member_seed);
    let member_verifying_key = VerifyingKey::from(&member_signing_key);

    let context = calimero_primitives::context::Context {
        id: context_id,
        application_id: req.application_id,
        last_transaction_hash: Default::default(),
    };

    let initial_identity = KeyPair {
        public_key: PublicKey(*member_verifying_key.as_bytes()),
        private_key: Some(*member_signing_key.as_bytes()),
    };

    // todo! experiment with Interior<Store>: WriteLayer<Interior>
    let result = state
        .ctx_manager
        .add_context(context.clone(), initial_identity)
        .await
        .map_err(parse_api_error);

    match result {
        Ok(_) => ApiResponse {
            payload: calimero_server_primitives::admin::CreateContextResponse {
                data: calimero_server_primitives::admin::ContextResponse {
                    context,
                    member_public_key: (*member_verifying_key.as_bytes()).into(),
                },
            },
        }
        .into_response(),
        Err(err) => err.into_response(),
    }
}

#[derive(Debug, Serialize)]
struct GetContextStorageResponse {
    data: calimero_server_primitives::admin::ContextStorage,
}

pub async fn get_context_storage_handler(
    Path(_context_id): Path<String>,
    Extension(_state): Extension<Arc<AdminState>>,
) -> impl IntoResponse {
    ApiResponse {
        payload: GetContextStorageResponse {
            data: calimero_server_primitives::admin::ContextStorage { size_in_bytes: 0 },
        },
    }
    .into_response()
}

#[derive(Deserialize)]
pub struct JoinContextRequest {
    pub public_key: PublicKey,
    pub private_key: [u8; 32],
}

#[derive(Debug, Serialize)]
struct JoinContextResponse {
    data: Empty,
}

pub async fn join_context_handler(
    Path(context_id): Path<calimero_primitives::context::ContextId>,
    Extension(state): Extension<Arc<AdminState>>,
    Json(request): Json<JoinContextRequest>,
) -> impl IntoResponse {
<<<<<<< HEAD
    let context_id_result = match calimero_primitives::context::ContextId::from_str(&context_id) {
        Ok(context_id) => context_id,
        Err(_) => {
            return ApiError {
                status_code: StatusCode::BAD_REQUEST,
                message: "Invalid context id".into(),
            }
            .into_response();
        }
    };

    // Create a KeyPair from the provided public and private keys
    let initial_identity = KeyPair {
        public_key: request.public_key,
        private_key: Some(request.private_key),
    };

    let result = state
        .ctx_manager
        .join_context(&context_id_result, initial_identity)
=======
    let result = state
        .ctx_manager
        .join_context(&context_id)
>>>>>>> 721cb7b4
        .await
        .map_err(parse_api_error);

    match result {
        Ok(_) => ApiResponse {
            payload: JoinContextResponse { data: Empty {} },
        }
        .into_response(),
        Err(err) => err.into_response(),
    }
}

#[derive(Debug, Serialize)]
struct UpdateApplicationIdResponse {
    data: Empty,
}

pub async fn update_application_id(
    Extension(state): Extension<Arc<AdminState>>,
<<<<<<< HEAD
    Path(context_id): Path<String>,
    Json(req): Json<calimero_server_primitives::admin::UpdateContextApplicationRequest>,
) -> impl IntoResponse {
    let context_id_result = match calimero_primitives::context::ContextId::from_str(&context_id) {
        Ok(context_id) => context_id,
        Err(_) => {
            return ApiError {
                status_code: StatusCode::BAD_REQUEST,
                message: "Invalid context id".into(),
            }
            .into_response();
        }
    };

    let result = state
        .ctx_manager
        .update_application_id(context_id_result, req.application_id)
        .map_err(parse_api_error);
=======
    Path(context_id): Path<calimero_primitives::context::ContextId>,
    Json(req): Json<calimero_server_primitives::admin::UpdateContextApplicationRequest>,
) -> impl IntoResponse {
    let result = state
        .ctx_manager
        .update_application_id(context_id, req.application_id)
        .map_err(|err| parse_api_error(err));
>>>>>>> 721cb7b4

    match result {
        Ok(_) => ApiResponse {
            payload: UpdateApplicationIdResponse { data: Empty {} },
        }
        .into_response(),
        Err(err) => err.into_response(),
    }
}<|MERGE_RESOLUTION|>--- conflicted
+++ resolved
@@ -1,3 +1,4 @@
+use std::str::FromStr;
 use std::sync::Arc;
 
 use axum::extract::Path;
@@ -138,14 +139,25 @@
 }
 
 pub async fn delete_context_handler(
-    Path(context_id): Path<calimero_primitives::context::ContextId>,
+    Path(context_id): Path<String>,
     _session: Session,
     Extension(state): Extension<Arc<AdminState>>,
 ) -> impl IntoResponse {
+    let context_id_result = match calimero_primitives::context::ContextId::from_str(&context_id) {
+        Ok(context_id) => context_id,
+        Err(_) => {
+            return ApiError {
+                status_code: StatusCode::BAD_REQUEST,
+                message: "Invalid context id".into(),
+            }
+            .into_response();
+        }
+    };
+
     // todo! experiment with Interior<Store>: WriteLayer<Interior>
     let result = state
         .ctx_manager
-        .delete_context(&context_id)
+        .delete_context(&context_id_result)
         .await
         .map_err(parse_api_error);
 
@@ -242,11 +254,10 @@
 }
 
 pub async fn join_context_handler(
-    Path(context_id): Path<calimero_primitives::context::ContextId>,
+    Path(context_id): Path<String>,
     Extension(state): Extension<Arc<AdminState>>,
     Json(request): Json<JoinContextRequest>,
 ) -> impl IntoResponse {
-<<<<<<< HEAD
     let context_id_result = match calimero_primitives::context::ContextId::from_str(&context_id) {
         Ok(context_id) => context_id,
         Err(_) => {
@@ -267,11 +278,6 @@
     let result = state
         .ctx_manager
         .join_context(&context_id_result, initial_identity)
-=======
-    let result = state
-        .ctx_manager
-        .join_context(&context_id)
->>>>>>> 721cb7b4
         .await
         .map_err(parse_api_error);
 
@@ -291,7 +297,6 @@
 
 pub async fn update_application_id(
     Extension(state): Extension<Arc<AdminState>>,
-<<<<<<< HEAD
     Path(context_id): Path<String>,
     Json(req): Json<calimero_server_primitives::admin::UpdateContextApplicationRequest>,
 ) -> impl IntoResponse {
@@ -310,15 +315,6 @@
         .ctx_manager
         .update_application_id(context_id_result, req.application_id)
         .map_err(parse_api_error);
-=======
-    Path(context_id): Path<calimero_primitives::context::ContextId>,
-    Json(req): Json<calimero_server_primitives::admin::UpdateContextApplicationRequest>,
-) -> impl IntoResponse {
-    let result = state
-        .ctx_manager
-        .update_application_id(context_id, req.application_id)
-        .map_err(|err| parse_api_error(err));
->>>>>>> 721cb7b4
 
     match result {
         Ok(_) => ApiResponse {
