use std::collections::HashMap;
use std::error::Error;
use std::fmt::{self, Display, Formatter};
use std::fs::{self, File};
use std::io::Write;
use std::path::PathBuf;
use std::sync::Arc;

use axum::extract::State;
use axum::http::StatusCode;
use axum::response::IntoResponse;
use axum::routing::{get, post};
use axum::{Extension, Json, Router};
use base64::engine::general_purpose::STANDARD;
use base64::Engine;
use calimero_store::Store;
use libp2p::identity::Keypair;
use near_jsonrpc_client::{methods, JsonRpcClient};
use near_jsonrpc_primitives::types::query::QueryResponseKind;
use near_primitives::types::{BlockReference, Finality, FunctionArgs};
use near_primitives::views::QueryRequest;
use rand::{thread_rng, RngCore};
use serde::{Deserialize, Serialize};
use serde_json::json;
use sha2::{Digest, Sha256};
use tower_http::services::{ServeDir, ServeFile};
use tower_http::set_status::SetStatus;
use tower_sessions::{MemoryStore, Session, SessionManagerLayer};
use tracing::{error, info};

use super::handlers::add_client_key::{add_client_key_handler, parse_api_error};
use super::handlers::fetch_did::fetch_did_handler;
use super::storage::root_key::{add_root_key, RootKey};
use crate::verifysignature;

#[derive(Debug, Serialize, Deserialize)]
pub struct AdminConfig {
    #[serde(default = "calimero_primitives::common::bool_true")]
    pub enabled: bool,
    pub application_dir: camino::Utf8PathBuf,
}

#[derive(Clone)]
pub(crate) struct ServiceState {
    application_dir: camino::Utf8PathBuf,
}

pub struct AdminState {
    pub service: ServiceState,
    pub store: Store,
    pub keypair: Keypair,
}

pub(crate) fn setup(
    config: &crate::config::ServerConfig,
    store: Store,
) -> eyre::Result<Option<(&'static str, Router)>> {
    let admin_config = match &config.admin {
        Some(config) if config.enabled => config,
        _ => {
            info!("Admin api is disabled");
            return Ok(None);
        }
    };

    let admin_path = "/admin-api";

    let session_store = MemoryStore::default();
    let session_layer = SessionManagerLayer::new(session_store);

    let shared_state = Arc::new(AdminState {
        service: ServiceState {
            application_dir: admin_config.application_dir.clone(),
        },
        store,
        keypair: config.identity.clone(),
    });

    let admin_router = Router::new()
        .route("/health", get(health_check_handler))
        .route("/root-key", post(create_root_key_handler))
        .route("/request-challenge", post(request_challenge_handler))
        .route("/install-application", post(install_application_handler))
        .route("/add-client-key", post(add_client_key_handler))
        .route("/did", get(fetch_did_handler))
<<<<<<< HEAD
        .route("/applications", get(fetch_application_handler))
        .layer(Extension(state))
        .layer(session_layer)
        .with_state(store);
=======
        .layer(Extension(shared_state))
        .layer(session_layer);
>>>>>>> 8d1479b3

    Ok(Some((admin_path, admin_router)))
}

pub(crate) fn site(
    config: &crate::config::ServerConfig,
) -> eyre::Result<Option<(&'static str, ServeDir<SetStatus<ServeFile>>)>> {
    let _config = match &config.admin {
        Some(config) if config.enabled => config,
        _ => {
            info!("Admin site is disabled");
            return Ok(None);
        }
    };
    let path = "/admin";

    let react_static_files_path = "./node-ui/dist";
    let react_app_serve_dir = ServeDir::new(react_static_files_path).not_found_service(
        ServeFile::new(format!("{}/index.html", react_static_files_path)),
    );

    Ok(Some((path, react_app_serve_dir)))
}

pub const CHALLENGE_KEY: &str = "challenge";

pub struct ApiResponse<T: Serialize> {
    pub(crate) payload: T,
}

impl<T> IntoResponse for ApiResponse<T>
where
    T: Serialize,
{
    fn into_response(self) -> axum::http::Response<axum::body::Body> {
        //TODO add data to response
        let body = serde_json::to_string(&self.payload).unwrap();
        axum::http::Response::builder()
            .status(StatusCode::OK)
            .header("Content-Type", "application/json")
            .body(axum::body::Body::from(body))
            .unwrap()
    }
}

#[derive(Debug)]
pub struct ApiError {
    pub(crate) status_code: StatusCode,
    pub(crate) message: String,
}

impl Display for ApiError {
    fn fmt(&self, f: &mut Formatter<'_>) -> fmt::Result {
        write!(f, "{}: {}", self.status_code, self.message)
    }
}

impl Error for ApiError {}

impl IntoResponse for ApiError {
    fn into_response(self) -> axum::http::Response<axum::body::Body> {
        let body = json!({ "error": self.message }).to_string();
        axum::http::Response::builder()
            .status(&self.status_code)
            .header("Content-Type", "application/json")
            .body(axum::body::Body::from(body))
            .unwrap()
    }
}

#[derive(Serialize, Deserialize)]
#[serde(rename_all = "camelCase")]
struct RequestChallenge {
    application_id: Option<String>,
}

#[derive(Serialize, Deserialize)]
#[serde(rename_all = "camelCase")]
struct RequestChallengeResponse {
    data: NodeChallenge,
}

pub async fn request_challenge_handler(
    session: Session,
    Extension(state): Extension<Arc<AdminState>>,
    Json(req): Json<RequestChallenge>,
) -> impl IntoResponse {
    if let Some(challenge) = session.get::<String>(CHALLENGE_KEY).await.ok().flatten() {
        match serde_json::from_str::<NodeChallenge>(&challenge) {
            Ok(challenge) => ApiResponse {
                payload: RequestChallengeResponse { data: challenge },
            }
            .into_response(),
            Err(_) => ApiError {
                status_code: StatusCode::INTERNAL_SERVER_ERROR,
                message: "Failed to deserialize challenge".to_string(),
            }
            .into_response(),
        }
    } else {
        match generate_challenge(req.application_id.clone(), &state.keypair) {
            Ok(challenge) => {
                if let Err(err) = session.insert(CHALLENGE_KEY, &challenge).await {
                    error!("Failed to insert challenge into session: {}", err);
                    return ApiError {
                        status_code: StatusCode::INTERNAL_SERVER_ERROR,
                        message: "Failed to insert challenge into session".to_string(),
                    }
                    .into_response();
                }
                ApiResponse {
                    payload: RequestChallengeResponse { data: challenge },
                }
                .into_response()
            }
            Err(err) => {
                error!("Failed to generate client challenge: {}", err);
                ApiError {
                    status_code: StatusCode::INTERNAL_SERVER_ERROR,
                    message: "Failed to generate challenge".to_string(),
                }
                .into_response()
            }
        }
    }
}

fn generate_random_bytes() -> [u8; 32] {
    let mut rng = thread_rng();
    let mut buf = [0u8; 32];
    rng.fill_bytes(&mut buf);
    buf
}

#[derive(Serialize, Deserialize, Debug)]
#[serde(rename_all = "camelCase")]
struct NodeChallenge {
    #[serde(flatten)]
    message: NodeChallengeMessage,
    node_signature: String,
}

#[derive(Serialize, Deserialize, Debug)]
#[serde(rename_all = "camelCase")]
pub struct NodeChallengeMessage {
    pub(crate) nonce: String,
    pub(crate) application_id: String, //optional if challenge is used on admin level
    pub(crate) timestamp: i64,
}

fn generate_challenge(
    application_id: Option<String>,
    keypair: &Keypair,
) -> Result<NodeChallenge, ApiError> {
    let random_bytes = generate_random_bytes();
    let encoded = STANDARD.encode(&random_bytes);

    let node_challenge_message = NodeChallengeMessage {
        nonce: encoded,
        application_id: application_id.unwrap_or_default(),
        timestamp: chrono::Utc::now().timestamp(),
    };

    let message_vec = serde_json::to_vec(&node_challenge_message).map_err(|_| ApiError {
        status_code: StatusCode::INTERNAL_SERVER_ERROR,
        message: "Failed to serialize challenge data".into(),
    })?;

    match keypair.sign(&message_vec) {
        Ok(signature) => {
            let node_signature = STANDARD.encode(&signature);
            Ok(NodeChallenge {
                message: node_challenge_message,
                node_signature,
            })
        }
        Err(e) => Err(ApiError {
            status_code: StatusCode::INTERNAL_SERVER_ERROR,
            message: format!("Failed to sign challenge: {}", e),
        }),
    }
}

async fn health_check_handler() -> impl IntoResponse {
    (StatusCode::OK, "alive")
}

async fn create_root_key_handler(
    session: Session,
    Extension(state): Extension<Arc<AdminState>>,
    Json(req): Json<PubKeyRequest>,
) -> impl IntoResponse {
    let message = "helloworld";
    let app = "me";

    match session.get::<String>(CHALLENGE_KEY).await.ok().flatten() {
        Some(challenge) => {
            if verifysignature::verify_near_signature(
                &challenge,
                message,
                app,
                &req.callback_url,
                &req.signature,
                &req.public_key,
            ) {
                let result = add_root_key(
                    &state.store,
                    RootKey {
                        signing_key: req.public_key.clone(),
                    },
                );

                match result {
                    Ok(_) => {
                        info!("Root key added");
                        (StatusCode::OK, "Root key added")
                    }
                    Err(e) => {
                        error!("Failed to store root key: {}", e);
                        (
                            StatusCode::INTERNAL_SERVER_ERROR,
                            "Failed to store root key",
                        )
                    }
                }
            } else {
                (StatusCode::BAD_REQUEST, "Invalid signature")
            }
        }
        _ => (StatusCode::BAD_REQUEST, "Challenge not found"),
    }
}

#[derive(Debug, Deserialize)]
pub struct Release {
    pub version: String,
    pub notes: String,
    pub path: String,
    pub hash: String,
}

pub async fn get_release(application: &str, version: &str) -> eyre::Result<Release> {
    let client = JsonRpcClient::connect("https://rpc.testnet.near.org");
    let request = methods::query::RpcQueryRequest {
        block_reference: BlockReference::Finality(Finality::Final),
        request: QueryRequest::CallFunction {
            account_id: "calimero-package-manager.testnet".parse()?,
            method_name: "get_release".to_string(),
            args: FunctionArgs::from(
                json!({
                    "name": application,
                    "version": version
                })
                .to_string()
                .into_bytes(),
            ),
        },
    };

    let response = client.call(request).await?;
    if let QueryResponseKind::CallResult(result) = response.kind {
        return Ok(serde_json::from_slice::<Release>(&result.result)?);
    } else {
        eyre::bail!("Failed to fetch data from the rpc endpoint")
    }
}

pub async fn download_release(
    application: &str,
    release: &Release,
    dir: &camino::Utf8Path,
) -> eyre::Result<()> {
    let base_path = format!("./{}/{}/{}", dir, application, &release.version);
    fs::create_dir_all(&base_path)?;

    let file_path = format!("{}/binary.wasm", base_path);
    let mut file = File::create(&file_path)?;

    let mut response = reqwest::Client::new().get(&release.path).send().await?;
    let mut hasher = Sha256::new();
    while let Some(chunk) = response.chunk().await? {
        hasher.update(&chunk);
        file.write_all(&chunk)?;
    }
    let result = hasher.finalize();
    let hash = format!("{:x}", result);

    if let Err(e) = verify_release(&hash, &release.hash).await {
        if let Err(e) = std::fs::remove_file(&file_path) {
            eprintln!("Failed to delete file: {}", e);
        }
        return Err(e.into());
    }

    Ok(())
}

pub async fn verify_release(hash: &str, release_hash: &str) -> eyre::Result<()> {
    if hash != release_hash {
        return Err(eyre::eyre!(
            "Release hash does not match the hash of the downloaded file"
        ));
    }
    Ok(())
}

pub async fn install_application(
    application: &str,
    version: &str,
    dir: &camino::Utf8Path,
) -> eyre::Result<()> {
    let release = get_release(application, version).await?;
    download_release(application, &release, dir).await
}

async fn install_application_handler(
    Extension(state): Extension<Arc<ServiceState>>,
    Json(req): Json<InstallApplicationRequest>,
) -> impl IntoResponse {
    let result = install_application(&req.application, &req.version, &state.application_dir).await;

    Ok(match result {
        Ok(()) => (StatusCode::OK, "Application Installed"),
        Err(err) => return Err(parse_api_error(err)),
    }
    .into_response())
}

fn get_latest_application_version(
    dir: &camino::Utf8Path,
    application_id: &str,
) -> Option<semver::Version> {
    let application_base_path = dir.join(application_id.to_string());

    if let Ok(entries) = fs::read_dir(&application_base_path) {
        let mut versions_with_binary = entries
            .filter_map(|entry| {
                let entry = entry.ok()?;
                let entry_path = entry.path();

                let version =
                    semver::Version::parse(entry_path.file_name()?.to_string_lossy().as_ref())
                        .ok()?;

                let binary_path = entry_path.join("binary.wasm");
                if binary_path.exists() {
                    Some((version, entry_path))
                } else {
                    None
                }
            })
            .collect::<Vec<_>>();

        versions_with_binary.sort_by(|a, b| b.0.cmp(&a.0));

        let version_with_binary = versions_with_binary.first();
        let version = match version_with_binary {
            Some((version, _)) => Some(version.clone()), // Cloning the version
            None => None,
        };
        version
    } else {
        None
    }
}

#[derive(Serialize, Deserialize)]
struct ApplicationListResult {
    apps: HashMap<String, String>,
}

async fn fetch_application_handler(
    Extension(state): Extension<Arc<ServiceState>>,
    session: Session,
) -> impl IntoResponse {
    if let Ok(entries) = fs::read_dir(&state.application_dir) {
        let mut applications: HashMap<String, String> = HashMap::new();

        entries.filter_map(|entry| entry.ok()).for_each(|entry| {
            if let Some(file_name) = entry.file_name().to_str() {
                let latest_version =
                    get_latest_application_version(&state.application_dir, &file_name);
                if let Some(latest_version) = latest_version {
                    let app_name = file_name.to_string();
                    applications.insert(app_name, latest_version.to_string());
                }
            } else {
                println!("Failed to read file application id");
            }
        });
        return ApiResponse {
            payload: ApplicationListResult { apps: applications },
        }
        .into_response();
    } else {
        return (
            StatusCode::INTERNAL_SERVER_ERROR,
            "Failed to read application directory",
        )
            .into_response();
    }
}

#[derive(Deserialize)]
#[serde(rename_all = "camelCase")]
struct PubKeyRequest {
    // unused ATM, uncomment when used
    // account_id: String,
    public_key: String,
    signature: String,
    callback_url: String,
}

#[derive(Deserialize)]
struct InstallApplicationRequest {
    application: String,
    version: String,
}<|MERGE_RESOLUTION|>--- conflicted
+++ resolved
@@ -83,15 +83,9 @@
         .route("/install-application", post(install_application_handler))
         .route("/add-client-key", post(add_client_key_handler))
         .route("/did", get(fetch_did_handler))
-<<<<<<< HEAD
         .route("/applications", get(fetch_application_handler))
-        .layer(Extension(state))
-        .layer(session_layer)
-        .with_state(store);
-=======
         .layer(Extension(shared_state))
         .layer(session_layer);
->>>>>>> 8d1479b3
 
     Ok(Some((admin_path, admin_router)))
 }
