--- conflicted
+++ resolved
@@ -14,18 +14,8 @@
 use tower_sessions::{MemoryStore, SessionManagerLayer};
 use tracing::info;
 
-<<<<<<< HEAD
-use super::handlers::add_client_key::add_client_key_handler;
-use super::handlers::challenge::request_challenge_handler;
-use super::handlers::context::{
-    create_context_handler, delete_context_handler, get_context_handler, get_contexts_handler,
-};
-use super::handlers::fetch_did::fetch_did_handler;
-use super::handlers::root_keys::{create_root_key_handler, delete_auth_keys_handler};
-=======
 use super::handlers;
 use crate::middleware;
->>>>>>> 0f0b6448
 
 #[derive(Debug, Serialize, Deserialize)]
 pub struct AdminConfig {
@@ -62,20 +52,11 @@
         keypair: config.identity.clone(),
         application_manager,
     });
-
-<<<<<<< HEAD
-    let admin_router = Router::new()
-        .route("/health", get(health_check_handler))
-        // .route("/identity/keys", delete(delete_auth_keys_handler)) // Only for development
-        .route("/root-key", post(create_root_key_handler))
-        .route("/request-challenge", post(request_challenge_handler))
-=======
     let protected_router = Router::new()
         .route(
             "/root-key",
             post(handlers::root_keys::create_root_key_handler),
         )
->>>>>>> 0f0b6448
         .route("/install-application", post(install_application_handler))
         .route("/applications", get(list_applications_handler))
         .route("/did", get(handlers::fetch_did::fetch_did_handler))
@@ -101,6 +82,10 @@
             get(handlers::context::get_context_storage_handler),
         )
         .route("/contexts", get(handlers::context::get_contexts_handler))
+        .route(
+            "/identity/keys",
+            delete(handlers::root_keys::delete_auth_keys_handler),
+        )
         .layer(middleware::auth::AuthSignatureLayer::new(store))
         .layer(Extension(shared_state.clone()));
 
@@ -123,6 +108,9 @@
 
     Ok(Some((admin_path, admin_router)))
 }
+
+#[derive(Debug, Serialize, Deserialize)]
+pub struct Empty {}
 
 pub struct ApiResponse<T: Serialize> {
     pub(crate) payload: T,
