--- conflicted
+++ resolved
@@ -356,11 +356,7 @@
     Extension(state): Extension<Arc<AdminState>>,
 ) -> impl IntoResponse {
 
-<<<<<<< HEAD
-    if !&state.service.application_dir.exists() {
-=======
     if !state.service.application_dir.exists() {
->>>>>>> 7fd602fc
         return ApiResponse {
             payload: ApplicationListResult { apps: Vec::new() },
         }
