use core::error::Error;
use core::fmt::{self, Display, Formatter};
use core::str::from_utf8;
use std::str;
use std::sync::Arc;

use axum::body::Body;
use axum::http::{header, HeaderMap, HeaderValue, Response, StatusCode, Uri};
use axum::response::IntoResponse;
use axum::routing::{get, post, put};
use axum::{Extension, Router};
use eyre::Report;
use rust_embed::{EmbeddedFile, RustEmbed};
use serde::{Deserialize, Serialize};
use serde_json::{json, to_string as to_json_string};
use tower_sessions::{MemoryStore, SessionManagerLayer};
use tracing::info;

use super::handlers::context::{grant_capabilities, revoke_capabilities};
use super::handlers::proposals::{
    get_context_storage_entries_handler, get_context_value_handler,
    get_number_of_active_proposals_handler, get_number_of_proposal_approvals_handler,
    get_proposal_approvers_handler, get_proposal_handler, get_proposals_handler,
    get_proxy_contract_handler,
};
use super::handlers::{alias, blob};
use super::storage::ssl::get_ssl;
use crate::admin::handlers::applications::{
<<<<<<< HEAD
    get_application, install_application, install_application_stream, install_dev_application,
    list_applications, uninstall_application,
=======
    get_application, install_application, install_dev_application, list_applications,
>>>>>>> c3501f52
};
use crate::admin::handlers::context::{
    create_context, delete_context, get_context, get_context_identities, get_context_storage,
    get_contexts, invite_to_context, join_context, update_context_application,
};
use crate::admin::handlers::identity::generate_context_identity;
use crate::admin::handlers::peers::get_peers_count_handler;
use crate::config::ServerConfig;
#[cfg(feature = "host_layer")]
use crate::middleware::host::HostLayer;
use crate::AdminState;

#[derive(Clone, Copy, Debug, Deserialize, Serialize)]
#[non_exhaustive]
pub struct AdminConfig {
    #[serde(default = "calimero_primitives::common::bool_true")]
    pub enabled: bool,
}

impl AdminConfig {
    #[must_use]
    pub const fn new(enabled: bool) -> Self {
        Self { enabled }
    }
}

// Embed the contents of the admin-ui build directory into the binary
#[derive(RustEmbed)]
#[folder = "$CALIMERO_WEBUI_PATH"]
struct NodeUiStaticFiles;

#[expect(
    clippy::too_many_lines,
    reason = "Acceptable here - mostly repetitive setup"
)]
pub(crate) fn setup(
    config: &ServerConfig,
    shared_state: Arc<AdminState>,
) -> Option<(&'static str, Router)> {
    let _ = match &config.admin {
        Some(config) if config.enabled => config,
        _ => {
            info!("Admin api is disabled");
            return None;
        }
    };

    let admin_path = "/admin-api";

    for listen in &config.listen {
        info!(
            "Admin API server listening on {}/http{{{}}}",
            listen, admin_path
        );
    }

    let session_store = MemoryStore::default();
    let session_layer = SessionManagerLayer::new(session_store).with_secure(false);

    let router = Router::new()
        // Application management
        .route("/install-application", post(install_application::handler))
        .route(
            "/install-dev-application",
            post(install_dev_application::handler),
        )
        .route("/applications", get(list_applications::handler))
        .route(
            "/applications/:application_id",
            get(get_application::handler),
        )
        // Context management
        .route(
            "/contexts",
            get(get_contexts::handler).post(create_context::handler),
        )
        .route("/contexts/invite", post(invite_to_context::handler))
        .route("/contexts/join", post(join_context::handler))
        .route(
            "/contexts/:context_id",
            get(get_context::handler).delete(delete_context::handler),
        )
        .route(
            "/contexts/:context_id/application",
            post(update_context_application::handler),
        )
        .route(
            "/contexts/:context_id/storage",
            get(get_context_storage::handler),
        )
        .route(
            "/contexts/:context_id/identities",
            get(get_context_identities::handler),
        )
        .route(
            "/contexts/:context_id/identities-owned",
            get(get_context_identities::handler),
        )
        .route(
            "/contexts/:context_id/capabilities/grant",
            post(grant_capabilities::handler),
        )
        .route(
            "/contexts/:context_id/capabilities/revoke",
            post(revoke_capabilities::handler),
        )
        // Identity management
        .route(
            "/identity/context",
            post(generate_context_identity::handler),
        )
        // Proposals
        .route(
            "/contexts/:context_id/proposals/:proposal_id/approvals/count",
            get(get_number_of_proposal_approvals_handler),
        )
        .route(
            "/contexts/:context_id/proposals/:proposal_id/approvals/users",
            get(get_proposal_approvers_handler),
        )
        .route(
            "/contexts/:context_id/proposals/count",
            get(get_number_of_active_proposals_handler),
        )
        .route(
            "/contexts/:context_id/proposals",
            post(get_proposals_handler),
        )
        .route(
            "/contexts/:context_id/proposals/:proposal_id",
            get(get_proposal_handler),
        )
        .route(
            "/contexts/:context_id/proposals/get-context-value",
            post(get_context_value_handler),
        )
        .route(
            "/contexts/:context_id/proposals/context-storage-entries",
            post(get_context_storage_entries_handler),
        )
        .route(
            "/contexts/:context_id/proxy-contract",
            get(get_proxy_contract_handler),
<<<<<<< HEAD
        );

    let dev_router = Router::new()
        .route(
            "/dev/install-dev-application",
            post(install_dev_application::handler),
        )
        .route(
            "/dev/install-application",
            post(install_application::handler),
        )
        .route(
            "/dev/install-application-stream",
            post(install_application_stream::handler),
        )
        .route(
            "/dev/install-application-json",
            post(install_application_stream::json_handler),
        )
        .route("/dev/applications", get(list_applications::handler))
        .route(
            "/dev/applications/:application_id",
            get(get_application::handler),
        )
        .route(
            "/dev/contexts",
            get(get_contexts::handler).post(create_context::handler),
        )
        .route("/dev/contexts/invite", post(invite_to_context::handler))
        .route("/dev/contexts/join", post(join_context::handler))
        .route(
            "/dev/contexts/:context_id/application",
            post(update_context_application::handler),
=======
>>>>>>> c3501f52
        )
        // Network info
        .route("/peers", get(get_peers_count_handler))
        // Blob management - with increased body limit for large file uploads
        .route("/blobs/upload", put(blob::handler))
        .route("/blobs/:blob_id", get(blob::download_handler))
        .route("/blobs/:blob_id/info", get(blob::info_handler))
        // Alias management
        .nest("/alias", alias::service())
        // Health endpoints (previously unprotected)
        .route("/health", get(health_check_handler))
        .route("/certificate", get(certificate_handler))
        .layer(Extension(Arc::clone(&shared_state)));

    let admin_router = Router::new()
        .merge(router)
        .layer(Extension(shared_state))
        .layer(session_layer);

    #[cfg(feature = "host_layer")]
    let admin_router = admin_router.layer(HostLayer::new(config.listen.clone()));

    Some((admin_path, admin_router))
}

/// Creates a router for serving static node-ui files and providing fallback to `index.html` for SPA routing.
///
/// This function checks if the admin dashboard is enabled in the provided configuration.
/// If the admin site is enabled, it returns a router that serves embedded static files
/// and routes all SPA-related requests (like `/admin-dashboard/`) to `index.html`.
///
/// # Parameters
/// - `config`: A reference to the server configuration that contains the admin site settings.
///
/// # Returns
/// - `Option<(&'static str, Router)>`: If the admin site is enabled, it returns a tuple containing
///   the base path ("/admin-dashboard") and the router for that path. If the admin site is disabled,
///   it returns `None`.
pub(crate) fn site(config: &ServerConfig) -> Option<(&'static str, Router)> {
    let _config = match &config.admin {
        Some(config) if config.enabled => config,
        _ => {
            info!("Admin site is disabled");
            return None;
        }
    };

    let path = "/admin-dashboard";

    for listen in &config.listen {
        info!(
            "Admin Dashboard UI available on {}/http{{{}}}",
            listen, path
        );
    }

    // Create a router to serve static files and fallback to index.html
    let router = Router::new()
        .route("/", get(serve_embedded_file)) // Match /admin-dashboard
        .route("/*path", get(serve_embedded_file)); // Match /admin-dashboard/* for all sub-paths

    Some((path, router))
}

/// Serves embedded static files or falls back to `index.html` for SPA routing.
///
/// This function handles requests by removing the "/admin-dashboard/" prefix from the requested URI path,
/// and then attempting to serve the requested file from the embedded directory. If the requested file
/// is not found, it serves `index.html` to support client-side routing.
///
/// # Parameters
/// - `uri`: The requested URI, which will be used to determine the file path in the embedded directory.
///
/// # Returns
/// - `Result<impl IntoResponse, StatusCode>`: If the requested file is found or the fallback to index.html
///   succeeds, it returns an `Ok` with the response. If no file can be served, it returns an `Err` with
///   a 404 NOT_FOUND status code.
async fn serve_embedded_file(uri: Uri) -> Result<impl IntoResponse, StatusCode> {
    // Extract the path from the URI, removing the "/admin-dashboard/" prefix and any leading slashes
    let path = uri
        .path()
        .trim_start_matches("/admin-dashboard/")
        .trim_start_matches('/');

    // Use "index.html" for empty paths (root requests)
    let path = if path.is_empty() { "index.html" } else { path };

    // Attempt to serve the requested file
    if let Some(file) = NodeUiStaticFiles::get(path) {
        return serve_file(file);
    }

    // Fallback to index.html for SPA routing if the file wasn't found and it's not already "index.html"
    if path != "index.html" {
        if let Some(index_file) = NodeUiStaticFiles::get("index.html") {
            return serve_file(index_file);
        }
    }

    // Return 404 if the file is not found and we can't fallback to index.html
    Err(StatusCode::NOT_FOUND)
}

/// Serves a static file with the correct MIME type.
///
/// This function builds a `Response` with the appropriate content type for the given file
/// and serves the file's content.
///
/// # Parameters
/// - `file`: A reference to the `EmbeddedFile` to be served.
///
/// # Returns
/// - `Result<impl IntoResponse, StatusCode>`: If the response is successfully built, it returns an `Ok`
///   with the response. If there is an error building the response, it returns an `Err` with a
///   500 INTERNAL_SERVER_ERROR status code.
fn serve_file(file: EmbeddedFile) -> Result<impl IntoResponse, StatusCode> {
    Response::builder()
        .status(StatusCode::OK)
        .header("Content-Type", file.metadata.mimetype())
        .body(Body::from(file.data.into_owned()))
        .map_err(|_| StatusCode::INTERNAL_SERVER_ERROR)
}

#[derive(Clone, Copy, Debug, Deserialize, Serialize)]
#[expect(clippy::exhaustive_structs, reason = "Exhaustive")]
pub struct Empty;

#[derive(Debug)]
pub struct ApiResponse<T: Serialize> {
    pub(crate) payload: T,
}

impl<T> IntoResponse for ApiResponse<T>
where
    T: Serialize,
{
    fn into_response(self) -> Response<Body> {
        //TODO add data to response
        let body = to_json_string(&self.payload).unwrap();
        Response::builder()
            .status(StatusCode::OK)
            .header("Content-Type", "application/json")
            .body(Body::from(body))
            .unwrap()
    }
}

#[derive(Debug)]
pub struct ApiError {
    pub(crate) status_code: StatusCode,
    pub(crate) message: String,
}

impl Display for ApiError {
    fn fmt(&self, f: &mut Formatter<'_>) -> fmt::Result {
        write!(f, "{}: {}", self.status_code, self.message)
    }
}

impl Error for ApiError {}

impl IntoResponse for ApiError {
    fn into_response(self) -> Response<Body> {
        let body = json!({ "error": self.message }).to_string();
        Response::builder()
            .status(&self.status_code)
            .header("Content-Type", "application/json")
            .body(Body::from(body))
            .unwrap()
    }
}

#[must_use]
pub fn parse_api_error(err: Report) -> ApiError {
    match err.downcast::<ApiError>() {
        Ok(api_error) => api_error,
        Err(original_error) => ApiError {
            status_code: StatusCode::INTERNAL_SERVER_ERROR,
            message: original_error.to_string(),
        },
    }
}

#[derive(Debug, Serialize)]
struct GetHealthResponse {
    data: HealthStatus,
}

#[derive(Debug, Serialize)]
struct HealthStatus {
    status: String,
}

async fn health_check_handler() -> impl IntoResponse {
    ApiResponse {
        payload: GetHealthResponse {
            data: HealthStatus {
                status: "alive".to_owned(),
            },
        },
    }
    .into_response()
}

async fn certificate_handler(Extension(state): Extension<Arc<AdminState>>) -> impl IntoResponse {
    #[expect(clippy::print_stderr, reason = "Acceptable for CLI")]
    let certificate = match get_ssl(&state.store) {
        Ok(Some(cert)) => Some(cert),
        Ok(None) => None,
        Err(err) => {
            eprintln!("Failed to get the certificate: {err}");
            return (
                StatusCode::INTERNAL_SERVER_ERROR,
                "Failed to get the certificate",
            )
                .into_response();
        }
    };

    if let Some(certificate) = certificate {
        // Generate the file content
        let file_content = match from_utf8(certificate.cert()) {
            Ok(content) => content.to_owned(),
            Err(_) => {
                return (
                    StatusCode::INTERNAL_SERVER_ERROR,
                    "Failed to read certificate content",
                )
                    .into_response()
            }
        };
        let file_name = "cert.pem";

        // Create headers for file download
        let mut headers = HeaderMap::new();
        drop(headers.insert(header::CONTENT_TYPE, HeaderValue::from_static("text/plain")));
        drop(headers.insert(
            header::CONTENT_DISPOSITION,
            HeaderValue::from_str(&format!("attachment; filename=\"{file_name}\"")).unwrap(),
        ));

        // Create the response with the file content and headers
        (headers, file_content).into_response()
    } else {
        (StatusCode::NOT_FOUND, "Certificate not found").into_response()
    }
}<|MERGE_RESOLUTION|>--- conflicted
+++ resolved
@@ -26,12 +26,8 @@
 use super::handlers::{alias, blob};
 use super::storage::ssl::get_ssl;
 use crate::admin::handlers::applications::{
-<<<<<<< HEAD
     get_application, install_application, install_application_stream, install_dev_application,
     list_applications, uninstall_application,
-=======
-    get_application, install_application, install_dev_application, list_applications,
->>>>>>> c3501f52
 };
 use crate::admin::handlers::context::{
     create_context, delete_context, get_context, get_context_identities, get_context_storage,
@@ -175,7 +171,6 @@
         .route(
             "/contexts/:context_id/proxy-contract",
             get(get_proxy_contract_handler),
-<<<<<<< HEAD
         );
 
     let dev_router = Router::new()
@@ -209,8 +204,6 @@
         .route(
             "/dev/contexts/:context_id/application",
             post(update_context_application::handler),
-=======
->>>>>>> c3501f52
         )
         // Network info
         .route("/peers", get(get_peers_count_handler))
