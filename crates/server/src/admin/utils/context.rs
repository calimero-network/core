use calimero_context::ContextManager;
use calimero_primitives::application::ApplicationId;
use calimero_primitives::context::{Context, ContextId};
use calimero_primitives::hash::Hash;
use calimero_primitives::identity::{KeyPair, PublicKey};
use eyre::{eyre, Error as EyreError};

use super::identity::{generate_context_id, generate_identity_keypair};

#[derive(Debug)]
#[non_exhaustive]
pub struct ContextCreateResult {
    pub context: Context,
    pub identity: KeyPair,
}

pub async fn create_context(
    ctx_manager: &ContextManager,
    application_id: ApplicationId,
    private_key: Option<&str>,
<<<<<<< HEAD
) -> Result<ContextCreateResult, EyreError> {
    let context_id = generate_context_id();
    let context = Context::new(context_id, application_id, Hash::default());
=======
    context_id: Option<ContextId>,
    initialization_params: Vec<u8>,
) -> Result<ContextCreateResult, eyre::Error> {
    let context_id = match context_id {
        Some(context_id) => context_id,
        None => generate_context_id(),
    };

    let context = calimero_primitives::context::Context {
        id: context_id,
        application_id,
        last_transaction_hash: calimero_primitives::hash::Hash::default(),
    };
>>>>>>> 7ca4eebc

    let initial_identity = if let Some(private_key) = private_key {
        // Parse the private key
        let private_key = bs58::decode(private_key)
            .into_vec()
            .map_err(|_| eyre!("Invalid private key"))?;
        let private_key: [u8; 32] = private_key
            .try_into()
            .map_err(|_| eyre!("Private key must be 32 bytes"))?;

        // Generate the public key from the private key
        let public_key = PublicKey::derive_from_private_key(&private_key);
        // Create a KeyPair from the provided public and private keys
        KeyPair {
            public_key,
            private_key: Some(private_key),
        }
    } else {
        generate_identity_keypair()
    };

    ctx_manager
<<<<<<< HEAD
        .create_context(&context, initial_identity)
=======
        .create_context(&context, initial_identity.clone(), initialization_params)
>>>>>>> 7ca4eebc
        .await?;

    let context_create_result = ContextCreateResult {
        context,
        identity: initial_identity,
    };

    Ok(context_create_result)
}

pub async fn join_context(
    ctx_manager: &ContextManager,
    context_id: ContextId,
    private_key: Option<&str>,
) -> Result<(), EyreError> {
    let initial_identity = if let Some(private_key) = private_key {
        // Parse the private key
        let private_key = bs58::decode(private_key)
            .into_vec()
            .map_err(|_| eyre!("Invalid private key"))?;
        let private_key: [u8; 32] = private_key
            .try_into()
            .map_err(|_| eyre!("Private key must be 32 bytes"))?;

        // Generate the public key from the private key
        let public_key = PublicKey::derive_from_private_key(&private_key);
        // Create a KeyPair from the provided public and private keys
        KeyPair {
            public_key,
            private_key: Some(private_key),
        }
    } else {
        generate_identity_keypair()
    };

    let _ = ctx_manager
        .join_context(&context_id, initial_identity)
        .await?;

    Ok(())
}<|MERGE_RESOLUTION|>--- conflicted
+++ resolved
@@ -18,25 +18,14 @@
     ctx_manager: &ContextManager,
     application_id: ApplicationId,
     private_key: Option<&str>,
-<<<<<<< HEAD
-) -> Result<ContextCreateResult, EyreError> {
-    let context_id = generate_context_id();
-    let context = Context::new(context_id, application_id, Hash::default());
-=======
     context_id: Option<ContextId>,
     initialization_params: Vec<u8>,
-) -> Result<ContextCreateResult, eyre::Error> {
+) -> Result<ContextCreateResult, EyreError> {
     let context_id = match context_id {
         Some(context_id) => context_id,
         None => generate_context_id(),
     };
-
-    let context = calimero_primitives::context::Context {
-        id: context_id,
-        application_id,
-        last_transaction_hash: calimero_primitives::hash::Hash::default(),
-    };
->>>>>>> 7ca4eebc
+    let context = Context::new(context_id, application_id, Hash::default());
 
     let initial_identity = if let Some(private_key) = private_key {
         // Parse the private key
@@ -59,11 +48,7 @@
     };
 
     ctx_manager
-<<<<<<< HEAD
-        .create_context(&context, initial_identity)
-=======
-        .create_context(&context, initial_identity.clone(), initialization_params)
->>>>>>> 7ca4eebc
+        .create_context(&context, initial_identity, initialization_params)
         .await?;
 
     let context_create_result = ContextCreateResult {
