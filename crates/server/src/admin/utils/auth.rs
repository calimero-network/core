--- conflicted
+++ resolved
@@ -106,7 +106,6 @@
 
             Ok(true)
         }
-<<<<<<< HEAD
         WalletType::STARKNET { ref wallet_name } => {
             let _sn_metadata: &StarknetSignatureMessageMetadata = match &payload.metadata {
                 SignatureMetadataEnum::STARKNET(metadata) => metadata,
@@ -189,12 +188,10 @@
 
             Ok(true)
         }
-=======
         _ => Err(ApiError {
             status_code: StatusCode::BAD_REQUEST,
             message: "Unsupported wallet type.".into(),
         }),
->>>>>>> 703fbf23
     }
 }
 
@@ -206,11 +203,8 @@
     validate_challenge_content(&req.payload, keypair)?;
 
     // Check if node has created signature
-<<<<<<< HEAD
-    verify_node_signature(&req.wallet_metadata, &req.wallet_signature, &req.payload).await?;
-=======
-    let _ = verify_node_signature(&req.wallet_metadata, &req.wallet_signature, &req.payload)?;
->>>>>>> 703fbf23
+    let _ =
+        verify_node_signature(&req.wallet_metadata, &req.wallet_signature, &req.payload).await?;
 
     // Check challenge to verify if it has expired or not
     if is_older_than_15_minutes(req.payload.message.timestamp) {
