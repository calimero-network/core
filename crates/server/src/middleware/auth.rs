use std::convert::Infallible;
use std::task::{Context, Poll};

use axum::body::Body;
use axum::extract::Request;
use axum::http::{HeaderMap, StatusCode};
use axum::response::{IntoResponse, Response};
use calimero_identity::auth::verify_near_public_key;
use calimero_primitives::context::ContextId;
use calimero_primitives::identity::{ClientKey, WalletType};
use calimero_store::Store;
use chrono::Utc;
use libp2p::futures::future::BoxFuture;
use tower::{Layer, Service};
use tracing::debug;

use crate::admin::storage::client_keys::exists_client_key;
use crate::admin::storage::root_key::exists_root_keys;

#[derive(Clone)]
pub struct AuthSignatureLayer {
    store: Store,
}

impl AuthSignatureLayer {
    pub fn new(store: Store) -> Self {
        Self { store }
    }
}

impl<S> Layer<S> for AuthSignatureLayer {
    type Service = AuthSignatureMiddleware<S>;

    fn layer(&self, inner: S) -> Self::Service {
        AuthSignatureMiddleware {
            inner,
            store: self.store.clone(),
        }
    }
}

#[derive(Clone)]
pub struct AuthSignatureMiddleware<S> {
    inner: S,
    store: Store,
}

impl<S> Service<Request<Body>> for AuthSignatureMiddleware<S>
where
    S: Service<Request<Body>, Response = Response<Body>, Error = Infallible> + Send + 'static,
    S::Future: Send + 'static,
{
    type Response = S::Response;
    type Error = Infallible;
    // `BoxFuture` is a type alias for `Pin<Box<dyn Future + Send + 'a>>`
    type Future = BoxFuture<'static, Result<Self::Response, Self::Error>>;

    fn poll_ready(&mut self, cx: &mut Context<'_>) -> Poll<Result<(), Self::Error>> {
        self.inner.poll_ready(cx)
    }

    fn call(&mut self, request: Request<Body>) -> Self::Future {
        // todo! experiment with Interior<Store>: WriteLayer<Interior>
        let result = auth(request.headers(), &mut self.store.clone());

        if let Err(err) = result {
            let error_response = err.into_response();
            return Box::pin(async move { Ok(error_response) });
        }

        let future = self.inner.call(request);

        Box::pin(async move {
            let response: Response = future.await?;
            Ok(response)
        })
    }
}

#[derive(Debug)]
struct AuthHeaders {
    wallet_type: WalletType,
    signing_key: String,
    signature: Vec<u8>,
    challenge: Vec<u8>,
<<<<<<< HEAD
    context_id: Option<ContextId>,
=======
    context_id: ContextId,
>>>>>>> 134d88f2
}

pub fn auth(headers: &HeaderMap, store: &mut Store) -> Result<(), UnauthorizedError<'static>> {
    let auth_headers = get_auth_headers(headers).map_err(|e| {
        debug!("Failed to extract authentication headers {}", e);
        UnauthorizedError::new("Failed to extract authentication headers.")
    })?;

    let client_key = ClientKey {
        wallet_type: auth_headers.wallet_type,
        signing_key: auth_headers.signing_key.clone(),
        created_at: Utc::now().timestamp_millis() as u64,
        context_id: auth_headers.context_id,
    };

    let key_exists = exists_client_key(store, &client_key)
        .map_err(|_| UnauthorizedError::new("Issue during extracting client key"))?;

    if !key_exists {
        //Only if there are no root keys, we add root key and client key from the request
        let root_keys = exists_root_keys(store)
            .map_err(|_| UnauthorizedError::new("Issue during extracting root keys"))?;
        if !root_keys {
            return Err(UnauthorizedError::new("Client key does not exist."));
        }
    }

    let is_signature_valid = verify_near_public_key(
        auth_headers.signing_key.as_str(),
        auth_headers.challenge.as_slice(),
        auth_headers.signature.as_slice(),
    )
    .map_err(|_| UnauthorizedError::new("Invalid client key."))?;

    if is_signature_valid {
        Ok(())
    } else {
        Err(UnauthorizedError::new(
            "Invalid signature for provided key.",
        ))
    }
}

fn get_auth_headers(headers: &HeaderMap) -> Result<AuthHeaders, UnauthorizedError> {
    let signing_key = headers
        .get("signing_key")
        .ok_or_else(|| UnauthorizedError::new("Missing signing_key header"))?;
    let signing_key = String::from_utf8(signing_key.as_bytes().to_vec())
        .map_err(|_| UnauthorizedError::new("Invalid signing_key string"))?;

    let wallet_type = headers
        .get("wallet_type")
        .ok_or_else(|| UnauthorizedError::new("Missing wallet_type header"))?;

    let wallet_type: WalletType = serde_json::from_slice(wallet_type.as_bytes())
        .map_err(|_| UnauthorizedError::new("Failed to parse wallet_type"))?;

    let signature = headers
        .get("signature")
        .ok_or_else(|| UnauthorizedError::new("Missing signature header"))?;
    let signature = bs58::decode(signature)
        .into_vec()
        .map_err(|_| UnauthorizedError::new("Invalid base58 signature"))?;

    let challenge = headers
        .get("challenge")
        .ok_or_else(|| UnauthorizedError::new("Missing challenge header"))?;
    let challenge = bs58::decode(challenge)
        .into_vec()
        .map_err(|_| UnauthorizedError::new("Invalid base58 challenge"))?;

    let context_id = headers
        .get("context_id")
<<<<<<< HEAD
        .map_or(Ok(None), |header_value| {
            header_value.to_str()
                .map_err(|_| UnauthorizedError::new("Invalid context_id string"))
                .and_then(|s| s.parse().map_err(|_| UnauthorizedError::new("Invalid context_id")).map(Some))
        })?;
=======
        .ok_or_else(|| UnauthorizedError::new("Missing  context_id header"))?;

    let context_id = context_id
        .to_str()
        .map_err(|_| UnauthorizedError::new("Invalid context_id string"))?;

    let context_id = context_id
        .parse()
        .map_err(|_| UnauthorizedError::new("Invalid context_id"))?;

>>>>>>> 134d88f2
    let auth = AuthHeaders {
        wallet_type,
        signing_key,
        signature,
        challenge,
        context_id,
    };
    Ok(auth)
}

#[derive(Debug)]
pub struct UnauthorizedError<'a> {
    reason: &'a str,
}

impl<'a> UnauthorizedError<'a> {
    pub fn new(reason: &'a str) -> Self {
        Self { reason }
    }
}

impl std::fmt::Display for UnauthorizedError<'_> {
    fn fmt(&self, f: &mut std::fmt::Formatter<'_>) -> std::fmt::Result {
        f.pad(self.reason)
    }
}

impl std::error::Error for UnauthorizedError<'_> {}

impl IntoResponse for UnauthorizedError<'_> {
    fn into_response(self) -> Response<Body> {
        (StatusCode::UNAUTHORIZED, self.reason.to_string()).into_response()
    }
}<|MERGE_RESOLUTION|>--- conflicted
+++ resolved
@@ -83,11 +83,7 @@
     signing_key: String,
     signature: Vec<u8>,
     challenge: Vec<u8>,
-<<<<<<< HEAD
     context_id: Option<ContextId>,
-=======
-    context_id: ContextId,
->>>>>>> 134d88f2
 }
 
 pub fn auth(headers: &HeaderMap, store: &mut Store) -> Result<(), UnauthorizedError<'static>> {
@@ -161,24 +157,12 @@
 
     let context_id = headers
         .get("context_id")
-<<<<<<< HEAD
         .map_or(Ok(None), |header_value| {
             header_value.to_str()
                 .map_err(|_| UnauthorizedError::new("Invalid context_id string"))
                 .and_then(|s| s.parse().map_err(|_| UnauthorizedError::new("Invalid context_id")).map(Some))
         })?;
-=======
-        .ok_or_else(|| UnauthorizedError::new("Missing  context_id header"))?;
 
-    let context_id = context_id
-        .to_str()
-        .map_err(|_| UnauthorizedError::new("Invalid context_id string"))?;
-
-    let context_id = context_id
-        .parse()
-        .map_err(|_| UnauthorizedError::new("Invalid context_id"))?;
-
->>>>>>> 134d88f2
     let auth = AuthHeaders {
         wallet_type,
         signing_key,
