use axum::http::StatusCode;
use axum::response::IntoResponse;
use axum::routing::{get, post};
use axum::{Json, Router};
use base64::engine::general_purpose::STANDARD;
use base64::Engine;
use eyre::eyre;
use near_jsonrpc_client::{methods, JsonRpcClient};
use near_jsonrpc_primitives::types::query::QueryResponseKind;
use near_primitives::types::{AccountId, BlockReference, Finality, FunctionArgs};
use near_primitives::views::QueryRequest;
use rand::{thread_rng, RngCore};
use serde::{Deserialize, Serialize};
use serde_json::{from_slice, json};
use tower_http::services::{ServeDir, ServeFile};
use tower_http::set_status::SetStatus;
use tower_sessions::{MemoryStore, Session, SessionManagerLayer};
use tracing::{error, info};

use crate::verifysignature;

#[derive(Debug, Serialize, Deserialize)]
pub struct AdminConfig {
    #[serde(default = "calimero_primitives::common::bool_true")]
    pub enabled: bool,
}

pub(crate) fn service(
    config: &crate::config::ServerConfig,
) -> eyre::Result<Option<(&'static str, Router)>> {
    let _config = match &config.admin {
        Some(config) if config.enabled => config,
        _ => {
            info!("Admin api is disabled");
            return Ok(None);
        }
    };
    let admin_path = "/admin-api";

    let session_store = MemoryStore::default();
    let session_layer = SessionManagerLayer::new(session_store);
    let admin_router = Router::new()
        .route("/health", get(health_check_handler))
        .route("/root-key", post(create_root_key_handler))
        .route("/request-challenge", post(request_challenge_handler))
        .route("/install-application", post(install_application_handler))
        .route("/get-applications", get(get_installed_applications_handler))
        .layer(session_layer);

    Ok(Some((admin_path, admin_router)))
}

pub(crate) fn site(
    config: &crate::config::ServerConfig,
) -> eyre::Result<Option<(&'static str, ServeDir<SetStatus<ServeFile>>)>> {
    let _config = match &config.admin {
        Some(config) if config.enabled => config,
        _ => {
            info!("Admin site is disabled");
            return Ok(None);
        }
    };
    let path = "/admin";

    let react_static_files_path = "./node-ui/dist";
    let react_app_serve_dir = ServeDir::new(react_static_files_path).not_found_service(
        ServeFile::new(format!("{}/index.html", react_static_files_path)),
    );

    Ok(Some((path, react_app_serve_dir)))
}

pub const CHALLENGE_KEY: &str = "challenge";

struct ApiResponse<T: Serialize> {
    payload: T,
}
impl<T> IntoResponse for ApiResponse<T>
where
    T: Serialize,
{
    fn into_response(self) -> axum::http::Response<axum::body::Body> {
        let body = serde_json::to_string(&self.payload).unwrap();
        axum::http::Response::builder()
            .status(StatusCode::OK)
            .header("Content-Type", "application/json")
            .body(axum::body::Body::from(body))
            .unwrap()
    }
}

#[derive(Serialize)]
struct RequestChallengeBody {
    challenge: String,
}

pub async fn request_challenge_handler(session: Session) -> impl IntoResponse {
    if let Some(challenge) = session.get::<String>(CHALLENGE_KEY).await.ok().flatten() {
        ApiResponse {
            payload: RequestChallengeBody { challenge },
        }
        .into_response()
    } else {
        let challenge = generate_challenge();

        if let Err(err) = session.insert(CHALLENGE_KEY, &challenge).await {
            error!("Failed to insert challenge into session: {}", err);
            return (
                StatusCode::INTERNAL_SERVER_ERROR,
                "Failed to insert challenge into session",
            )
                .into_response();
        }
        ApiResponse {
            payload: RequestChallengeBody { challenge },
        }
        .into_response()
    }
}

fn generate_random_bytes() -> [u8; 32] {
    let mut rng = thread_rng();
    let mut buf = [0u8; 32];
    rng.fill_bytes(&mut buf);
    buf
}

fn generate_challenge() -> String {
    let random_bytes = generate_random_bytes();
    let encoded = STANDARD.encode(&random_bytes);
    encoded
}

async fn health_check_handler() -> impl IntoResponse {
    (StatusCode::OK, "alive")
}

async fn create_root_key_handler(
    session: Session,
    Json(req): Json<PubKeyRequest>,
) -> impl IntoResponse {
    let message = "helloworld";
    let app = "me";

    match session.get::<String>(CHALLENGE_KEY).await.ok().flatten() {
        Some(challenge) => {
            if verifysignature::verify_signature(
                &challenge,
                message,
                app,
                &req.callback_url,
                &req.signature,
                &req.public_key,
            ) {
                (StatusCode::OK, "Root key created")
            } else {
                (StatusCode::BAD_REQUEST, "Invalid signature")
            }
        }
        _ => (StatusCode::BAD_REQUEST, "Challenge not found"),
    }
}

#[derive(Debug, Deserialize)]
pub struct Release {
    pub version: String,
    pub notes: String,
    pub path: String,
    pub hash: String,
}

pub async fn get_release(
    application: &String,
    version: &String,
) -> eyre::Result<Release> {
    let client = JsonRpcClient::connect("https://rpc.testnet.near.org");
    let request = methods::query::RpcQueryRequest {
        block_reference: BlockReference::Finality(Finality::Final),
        request: QueryRequest::CallFunction {
            account_id: "calimero-package-manager.testnet".parse()?,
            method_name: "get_release".to_string(),
            args: FunctionArgs::from(
                json!({
                    "name": application,
                    "version": version
                })
                .to_string()
                .into_bytes(),
            ),
        },
    };

    let response = client.call(request).await?;
    if let QueryResponseKind::CallResult(result) = response.kind {
        return Ok(from_slice::<Release>(&result.result)?);
    } else {
        Err(eyre!("Failed to fetch data from the rpc endpoint"))
    }
}

pub async fn download_release(release: Release) -> eyre::Result<()> {
    let app_path = "";
    //verify_release(release, blob);
    Ok(())
}

pub async fn verify_release(release: Release, blob: String) {}

pub async fn install_application(application: &String, version: &String) -> eyre::Result<()> {
    download_release(
        get_release(application, version).await?
    ).await
}

async fn install_application_handler(session: Session, Json(req): Json<InstallApplicationRequest>) {
    install_application(&req.application, &req.version).await;
}

#[derive(Deserialize)]
#[serde(rename_all = "camelCase")]
struct PubKeyRequest {
    // unused ATM, uncomment when used
    // account_id: String,
    public_key: String,
    signature: String,
<<<<<<< HEAD
    callback_url: String,
=======
}

#[derive(Deserialize)]
struct InstallApplicationRequest {
    application: String,
    version: String,
>>>>>>> e4606773
}<|MERGE_RESOLUTION|>--- conflicted
+++ resolved
@@ -223,14 +223,11 @@
     // account_id: String,
     public_key: String,
     signature: String,
-<<<<<<< HEAD
     callback_url: String,
-=======
 }
 
 #[derive(Deserialize)]
 struct InstallApplicationRequest {
     application: String,
     version: String,
->>>>>>> e4606773
 }