--- conflicted
+++ resolved
@@ -1,4 +1,3 @@
-<<<<<<< HEAD
 use std::fs::{self, File};
 use std::io::Write;
 use std::sync::Arc;
@@ -25,6 +24,9 @@
 
 use crate::verifysignature;
 
+mod handlers;
+pub mod service;
+
 #[derive(Debug, Serialize, Deserialize)]
 pub struct AdminConfig {
     #[serde(default = "calimero_primitives::common::bool_true")]
@@ -286,8 +288,4 @@
 struct InstallApplicationRequest {
     application: String,
     version: String,
-}
-=======
-mod handlers;
-pub mod service;
->>>>>>> 4b4348fe
+}