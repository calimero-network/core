use std::sync::Arc;

use axum::middleware::from_fn;
use axum::routing::{post, Router};
use axum::{Extension, Json};
<<<<<<< HEAD
use calimero_context_primitives::client::ContextClient;
=======
use calimero_node_primitives::{CallError as PrimitiveCallError, ExecutionRequest, ServerSender};
use calimero_primitives::alias::Alias;
use calimero_primitives::context::ContextId;
use calimero_primitives::identity::PublicKey;
>>>>>>> c9a6955a
use calimero_server_primitives::jsonrpc::{
    Request as PrimitiveRequest, RequestPayload, Response as PrimitiveResponse, ResponseBody,
    ResponseBodyError, ResponseBodyResult, ServerResponseError,
};
<<<<<<< HEAD
=======
use calimero_store::Store;
use eyre::{eyre, Error as EyreError};
>>>>>>> c9a6955a
use serde::{Deserialize, Serialize};
use tracing::{debug, error, info};

use crate::config::ServerConfig;
use crate::middleware::dev_auth::dev_mode_auth;
use crate::middleware::jwt::JwtLayer;

mod execute;

#[derive(Clone, Copy, Debug, Deserialize, Serialize)]
#[non_exhaustive]
pub struct JsonRpcConfig {
    #[serde(default = "calimero_primitives::common::bool_true")]
    pub enabled: bool,
    #[serde(skip)]
    pub auth_enabled: bool,
}

impl JsonRpcConfig {
    #[must_use]
    pub const fn new(enabled: bool) -> Self {
        Self {
            enabled,
            auth_enabled: false,
        }
    }
}

pub(crate) struct ServiceState {
    ctx_client: ContextClient,
}

pub(crate) fn service(
    config: &ServerConfig,
<<<<<<< HEAD
    ctx_client: ContextClient,
) -> Option<(&'static str, MethodRouter)> {
    let _config = match &config.jsonrpc {
=======
    server_sender: ServerSender,
    store: Store,
) -> Option<(&'static str, Router)> {
    let jsonrpc_config = match &config.jsonrpc {
>>>>>>> c9a6955a
        Some(config) if config.enabled => config,
        _ => {
            info!("JSON RPC server is disabled");

            return None;
        }
    };

    let path = "/jsonrpc"; // todo! source from config

    for listen in &config.listen {
        info!("JSON RPC server listening on {}/http{{{}}}", listen, path);
    }

<<<<<<< HEAD
    let state = Arc::new(ServiceState { ctx_client });
=======
    let state = Arc::new(ServiceState { server_sender });
    let handler = post(handle_request).layer(Extension(Arc::clone(&state)));

    let mut router = Router::new().route("/", handler.clone());

    if jsonrpc_config.auth_enabled {
        router = router.route_layer(JwtLayer::new(store));
    }

    let mut dev_router = Router::new()
        .route("/", handler)
        .layer(Extension(Arc::clone(&state)));

    if jsonrpc_config.auth_enabled {
        dev_router = dev_router.route_layer(from_fn(dev_mode_auth));
    }

    router = router.nest("/dev", dev_router);
>>>>>>> c9a6955a

    Some((path, router))
}

async fn handle_request(
    Extension(state): Extension<Arc<ServiceState>>,
    Json(request): Json<PrimitiveRequest<serde_json::Value>>,
) -> Json<PrimitiveResponse> {
    debug!(?request, "Received request");

    let body = match serde_json::from_value(request.payload) {
        Ok(payload) => match payload {
            RequestPayload::Execute(request) => request.handle(state).await.to_res_body(),
        },
        Err(err) => {
            error!(%err, "Failed to deserialize RequestPayload");

            ResponseBody::Error(ResponseBodyError::ServerError(
                ServerResponseError::ParseError(err.to_string()),
            ))
        }
    };

    PrimitiveResponse::new(request.jsonrpc, request.id, body).into()
}

pub(crate) trait Request {
    type Response;
    type Error;

    async fn handle(
        self,
        state: Arc<ServiceState>,
    ) -> Result<Self::Response, RpcError<Self::Error>>;
}

#[derive(Debug)]
#[non_exhaustive]
pub enum RpcError<E> {
    MethodCallError(E),
    InternalError(eyre::Report),
}

impl<E, X: Into<eyre::Report>> From<X> for RpcError<E> {
    fn from(err: X) -> Self {
        RpcError::InternalError(err.into())
    }
}

trait ToResponseBody {
    fn to_res_body(self) -> ResponseBody;
}

impl<T: Serialize, E: Serialize> ToResponseBody for Result<T, RpcError<E>> {
    fn to_res_body(self) -> ResponseBody {
        let err = match self {
            Ok(r) => match serde_json::to_value(r) {
                Ok(v) => return ResponseBody::Result(ResponseBodyResult(v)),
                Err(err) => err.into(),
            },
            Err(RpcError::MethodCallError(err)) => match serde_json::to_value(err) {
                Ok(v) => return ResponseBody::Error(ResponseBodyError::HandlerError(v)),
                Err(err) => err.into(),
            },
            Err(RpcError::InternalError(err)) => err,
        };

<<<<<<< HEAD
        ResponseBody::Error(ResponseBodyError::ServerError(
            ServerResponseError::InternalError { err: Some(err) },
=======
#[derive(Debug, ThisError)]
#[expect(clippy::enum_variant_names, reason = "Acceptable here")]
pub(crate) enum CallError {
    #[error(transparent)]
    CallError(PrimitiveCallError),
    #[error("function call error: {0}")]
    FunctionCallError(String), // TODO use FunctionCallError from runtime-primitives once they are migrated
    #[error(transparent)]
    InternalError(EyreError),
}

pub(crate) async fn call(
    sender: ServerSender,
    context_id: ContextId,
    method: String,
    args: Vec<u8>,
    executor_public_key: PublicKey,
    substitute: Vec<Alias<PublicKey>>,
) -> Result<Option<String>, CallError> {
    let (outcome_sender, outcome_receiver) = oneshot::channel();

    sender
        .send(ExecutionRequest::new(
            context_id,
            method,
            args,
            executor_public_key,
            outcome_sender,
            substitute,
>>>>>>> c9a6955a
        ))
    }
}<|MERGE_RESOLUTION|>--- conflicted
+++ resolved
@@ -3,23 +3,12 @@
 use axum::middleware::from_fn;
 use axum::routing::{post, Router};
 use axum::{Extension, Json};
-<<<<<<< HEAD
 use calimero_context_primitives::client::ContextClient;
-=======
-use calimero_node_primitives::{CallError as PrimitiveCallError, ExecutionRequest, ServerSender};
-use calimero_primitives::alias::Alias;
-use calimero_primitives::context::ContextId;
-use calimero_primitives::identity::PublicKey;
->>>>>>> c9a6955a
 use calimero_server_primitives::jsonrpc::{
     Request as PrimitiveRequest, RequestPayload, Response as PrimitiveResponse, ResponseBody,
     ResponseBodyError, ResponseBodyResult, ServerResponseError,
 };
-<<<<<<< HEAD
-=======
 use calimero_store::Store;
-use eyre::{eyre, Error as EyreError};
->>>>>>> c9a6955a
 use serde::{Deserialize, Serialize};
 use tracing::{debug, error, info};
 
@@ -54,16 +43,10 @@
 
 pub(crate) fn service(
     config: &ServerConfig,
-<<<<<<< HEAD
     ctx_client: ContextClient,
-) -> Option<(&'static str, MethodRouter)> {
-    let _config = match &config.jsonrpc {
-=======
-    server_sender: ServerSender,
-    store: Store,
+    datastore: Store,
 ) -> Option<(&'static str, Router)> {
     let jsonrpc_config = match &config.jsonrpc {
->>>>>>> c9a6955a
         Some(config) if config.enabled => config,
         _ => {
             info!("JSON RPC server is disabled");
@@ -78,16 +61,13 @@
         info!("JSON RPC server listening on {}/http{{{}}}", listen, path);
     }
 
-<<<<<<< HEAD
     let state = Arc::new(ServiceState { ctx_client });
-=======
-    let state = Arc::new(ServiceState { server_sender });
     let handler = post(handle_request).layer(Extension(Arc::clone(&state)));
 
     let mut router = Router::new().route("/", handler.clone());
 
     if jsonrpc_config.auth_enabled {
-        router = router.route_layer(JwtLayer::new(store));
+        router = router.route_layer(JwtLayer::new(datastore));
     }
 
     let mut dev_router = Router::new()
@@ -99,7 +79,6 @@
     }
 
     router = router.nest("/dev", dev_router);
->>>>>>> c9a6955a
 
     Some((path, router))
 }
@@ -167,40 +146,8 @@
             Err(RpcError::InternalError(err)) => err,
         };
 
-<<<<<<< HEAD
         ResponseBody::Error(ResponseBodyError::ServerError(
             ServerResponseError::InternalError { err: Some(err) },
-=======
-#[derive(Debug, ThisError)]
-#[expect(clippy::enum_variant_names, reason = "Acceptable here")]
-pub(crate) enum CallError {
-    #[error(transparent)]
-    CallError(PrimitiveCallError),
-    #[error("function call error: {0}")]
-    FunctionCallError(String), // TODO use FunctionCallError from runtime-primitives once they are migrated
-    #[error(transparent)]
-    InternalError(EyreError),
-}
-
-pub(crate) async fn call(
-    sender: ServerSender,
-    context_id: ContextId,
-    method: String,
-    args: Vec<u8>,
-    executor_public_key: PublicKey,
-    substitute: Vec<Alias<PublicKey>>,
-) -> Result<Option<String>, CallError> {
-    let (outcome_sender, outcome_receiver) = oneshot::channel();
-
-    sender
-        .send(ExecutionRequest::new(
-            context_id,
-            method,
-            args,
-            executor_public_key,
-            outcome_sender,
-            substitute,
->>>>>>> c9a6955a
         ))
     }
 }